--- conflicted
+++ resolved
@@ -1,9 +1,5 @@
 ;;; GNU Guix --- Functional package management for GNU
-<<<<<<< HEAD
-;;; Copyright © 2017, 2020, 2021 Ludovic Courtès <ludo@gnu.org>
-=======
 ;;; Copyright © 2017, 2020-2021 Ludovic Courtès <ludo@gnu.org>
->>>>>>> 62e707d6
 ;;; Copyright © 2017, 2019 Christopher Baines <mail@cbaines.net>
 ;;; Copyright © 2017, 2018 Clément Lassieur <clement@lassieur.org>
 ;;; Copyright © 2018 Pierre-Antoine Rouby <pierre-antoine.rouby@inria.fr>
