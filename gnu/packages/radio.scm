;;; GNU Guix --- Functional package management for GNU
;;; Copyright © 2017, 2018, 2019, 2020 Arun Isaac <arunisaac@systemreboot.net>
;;; Copyright © 2019, 2020 Christopher Howard <christopher@librehacker.com>
;;; Copyright © 2019, 2020 Evan Straw <evan.straw99@gmail.com>
;;; Copyright © 2020, 2021 Guillaume Le Vaillant <glv@posteo.net>
;;; Copyright © 2020 Danny Milosavljevic <dannym@scratchpost.org>
;;; Copyright © 2020 Charlie Ritter <chewzerita@posteo.net>
;;; Copyright © 2020, 2021 Tobias Geerinckx-Rice <me@tobias.gr>
;;; Copyright © 2021 João Pedro Simas <jpsimas@gmail.com>
;;;
;;; This file is part of GNU Guix.
;;;
;;; GNU Guix is free software; you can redistribute it and/or modify it
;;; under the terms of the GNU General Public License as published by
;;; the Free Software Foundation; either version 3 of the License, or (at
;;; your option) any later version.
;;;
;;; GNU Guix is distributed in the hope that it will be useful, but
;;; WITHOUT ANY WARRANTY; without even the implied warranty of
;;; MERCHANTABILITY or FITNESS FOR A PARTICULAR PURPOSE.  See the
;;; GNU General Public License for more details.
;;;
;;; You should have received a copy of the GNU General Public License
;;; along with GNU Guix.  If not, see <http://www.gnu.org/licenses/>.

(define-module (gnu packages radio)
  #:use-module ((guix licenses) #:prefix license:)
  #:use-module (guix packages)
  #:use-module (guix download)
  #:use-module (guix git-download)
  #:use-module (guix utils)
  #:use-module (gnu packages admin)
  #:use-module (gnu packages algebra)
  #:use-module (gnu packages astronomy)
  #:use-module (gnu packages audio)
  #:use-module (gnu packages autotools)
  #:use-module (gnu packages base)
  #:use-module (gnu packages bash)
  #:use-module (gnu packages boost)
  #:use-module (gnu packages check)
  #:use-module (gnu packages compression)
  #:use-module (gnu packages curl)
  #:use-module (gnu packages databases)
  #:use-module (gnu packages documentation)
  #:use-module (gnu packages engineering)
  #:use-module (gnu packages fltk)
  #:use-module (gnu packages gcc)
  #:use-module (gnu packages gd)
  #:use-module (gnu packages geo)
  #:use-module (gnu packages gettext)
  #:use-module (gnu packages ghostscript)
  #:use-module (gnu packages glib)
  #:use-module (gnu packages gnome)
  #:use-module (gnu packages golang)
  #:use-module (gnu packages gps)
  #:use-module (gnu packages graphviz)
  #:use-module (gnu packages gstreamer)
  #:use-module (gnu packages gtk)
  #:use-module (gnu packages image)
  #:use-module (gnu packages image-processing)
  #:use-module (gnu packages javascript)
  #:use-module (gnu packages libusb)
  #:use-module (gnu packages linux)
  #:use-module (gnu packages logging)
  #:use-module (gnu packages lua)
  #:use-module (gnu packages maths)
  #:use-module (gnu packages mp3)
  #:use-module (gnu packages multiprecision)
  #:use-module (gnu packages ncurses)
  #:use-module (gnu packages networking)
  #:use-module (gnu packages pkg-config)
  #:use-module (gnu packages pulseaudio)
  #:use-module (gnu packages python)
  #:use-module (gnu packages python-science)
  #:use-module (gnu packages python-xyz)
  #:use-module (gnu packages qt)
  #:use-module (gnu packages readline)
  #:use-module (gnu packages ruby)
  #:use-module (gnu packages sdl)
  #:use-module (gnu packages sphinx)
  #:use-module (gnu packages swig)
  #:use-module (gnu packages tcl)
  #:use-module (gnu packages tex)
  #:use-module (gnu packages texinfo)
  #:use-module (gnu packages tls)
  #:use-module (gnu packages video)
  #:use-module (gnu packages xiph)
  #:use-module (gnu packages xml)
  #:use-module (gnu packages xorg)
  #:use-module (guix build-system cmake)
  #:use-module (guix build-system glib-or-gtk)
  #:use-module (guix build-system gnu)
  #:use-module (guix build-system go)
  #:use-module (guix build-system python)
  #:use-module (guix build-system qt))

(define-public libfec
  ;; Use commit to get compilation fixes that are not in a release yet.
  (let ((commit "9750ca0a6d0a786b506e44692776b541f90daa91")
        (revision "1"))
    (package
      (name "libfec")
      (version (git-version "1.0" revision commit))
      (source
       (origin
         (method git-fetch)
         (uri (git-reference
               (url "https://github.com/quiet/libfec")
               (commit commit)))
         (file-name (git-file-name name version))
         (sha256
          (base32 "0i6jhrdswr1wglyb9h39idpz5v9z13yhidvlbj34vxpyngrkhlvs"))))
      (build-system cmake-build-system)
      (arguments
       `(#:configure-flags '("-DBUILD_SHARED_LIBS=ON")
         #:test-target "test_all"))
      (home-page "https://github.com/quiet/libfec")
      (synopsis "Forward error correction algorithms library")
      (description
       "This package provides a set of functions that implement several popular
@dfn{forward error correction} (FEC) algorithms and several low-level routines
useful in modems implemented with @dfn{digital signal processing} (DSP).")
      (license license:lgpl2.1))))

(define-public liquid-dsp
  (package
    (name "liquid-dsp")
    (version "1.3.2")
    (source
     (origin (method git-fetch)
             (uri (git-reference
                   (url "https://github.com/jgaeddert/liquid-dsp")
                   (commit (string-append "v" version))))
             (file-name (git-file-name name version))
             (sha256
              (base32 "1n6dbg13q8ga5qhg1yiszwly4jj0rxqr6f1xwm9waaly5z493xsd"))))
    (build-system gnu-build-system)
    (native-inputs
     `(("autoconf" ,autoconf)))
    (inputs
     `(("fftwf" ,fftwf)
       ("libfec" ,libfec)))
    (arguments
     `(#:phases
       (modify-phases %standard-phases
         (add-after 'install 'delete-static-library
           (lambda* (#:key outputs #:allow-other-keys)
             (delete-file (string-append (assoc-ref outputs "out")
                                         "/lib/libliquid.a")))))))
    (home-page "https://liquidsdr.org")
    (synopsis "Signal processing library for software-defined radios")
    (description
     "Liquid DSP is a @dfn{digital signal processing} (DSP) library designed
specifically for software-defined radios on embedded platforms.  The aim is to
provide a lightweight DSP library that does not rely on a myriad of external
dependencies or proprietary and otherwise cumbersome frameworks.  All signal
processing elements are designed to be flexible, scalable, and dynamic,
including filters, filter design, oscillators, modems, synchronizers, complex
mathematical operations, and much more.")
    (license license:expat)))

(define-public rtl-sdr
  (package
    (name "rtl-sdr")
    (version "0.6.0")
    (source
     (origin
       (method git-fetch)
       (uri (git-reference
             (url "https://git.osmocom.org/rtl-sdr/")
             (commit version)))
       (file-name (git-file-name name version))
       (sha256
        (base32
         "0lmvsnb4xw4hmz6zs0z5ilsah5hjz29g1s0050n59fllskqr3b8k"))))
    (build-system cmake-build-system)
    (inputs
     `(("libusb" ,libusb)))
    (native-inputs
     `(("pkg-config" ,pkg-config)))
    (arguments
     `(#:configure-flags '("-DDETACH_KERNEL_DRIVER=ON"
                           "-DINSTALL_UDEV_RULES=ON")
       #:tests? #f ; No tests
       #:phases
       (modify-phases %standard-phases
         (add-after 'unpack 'fix-paths
           (lambda* (#:key outputs #:allow-other-keys)
             (substitute* "CMakeLists.txt"
               (("DESTINATION \"/etc/udev/")
                (string-append "DESTINATION \""
                               (assoc-ref outputs "out")
                               "/lib/udev/")))
             #t)))))
    (home-page "https://osmocom.org/projects/sdr/wiki/rtl-sdr")
    (synopsis "Software defined radio driver for Realtek RTL2832U")
    (description "DVB-T dongles based on the Realtek RTL2832U can be used as a
cheap software defined radio, since the chip allows transferring the raw I/Q
samples to the host.  @code{rtl-sdr} provides drivers for this purpose.

The default Linux driver managing DVB-T dongles as TV devices doesn't work for
SDR purposes and clashes with this package.  Therefore you must prevent the
kernel from loading it automatically by adding the following line to your
system configuration:

@lisp
(kernel-arguments '(\"modprobe.blacklist=dvb_usb_rtl28xxu\"))
@end lisp

To install the rtl-sdr udev rules, you must extend 'udev-service-type' with
this package.  E.g.: @code{(udev-rules-service 'rtl-sdr rtl-sdr)}")
    (license license:gpl2+)))

(define-public airspyhf
  (package
    (name "airspyhf")
    (version "1.6.8")
    (source
     (origin
       (method git-fetch)
       (uri (git-reference
             (url "https://github.com/airspy/airspyhf")
             (commit version)))
       (file-name (git-file-name name version))
       (sha256
        (base32 "0n699i5a9fzzhf80fcjlqq6p2a013rzlwmwv4nmwfafy6c8cr924"))))
    (build-system cmake-build-system)
    (native-inputs
     `(("pkg-config" ,pkg-config)))
    (inputs
     `(("libusb" ,libusb)))
    (arguments
     '(#:configure-flags '("-DINSTALL_UDEV_RULES=ON")
       #:tests? #f ; No tests
       #:phases
       (modify-phases %standard-phases
         (add-after 'unpack 'fix-paths
           (lambda* (#:key outputs #:allow-other-keys)
             (substitute* "tools/CMakeLists.txt"
               (("DESTINATION \"/etc/udev/")
                (string-append "DESTINATION \""
                               (assoc-ref outputs "out")
                               "/lib/udev/")))))
         (add-after 'fix-paths 'fix-udev-rules
           (lambda _
             (substitute* "tools/52-airspyhf.rules"
               ;; The plugdev group does not exist; use dialout as in
               ;; the hackrf package.
               (("GROUP=\"plugdev\"")
                "GROUP=\"dialout\"")))))))
    (home-page "https://github.com/airspy/airspyhf")
    (synopsis "Software defined radio driver for Airspy HF+")
    (description
     "This package provides the driver and utilities for controlling the Airspy
HF+ Software Defined Radio (SDR) over USB.

To install the airspyhf udev rules, you must extend @code{udev-service-type}
with this package.  E.g.: @code{(udev-rules-service 'airspyhf airspyhf)}")
    (license license:bsd-3)))

(define-public soapysdr
  (package
    (name "soapysdr")
    (version "0.8.0")
    (source
     (origin
       (method git-fetch)
       (uri (git-reference
             (url "https://github.com/pothosware/SoapySDR")
             (commit (string-append "soapy-sdr-" version))))
       (file-name (git-file-name name version))
       (sha256
        (base32 "1dy25zxk7wmg7ik82dx7h3bbbynvalbz1dxsl7kgm3374yxhnixv"))))
    (build-system cmake-build-system)
    (native-inputs
     `(("python" ,python)
       ("swig" ,swig)))
    (native-search-paths
     (list (search-path-specification
            (variable "SOAPY_SDR_PLUGIN_PATH")
            (files (list (string-append "lib/SoapySDR/modules"
                                        (version-major+minor version)))))))
    (home-page "https://github.com/pothosware/SoapySDR/wiki")
    (synopsis "Vendor and platform neutral SDR support library")
    (description
     "SoapySDR is a library designed to support several kinds of software
defined radio hardware devices with a common API.")
    (license license:boost1.0)))

(define-public soapyairspyhf
  (package
    (name "soapyairspyhf")
    (version "0.2.0")
    (source
     (origin
       (method git-fetch)
       (uri (git-reference
             (url "https://github.com/pothosware/SoapyAirspyHF")
             (commit (string-append "soapy-airspyhf-" version))))
       (file-name (git-file-name name version))
       (sha256
        (base32 "04krqinglgkjvx7klqik6yn8rb4mlpwzb6zvnmvm7szqci2agggz"))))
    (build-system cmake-build-system)
    (inputs
     `(("airspyhf" ,airspyhf)
       ("soapysdr" ,soapysdr)))
    (arguments
     `(#:tests? #f))  ; No test suite
    (home-page "https://github.com/pothosware/SoapyAirspyHF/wiki")
    (synopsis "SoapySDR Airspy HF+ module")
    (description "This package provides Airspy HF+ devices support to the
SoapySDR library.")
    (license license:expat)))

(define-public soapyhackrf
  (package
    (name "soapyhackrf")
    (version "0.3.3")
    (source
     (origin
       (method git-fetch)
       (uri (git-reference
             (url "https://github.com/pothosware/SoapyHackRF")
             (commit (string-append "soapy-hackrf-" version))))
       (file-name (git-file-name name version))
       (sha256
        (base32 "1awn89z462500gb3fjb7x61b1znkjri9n1d39bqfip1qk4s11pxc"))))
    (build-system cmake-build-system)
    (inputs
     `(("hackrf" ,hackrf)
       ("soapysdr" ,soapysdr)))
    (arguments
     `(#:tests? #f))  ; No test suite
    (home-page "https://github.com/pothosware/SoapyHackRF/wiki")
    (synopsis "SoapySDR HackRF module")
    (description
     "This package provides HackRF devices support to the SoapySDR library.")
    (license license:expat)))

(define-public soapyrtlsdr
  (package
    (name "soapyrtlsdr")
    (version "0.3.2")
    (source
     (origin
       (method git-fetch)
       (uri (git-reference
             (url "https://github.com/pothosware/SoapyRTLSDR")
             (commit (string-append "soapy-rtl-sdr-" version))))
       (file-name (git-file-name name version))
       (sha256
        (base32 "1dlnryj6k20pk7w7v4v13y099r7ikhvlzbgzgphmi5cxkdv0shrd"))))
    (build-system cmake-build-system)
    (inputs
     `(("rtl-sdr" ,rtl-sdr)
       ("soapysdr" ,soapysdr)))
    (arguments
     `(#:tests? #f))  ; No test suite
    (home-page "https://github.com/pothosware/SoapyRTLSDR/wiki")
    (synopsis "SoapySDR RTL-SDR module")
    (description
     "This package provides RTL-SDR devices support to the SoapySDR library.")
    (license license:expat)))

(define-public chirp
  (package
    (name "chirp")
    (version "20201121")
    (source
     (origin
       (method url-fetch)
       (uri (string-append "https://trac.chirp.danplanet.com/chirp_daily/daily-"
                           version "/chirp-daily-" version ".tar.gz"))
       (sha256
        (base32 "092jryb1jn9li6zj243awv6piz1lhghqsm4phrz7j0rgqf76dy4n"))))
    (build-system python-build-system)
    (inputs
     `(("python2-libxml2" ,python2-libxml2)
       ("python2-pygtk" ,python2-pygtk)
       ("python2-pyserial" ,python2-pyserial)))
    (arguments
     `(#:python ,python-2))
    (home-page "https://chirp.danplanet.com")
    (synopsis "Cross-radio programming tool")
    (description "Chirp is a cross-radio programming tool.  It supports a
growing list of radios across several manufacturers and allows transferring of
memory contents between them.")
    (license (list license:gpl3+
                   license:lgpl3+)))) ; chirp/elib_intl.py

(define-public aptdec
  ;; No release since 2013, use commit directly.
  (let ((commit "5f91799637d93dfe7791caa7e9a6683050c4f8f3")
        (revision "1"))
    (package
      (name "aptdec")
      (version (git-version "1.7" revision commit))
      (source
       (origin
         (method git-fetch)
         (uri (git-reference
               (url "https://github.com/Xerbo/aptdec")
               (commit commit)))
         (file-name (git-file-name name version))
         (sha256
          (base32 "0i7vkjjrq392gs9qaibr7j3v4hijqqg8458dn21dwh16ncrvr9bp"))))
      (build-system cmake-build-system)
      (inputs
       `(("libpng" ,libpng)
         ("libsndfile" ,libsndfile)))
      (arguments
       `(#:tests? #f))  ; no tests
      (home-page "https://github.com/Xerbo/aptdec")
      (synopsis "NOAA Automatic Picture Transmission (APT) decoder")
      (description "Aptdec decodes Automatic Picture Transmission (APT) images.
These are medium resolution images of the Earth transmitted by, among other
satellites, the POES NOAA weather satellite series.  These transmissions are
on a frequency of 137 MHz.  They can be received using an inexpensive antenna
and a dedicated receiver.")
      (license license:gpl2+))))

(define-public redsea
  (package
    (name "redsea")
    (version "0.18")
    (source (origin
              (method git-fetch)
              (uri (git-reference
                    (url "https://github.com/windytan/redsea")
                    (commit (string-append "v" version))))
              (file-name (git-file-name name version))
              (sha256
               (base32
                "1y96g0ra2krjb2kypm8s5gdfia45yci4f36klsvyzg8d53v5cwhn"))))
    (build-system gnu-build-system)
    (arguments
     `(#:phases
       (modify-phases %standard-phases
         ;; The configure.ac file does not explicitly link against libiconv
         ;; except on Mac OS, causing the build to fail. This phase comments
         ;; out the original AC_SUBST macro (located inside a conditional) and
         ;; adds an explicit use of it underneath, so that libiconv is always
         ;; linked against.
         (add-after 'unpack 'patch-libiconv
           (lambda _
             (substitute* "configure.ac"
               (("^ +AC_SUBST")
                "# AC_SUBST")
               (("esac")
                "esac\nAC_SUBST([ICONV], [\"-liconv\"])"))
             #t)))))
    (inputs
     `(("libiconv" ,libiconv)
       ("libsndfile" ,libsndfile)
       ("liquid-dsp" ,liquid-dsp)))
    (native-inputs
     `(("autoconf" ,autoconf)
       ("automake" ,automake)))
    (home-page "https://github.com/windytan/redsea")
    (synopsis "Lightweight RDS to JSON decoder")
    (description "redsea is a lightweight command-line @dfn{FM Radio Data
System} (FM-RDS) decoder.  Redsea can be used with any RTL-SDR USB radio stick
with the rtl_fm tool, or any other @dfn{software-defined radio} (SDR) via
csdr, for example.  It can also decode raw ASCII bitstream, the hex format
used by RDS Spy, and audio files containing @dfn{multiplex} signals (MPX).")
    (license license:expat)))

(define-public gnuradio
  (package
    (name "gnuradio")
    (version "3.9.0.0")
    (source
     (origin
       (method url-fetch)
       (uri (string-append "https://www.gnuradio.org/releases/gnuradio/"
                           "gnuradio-" version ".tar.xz"))
       (sha256
        (base32 "1jvm9xd0l2pz1fww4zii6hl7ccnvy256nrf70ljb594n7j9j49ha"))))
    (build-system cmake-build-system)
    (native-inputs
     `(("doxygen" ,doxygen)
       ("ghostscript" ,ghostscript)
       ("js-mathjax" ,js-mathjax)
       ("orc" ,orc)
       ("pkg-config" ,pkg-config)
       ("pybind11" ,pybind11)
       ("python-cheetah" ,python-cheetah)
       ("python-mako" ,python-mako)
       ("python-pyzmq" ,python-pyzmq)
       ("python-scipy" ,python-scipy)
       ("python-sphinx" ,python-sphinx)
<<<<<<< HEAD
       ("texlive" ,(texlive-updmap.cfg (list texlive-amsfonts
                                             texlive-latex-amsmath
                                             ;; TODO: Add newunicodechar.
                                             texlive-latex-graphics)))
=======
       ("texlive" ,(texlive-union (list texlive-amsfonts/patched
                                        texlive-latex-amsmath
                                        ;; TODO: Add newunicodechar.
                                        texlive-latex-graphics)))
>>>>>>> a068ed6a
       ("xorg-server" ,xorg-server-for-tests)))
    (inputs
     `(("alsa-lib" ,alsa-lib)
       ("boost" ,boost)
       ("cairo" ,cairo)
       ("codec2" ,codec2)
       ("cppzmq" ,cppzmq)
       ("fftwf" ,fftwf)
       ("gmp" ,gmp)
       ("gsl" ,gsl)
       ("gsm" ,gsm)
       ("gtk+" ,gtk+)
       ("jack" ,jack-1)
       ("libsndfile" ,libsndfile)
       ("log4cpp" ,log4cpp)
       ("pango" ,pango)
       ("portaudio" ,portaudio)
       ("python" ,python)
       ("python-click" ,python-click)
       ("python-click-plugins" ,python-click-plugins)
       ("python-lxml" ,python-lxml)
       ("python-matplotlib" ,python-matplotlib)
       ("python-numpy" ,python-numpy)
       ("python-pycairo" ,python-pycairo)
       ("python-pygobject" ,python-pygobject)
       ("python-pyqt" ,python-pyqt)
       ("python-pyyaml" ,python-pyyaml)
       ("qtbase" ,qtbase)
       ("qwt" ,qwt)
       ("sdl" ,sdl)
       ("volk" ,volk)
       ("zeromq" ,zeromq)))
    (arguments
     `(#:modules ((guix build cmake-build-system)
                  ((guix build glib-or-gtk-build-system) #:prefix glib-or-gtk:)
                  ((guix build python-build-system) #:prefix python:)
                  (guix build utils)
                  (ice-9 match))
       #:imported-modules (,@%cmake-build-system-modules
                           (guix build glib-or-gtk-build-system)
                           (guix build python-build-system))
       #:configure-flags
       (list (string-append "-DMATHJAX2_ROOT="
                            (assoc-ref %build-inputs "js-mathjax")
                            "/share/javascript/mathjax"))
       #:phases
       (modify-phases %standard-phases
         (add-after 'unpack 'fix-paths
           (lambda* (#:key inputs #:allow-other-keys)
             (let ((qwt (assoc-ref inputs "qwt")))
               (substitute* "cmake/Modules/FindQwt.cmake"
                 (("/usr/include")
                  (string-append qwt "/include"))
                 (("/usr/lib")
                  (string-append qwt "/lib"))
                 (("qwt6-\\$\\{QWT_QT_VERSION\\}")
                  "qwt")))
             (substitute* "cmake/Modules/GrPython.cmake"
               (("dist-packages")
                "site-packages"))
             (substitute* '("gr-vocoder/include/gnuradio/vocoder/codec2.h"
                            "gr-vocoder/include/gnuradio/vocoder/freedv_api.h")
               (("<codec2/")
                "<"))
             #t))
         (add-before 'check 'set-test-environment
           (lambda* (#:key inputs #:allow-other-keys)
             (setenv "HOME" "/tmp")
             (system (string-append (assoc-ref inputs "xorg-server")
                                    "/bin/Xvfb :1 &"))
             (setenv "DISPLAY" ":1")
             #t))
         (replace 'check
           (lambda* (#:key tests? parallel-tests? #:allow-other-keys)
             (invoke "ctest" "-j" (if parallel-tests?
                                      (number->string (parallel-job-count))
                                      "1")
                     "--output-on-failure"
                     ;;disable broken tests
                     "-E" (string-join
                           '(;; https://github.com/gnuradio/gnuradio/issues/3871
                             "qa_header_payload_demux"
                             ;; https://github.com/gnuradio/gnuradio/issues/4348
                             "qa_packet_headerparser_b")
                           "|"))))
         (add-after 'install 'wrap-python
           (assoc-ref python:%standard-phases 'wrap))
         (add-after 'wrap-python 'wrap-glib-or-gtk
           (assoc-ref glib-or-gtk:%standard-phases 'glib-or-gtk-wrap))
         (add-after 'wrap-glib-or-gtk 'wrap-with-GI_TYPELIB_PATH
           (lambda* (#:key inputs outputs #:allow-other-keys)
             (let ((out (assoc-ref outputs "out"))
                   (paths (map (match-lambda
                                 ((output . directory)
                                  (let ((girepodir (string-append
                                                    directory
                                                    "/lib/girepository-1.0")))
                                    (if (file-exists? girepodir)
                                        girepodir
                                        #f))))
                               inputs)))
               (wrap-program (string-append out "/bin/gnuradio-companion")
                 `("GI_TYPELIB_PATH" ":" prefix ,(filter identity paths))))
             #t)))))
    (native-search-paths
     ;; Variables required to find third-party plugins at runtime.
     (list (search-path-specification
            (variable "GRC_BLOCKS_PATH")
            (files '("share/gnuradio/grc/blocks")))
           (search-path-specification
            (variable "GUIX_PYTHONPATH")
            (files (list (string-append "lib/python"
                                        (version-major+minor
                                         (package-version python))
                                        "/site-packages"))))))
    (synopsis "Toolkit for software-defined radios")
    (description
     "GNU Radio is a development toolkit that provides signal processing blocks
to implement software radios.  It can be used with external RF hardware to
create software-defined radios, or without hardware in a simulation-like
environment.")
    (home-page "https://www.gnuradio.org")
    (license license:gpl3+)))

(define-public gr-osmosdr
  ;; No tag for version supporting Gnuradio 3.9; use commit.
  (let ((commit "a100eb024c0210b95e4738b6efd836d48225bd03")
        (revision "0"))
    (package
      (name "gr-osmosdr")
      (version (git-version "0.2.3" revision commit))
      (source
       (origin
         (method git-fetch)
         (uri (git-reference
               (url "https://git.osmocom.org/gr-osmosdr")
               (commit commit)))
         (file-name (git-file-name name version))
         (sha256
          (base32 "1pk5gnyznfyy510lbqzg9ijcb1fnhmn547n24aiqyrxd6i6vv1ki"))))
      (build-system cmake-build-system)
      (native-inputs
       `(("doxygen" ,doxygen)
         ("pkg-config" ,pkg-config)
         ("pybind11" ,pybind11)
         ("python-mako" ,python-mako)
         ("python-six" ,python-six)))
      (inputs
       `(("airspyhf" ,airspyhf)
         ("boost" ,boost)
         ("fftwf" ,fftwf)
         ("gmp" ,gmp)
         ("gnuradio" ,gnuradio)
         ("hackrf" ,hackrf)
         ("libsndfile" ,libsndfile)
         ("log4cpp" ,log4cpp)
         ("python" ,python)
         ("python-numpy" ,python-numpy)
         ("python-pyqt" ,python-pyqt)
         ("rtl-sdr" ,rtl-sdr)
         ("soapysdr" ,soapysdr)
         ("volk" ,volk)))
      (arguments
       `(#:modules ((guix build cmake-build-system)
                    ((guix build python-build-system) #:prefix python:)
                    (guix build utils))
         #:imported-modules (,@%cmake-build-system-modules
                             (guix build python-build-system))
         #:phases
         (modify-phases %standard-phases
           (add-after 'install 'wrap-python
             (assoc-ref python:%standard-phases 'wrap)))))
      (synopsis "GNU Radio block for interfacing with various radio hardware")
      (description "This is a block for GNU Radio allowing to use a common API
to access different radio hardware.")
      (home-page "https://osmocom.org/projects/gr-osmosdr/wiki/GrOsmoSDR")
      (license license:gpl3+))))
(deprecated-package "gnuradio-osmosdr" gr-osmosdr)

(define-public libosmo-dsp
  (package
    (name "libosmo-dsp")
    (version "0.4.0")
    (source
     (origin
       (method git-fetch)
       (uri (git-reference
             (url "https://git.osmocom.org/libosmo-dsp")
             (commit version)))
       (file-name (git-file-name name version))
       (sha256
        (base32 "00plihnpym1gkfpflah8il9463qxzm9kx2f07jyvbkszpj8viq5g"))))
    (build-system gnu-build-system)
    (native-inputs
     `(("autoconf" ,autoconf)
       ("automake" ,automake)
       ("bash-minimal" ,bash-minimal)
       ("doxygen" ,doxygen)
       ("libtool" ,libtool)
       ("pkg-config" ,pkg-config)
<<<<<<< HEAD
       ("texlive" ,(texlive-updmap.cfg (list texlive-amsfonts
=======
       ("texlive" ,(texlive-union (list texlive-amsfonts/patched
>>>>>>> a068ed6a
                                        texlive-latex-amsmath
                                        ;; TODO: Add newunicodechar.
                                        texlive-latex-graphics)))))
    (inputs
     `(("fftwf" ,fftwf)))
    (arguments
     `(#:phases
       (modify-phases %standard-phases
         (add-after 'unpack 'fix-paths
           (lambda* (#:key inputs #:allow-other-keys)
             (substitute* "git-version-gen"
               (("/bin/sh")
                (string-append (assoc-ref inputs "bash")
                               "/bin/bash")))
             #t)))))
    (synopsis "DSP primitives for SDR")
    (description
     "This a C-language library for common DSP (Digital Signal Processing)
primitives for SDR (Software Defined Radio).")
    (home-page "https://osmocom.org/projects/libosmo-dsp")
    (license license:gpl2+)))

(define-public gr-iqbal
  ;; No tag for version supporting Gnuradio 3.9; use commit.
  (let ((commit "fbee239a6fb36dd2fb564f6e6a0d393c4bc844db")
        (revision "0"))
    (package
      (name "gr-iqbal")
      (version (git-version "0.38.2" revision commit))
      (source
       (origin
         (method git-fetch)
         (uri (git-reference
               (url "https://git.osmocom.org/gr-iqbal")
               (commit commit)))
         (file-name (git-file-name name version))
         (sha256
          (base32 "12p193ngcs65nd3lynry119nhv40mikamqkw37wdln7lawx3nw7p"))))
      (build-system cmake-build-system)
      (native-inputs
       `(("doxygen" ,doxygen)
         ("pkg-config" ,pkg-config)
         ("pybind11" ,pybind11)
         ("python" ,python)
         ("python-numpy" ,python-numpy)
         ("python-six" ,python-six)))
      (inputs
       `(("boost" ,boost)
         ("fftwf" ,fftwf)
         ("gmp" ,gmp)
         ("gnuradio" ,gnuradio)
         ("libosmo-dsp" ,libosmo-dsp)
         ("log4cpp" ,log4cpp)
         ("volk" ,volk)))
      (synopsis "GNU Radio block to correct IQ imbalance")
      (description
     "This is a GNU Radio block to correct IQ imbalance in quadrature
receivers.  It's composed of two main block:
@itemize
@item Fix: Given a phase and amplitude error, it will correct a complex signal.
@item Optimize: Attempts to auto-detect the phase and amplitude error to feed
to the fix block above.
@end itemize")
      (home-page "https://git.osmocom.org/gr-iqbal/")
      (license license:gpl3+))))
(deprecated-package "gnuradio-iqbalance" gr-iqbal)

(define-public gqrx
  (package
    (name "gqrx")
    (version "2.14.4")
    (source
     (origin
       (method git-fetch)
       (uri (git-reference
             (url "https://github.com/csete/gqrx")
             (commit (string-append "v" version))))
       (file-name (git-file-name name version))
       (sha256
        (base32 "0m4ncydihz4n4i80c252vk3c5v672yab1jv85n6ndn7a92xv3ilq"))))
    (build-system qt-build-system)
    (native-inputs
     `(("pkg-config" ,pkg-config)))
    (inputs
     `(("alsa-lib" ,alsa-lib)
       ("boost" ,boost)
       ("fftwf" ,fftwf)
       ("gmp" ,gmp)
       ("gnuradio" ,gnuradio)
       ("gr-iqbal" ,gr-iqbal)
       ("gr-osmosdr" ,gr-osmosdr)
       ("jack" ,jack-1)
       ("libsndfile" ,libsndfile)
       ("log4cpp" ,log4cpp)
       ("portaudio" ,portaudio)
       ("pulseaudio" ,pulseaudio)
       ("qtbase" ,qtbase)
       ("qtsvg" ,qtsvg)
       ("volk" ,volk)))
    (arguments
     `(#:tests? #f))                    ; no tests
    (synopsis "Software defined radio receiver")
    (description "Gqrx is a software defined radio (SDR) receiver implemented
using GNU Radio and the Qt GUI toolkit.")
    (home-page "https://gqrx.dk/")
    (license license:gpl3+)))

(define-public fldigi
  (package
    (name "fldigi")
    (version "4.1.18")
    (source
     (origin
       (method git-fetch)
       (uri (git-reference
             (url "https://git.code.sf.net/p/fldigi/fldigi")
             (commit (string-append "v" version))))
       (file-name (git-file-name name version))
       (sha256
        (base32 "177qnl1bxy46rqwdxizfy2i3mxk5bzz733cp445rfzl7b6yf6zrn"))))
    (build-system gnu-build-system)
    (native-inputs
     `(("autoconf" ,autoconf)
       ("automake" ,automake)
       ("gettext" ,gettext-minimal)
       ("pkg-config" ,pkg-config)))
    (inputs
     `(("alsa-lib" ,alsa-lib)
       ("fltk" ,fltk)
       ("hamlib" ,hamlib)
       ("libpng" ,libpng)
       ("libsamplerate" ,libsamplerate)
       ("libusb" ,libusb)
       ("libx11" ,libx11)
       ("libxext" ,libxext)
       ("libxfixes" ,libxfixes)
       ("libxft" ,libxft)
       ("portaudio" ,portaudio)
       ("pulseaudio" ,pulseaudio)))
    (synopsis "Software modem for amateur radio use")
    (description
     "Fldigi is a software modem for amateur radio use.  It is a sound card
based program that is used for both transmitting and receiving data by
connecting the microphone and headphone connections of a computer to some radio
hardware.")
    (home-page "http://www.w1hkj.com/")
    (license license:gpl3+)))

(define-public flrig
  (package
    (name "flrig")
    (version "1.3.52")
    (source
     (origin
       (method git-fetch)
       (uri (git-reference
             (url "https://git.code.sf.net/p/fldigi/flrig")
             (commit (string-append "v" version))))
       (file-name (git-file-name name version))
       (sha256
        (base32 "0vxn1wy5b2zfq20k93rfgq34m1nd3mxd74h8l98f90d85fhcqggy"))))
    (build-system gnu-build-system)
    (native-inputs
     `(("autoconf" ,autoconf)
       ("automake" ,automake)
       ("pkg-config" ,pkg-config)))
    (inputs
     `(("fltk" ,fltk)
       ("libx11" ,libx11)
       ("libxext" ,libxext)
       ("libxfixes" ,libxfixes)
       ("libxft" ,libxft)))
    (synopsis "Radio transceiver control program")
    (description
     "Flrig is a transceiver control program for amateur radio use.
It provides computer aided control of various radios using a serial
or USB connection.")
    (home-page "http://www.w1hkj.com/")
    (license license:gpl3+)))

(define-public flamp
  (package
    (name "flamp")
    (version "2.2.05")
    (source
     (origin
       (method git-fetch)
       (uri (git-reference
             (url "https://git.code.sf.net/p/fldigi/flamp")
             (commit (string-append "v" version))))
       (file-name (git-file-name name version))
       (sha256
        (base32 "0ll2wbhyh1sb4iqsypwrd118mrgw3vbsdbz442qhk4r6l8kjzblq"))))
    (build-system gnu-build-system)
    (native-inputs
     `(("autoconf" ,autoconf)
       ("automake" ,automake)
       ("pkg-config" ,pkg-config)))
    (inputs
     `(("fltk" ,fltk)
       ("libx11" ,libx11)
       ("libxext" ,libxext)
       ("libxfixes" ,libxfixes)
       ("libxft" ,libxft)))
    (synopsis "Tool for AMP file transfer")
    (description
     "FLAMP is a program for transferring files by radio waves using AMP
(Amateur Multicast Protocol).")
    (home-page "http://www.w1hkj.com/")
    (license license:gpl3+)))

(define-public flwrap
  (package
    (name "flwrap")
    (version "1.3.5")
    (source
     (origin
       (method git-fetch)
       (uri (git-reference
             (url "https://git.code.sf.net/p/fldigi/flwrap")
             (commit (string-append "v" version))))
       (file-name (git-file-name name version))
       (sha256
        (base32 "0xkhr82smfr7wpb9xl05wf7bz3vi2mr4xkcr2s8v6mblhgsdhqwg"))))
    (build-system gnu-build-system)
    (native-inputs
     `(("autoconf" ,autoconf)
       ("automake" ,automake)
       ("pkg-config" ,pkg-config)))
    (inputs
     `(("fltk" ,fltk)
       ("libx11" ,libx11)
       ("libxext" ,libxext)
       ("libxfixes" ,libxfixes)
       ("libxft" ,libxft)))
    (synopsis "File encapsulation program")
    (description
     "Flwrap is a software utility for amateur radio use.  Its purpose is to
encapsulate both text and binary files in a way that allows them to be
transmitted over any of several digital modes and verified at the receipt end
for correctness.")
    (home-page "http://www.w1hkj.com/")
    (license license:gpl3+)))

(define-public hackrf
  (package
    (name "hackrf")
    (version "2021.03.1")
    (source
     (origin
       (method git-fetch)
       (uri (git-reference
             (url "https://github.com/mossmann/hackrf")
             (commit (string-append "v" version))))
       (file-name (git-file-name name version))
       (sha256
        (base32 "12fkgimjy5ia291c1rn4y59pn9r5wdvz5x9z5xc8zr1xr96iyhfs"))))
    (build-system cmake-build-system)
    (arguments
     '(#:configure-flags
       (list "-DUDEV_RULES_GROUP=dialout"
             (string-append "-DUDEV_RULES_PATH="
                            (assoc-ref %outputs "out")
                            "/lib/udev/rules.d"))
       #:phases
       (modify-phases %standard-phases
         (add-before 'configure 'enter-source-directory
           (lambda _
             (chdir "host")
             #t))
         (add-after 'install 'delete-static-library
           (lambda* (#:key outputs #:allow-other-keys)
             (delete-file (string-append (assoc-ref outputs "out")
                                         "/lib/libhackrf.a"))
             #t))
         (add-before 'install-license-files 'leave-source-directory
           (lambda _
             (chdir "..")
             #t)))
       #:tests? #f)) ; no test suite
    (native-inputs
     `(("pkg-config" ,pkg-config)))
    (inputs
     `(("fftw" ,fftw)
       ("fftwf" ,fftwf)
       ("libusb" ,libusb)))
    (home-page "https://greatscottgadgets.com/hackrf/")
    (synopsis "User-space library and utilities for HackRF SDR")
    (description
     "Command line utilities and a C library for controlling the HackRF
Software Defined Radio (SDR) over USB.  Installing this package installs the
userspace hackrf utilities and C library.  To install the hackrf udev rules,
you must extend 'udev-service-type' with this package.  E.g.:
@code{(udev-rules-service 'hackrf hackrf #:groups '(\"dialout\"))}.")
    (license license:gpl2)))

(define-public hamlib
  (package
    (name "hamlib")
    (version "4.2")
    (source
     (origin
       (method url-fetch)
       (uri (string-append
             "https://github.com/Hamlib/Hamlib/releases/download/"
             version "/hamlib-" version ".tar.gz"))
       (sha256
        (base32 "1m8gb20i8ga6ndnnw187ry1h4z8wx27v1hl7c610r6ky60pv4072"))))
    (build-system gnu-build-system)
    (native-inputs
     `(("doxygen" ,doxygen)
       ("lua" ,lua)
       ("pkg-config" ,pkg-config)
       ("python-wrapper" ,python-wrapper)
       ("swig" ,swig)
       ("tcl" ,tcl)))
    (inputs
     `(("gd" ,gd)
       ("libusb" ,libusb)
       ("libxml2" ,libxml2)
       ("readline" ,readline)))
    (arguments
     `(#:configure-flags '("--disable-static"
                           "--with-lua-binding"
                           "--with-python-binding"
                           "--with-tcl-binding"
                           "--with-xml-support")))
    (synopsis "Tools and API to control radios")
    (description
     "The Ham Radio Control Library (Hamlib) is a project to provide programs
with a consistent Application Programming Interface (API) for controlling the
myriad of radios and rotators available to amateur radio and communications
users.")
    (home-page "https://hamlib.github.io/")
    (license (list license:gpl2+ license:lgpl2.1+))))

(define wsjtx-hamlib
  ;; Fork of hamlib with custom patches used by wsjtx.
  (package
    (inherit hamlib)
    (name "wsjtx-hamlib")
    (version "2.3.1")
    (source
     (origin
       (method git-fetch)
       (uri (git-reference
             (url "https://git.code.sf.net/u/bsomervi/hamlib.git")
             (commit (string-append "wsjtx-" version))))
       (file-name (git-file-name name version))
       (sha256
        (base32 "0m4yzjcqs7a1w4lghyyckpkiy96jxdjijddxarqr3a37cl2rz23j"))))
    (native-inputs
     `(("autoconf" ,autoconf)
       ("automake" ,automake)
       ("libtool" ,libtool)
       ("texinfo" ,texinfo)
       ,@(package-native-inputs hamlib)))
    (arguments
     `(#:configure-flags '("--disable-static"
                           "--with-lua-binding"
                           "--with-python-binding"
                           "--with-tcl-binding"
                           "--with-xml-support")))))

(define-public wsjtx
  (package
    (name "wsjtx")
    (version "2.3.1")
    (source
     (origin
       (method git-fetch)
       (uri (git-reference
             (url "https://git.code.sf.net/p/wsjt/wsjtx.git")
             (commit (string-append "wsjtx-" version))))
       (file-name (git-file-name name version))
       (sha256
        (base32 "0mdr4l7zii08615yn7z91spnvnqm5i9390bra9lz3aqyxrsiim91"))))
    (build-system qt-build-system)
    (native-inputs
     `(("asciidoc" ,asciidoc)
       ("gfortran" ,gfortran)
       ("pkg-config" ,pkg-config)
       ("qttools" ,qttools)
       ("ruby-asciidoctor" ,ruby-asciidoctor)))
    (inputs
     `(("boost" ,boost)
       ("fftw" ,fftw)
       ("fftwf" ,fftwf)
       ("hamlib" ,wsjtx-hamlib)
       ("libusb" ,libusb)
       ("qtbase" ,qtbase)
       ("qtmultimedia" ,qtmultimedia)
       ("qtserialport" ,qtserialport)))
    (arguments
     `(#:tests? #f ; No test suite
       #:phases
       (modify-phases %standard-phases
         (add-after 'unpack 'work-around-runtime-bug
           (lambda _
             ;; Some of the programs in this package fail to find symbols
             ;; in libm at runtime. Adding libm manually at the end of the
             ;; library lists when linking the programs seems to help.
             ;; TODO: find exactly what is wrong in the way the programs
             ;; are built.
             (substitute* "CMakeLists.txt"
               (("target_link_libraries \\((.*)\\)" all libs)
                (string-append "target_link_libraries (" libs " m)")))
             #t)))))
    (synopsis "Weak-signal ham radio communication program")
    (description
     "WSJT-X implements communication protocols or modes called FT4, FT8,
JT4, JT9, JT65, QRA64, ISCAT, MSK144, and WSPR, as well as one called Echo for
detecting and measuring your own radio signals reflected from the Moon.  These
modes were all designed for making reliable, confirmed QSOs under extreme
weak-signal conditions.")
    (home-page "https://www.physics.princeton.edu/pulsar/k1jt/wsjtx.html")
    (license license:gpl3)))

(define-public js8call
  (package
    (inherit wsjtx)
    (name "js8call")
    (version "2.2.0")
    (source
     (origin
       (method url-fetch)
       (uri (string-append "http://files.js8call.com/" version
                           "/js8call-" version ".tgz"))
       (sha256
        (base32 "149sjwc4zg6ckgq26af93p4fxappa4k9dh7rdy67g8ajfjad4cd8"))
       (modules '((guix build utils)))
       (snippet
        '(begin
           ;; Delete bundled boost to use the shared one.
           (delete-file-recursively "boost")
           #t))))
    (build-system qt-build-system)
    (native-inputs
     `(("asciidoc" ,asciidoc)
       ("gfortran" ,gfortran)
       ("pkg-config" ,pkg-config)
       ("qttools" ,qttools)
       ("ruby-asciidoctor" ,ruby-asciidoctor)))
    (inputs
     `(("boost" ,boost)
       ("fftw" ,fftw)
       ("fftwf" ,fftwf)
       ("hamlib" ,wsjtx-hamlib)
       ("libusb" ,libusb)
       ("qtbase" ,qtbase)
       ("qtmultimedia" ,qtmultimedia)
       ("qtserialport" ,qtserialport)))
    (arguments
     `(#:tests? #f ; No test suite
       #:phases
       (modify-phases %standard-phases
         (add-after 'unpack 'fix-paths
           (lambda* (#:key outputs #:allow-other-keys)
             (substitute* "CMakeLists.txt"
               (("DESTINATION /usr/share")
                (string-append "DESTINATION "
                               (assoc-ref outputs "out")
                               "/share")))
             #t))
         (add-after 'fix-paths 'work-around-runtime-bug
           (lambda _
             ;; Some of the programs in this package fail to find symbols
             ;; in libm at runtime. Adding libm manually at the end of the
             ;; library lists when linking the programs seems to help.
             ;; TODO: find exactly what is wrong in the way the programs
             ;; are built.
             (substitute* "CMakeLists.txt"
               (("target_link_libraries \\((.*)\\)" all libs)
                (string-append "target_link_libraries (" libs " m)")))
             #t))
         (add-after 'unpack 'fix-hamlib
           (lambda _
             (substitute* "CMake/Modules/Findhamlib.cmake"
               (("set \\(ENV\\{PKG_CONFIG_PATH\\}.*\\)")
                "set (__pc_path $ENV{PKG_CONFIG_PATH})
  list (APPEND __pc_path \"${__hamlib_pc_path}\")
  set (ENV{PKG_CONFIG_PATH} \"${__pc_path}\")"))
             (substitute* "HamlibTransceiver.hpp"
               (("#ifdef JS8_USE_LEGACY_HAMLIB")
                "#if 1"))
             #t)))))
    (synopsis "Weak-signal ham radio communication program")
    (description
     "JS8Call is a software using the JS8 digital mode (a derivative of the FT8
mode) providing weak signal keyboard to keyboard messaging to amateur radio
operators.")
    (home-page "http://js8call.com/")
    (license license:gpl3)))

(define-public xnec2c
  (package
    (name "xnec2c")
    (version "4.1.1")
    (source
     (origin
       (method url-fetch)
       (uri (string-append "http://www.5b4az.org/pkg/nec2/xnec2c/xnec2c-"
                           version ".tar.bz2"))
       (sha256
        (base32 "1myvlkfybb2ha8l0h96ca3iz206zzy9z5iizm0sbab2zzp78n1r9"))))
    (build-system gnu-build-system)
    (native-inputs
     `(("pkg-config" ,pkg-config)))
    (inputs
     `(("gtk+" ,gtk+)))
    (arguments
     `(#:phases
       (modify-phases %standard-phases
         (add-after 'unpack 'fix-makefile
           (lambda* (#:key outputs #:allow-other-keys)
             (substitute* '("Makefile.am" "Makefile.in")
               ;; The DESTDIR variable does not get replaced the prefix
               ;; in the final Makefile, so let's do here.
               (("\\$\\(DESTDIR\\)/usr")
                (assoc-ref outputs "out")))
             #t))
         (add-after 'fix-makefile 'fix-paths
           (lambda* (#:key outputs #:allow-other-keys)
             ;; Increase the max length of the path to the glade file,
             ;; so that the '/gnu/store/...' path can fit in.
             (substitute* '("src/shared.c" "src/shared.h")
               (("char xnec2c_glade\\[64\\];")
                "char xnec2c_glade[256];"))
             ;; Fix hard coded references to '/usr/...'.
             (substitute* '("src/geom_edit.c" "src/main.c")
               (("\"/usr")
                (string-append "\"" (assoc-ref outputs "out"))))
             #t)))))
    (synopsis "Antenna modeling software")
    (description
     "Xnec2c is a GTK3-based graphical version of nec2c, a translation to the
C language of NEC2, the FORTRAN Numerical Electromagnetics Code commonly used
for antenna simulation and analysis.  It can be used to define the geometry of
an antenna, and then plot the radiation pattern or frequency-related data like
gain and standing wave ratio.")
    (home-page "http://www.5b4az.org/")
    (license license:gpl3+)))

(define-public dump1090
  (package
    (name "dump1090")
    (version "4.0")
    (source
     (origin
       (method git-fetch)
       (uri (git-reference
             (url "https://github.com/flightaware/dump1090")
             (commit (string-append "v" version))))
       (file-name (git-file-name name version))
       (sha256
        (base32 "1zacsqaqsiapljhzw31dwc4nld2rp98jm3ivkyznrhzk9n156p42"))))
    (build-system gnu-build-system)
    (native-inputs
     `(("pkg-config" ,pkg-config)))
    (inputs
     `(("libusb" ,libusb)
       ("ncurses" ,ncurses)
       ("rtl-sdr" ,rtl-sdr)))
    (arguments
     `(#:test-target "test"
       #:make-flags
       (list (string-append "CC=" ,(cc-for-target))
             "BLADERF=no")
       #:phases
       (modify-phases %standard-phases
         (delete 'configure)
         (replace 'install
           (lambda* (#:key outputs #:allow-other-keys)
             (let ((bin (string-append (assoc-ref outputs "out") "/bin/")))
               (install-file "dump1090" bin)
               (install-file "view1090" bin)
               #t))))))
    (synopsis "Mode S decoder for rtl-sdr devices")
    (description
     "Dump1090 is a Mode S decoder specifically designed for rtl-sdr devices.
It can be used to decode the ADS-B signals that planes emit to indicate
their position, altitude, speed, etc.")
    (home-page "https://github.com/flightaware/dump1090")
    (license license:gpl2+)))

(define-public rtl-433
  (package
    (name "rtl-433")
    (version "21.05")
    (source
     (origin
       (method git-fetch)
       (uri (git-reference
             (url "https://github.com/merbanan/rtl_433")
             (commit version)))
       (file-name (git-file-name name version))
       (sha256
        (base32 "1f60nvahsplv1yszacc49mlbcnacgs1nwhdf8y9srmzg08xrfnfk"))))
    (build-system cmake-build-system)
    (native-inputs
     `(("pkg-config" ,pkg-config)))
    (inputs
     `(("libusb" ,libusb)
       ("openssl" ,openssl)
       ("rtl-sdr" ,rtl-sdr)
       ("soapysdr" ,soapysdr)))
    (synopsis "Decoder for radio transmissions in ISM bands")
    (description
     "This is a generic data receiver, mainly for decoding radio transmissions
from devices on the 433 MHz, 868 MHz, 315 MHz, 345 MHz and 915 MHz ISM bands.")
    (home-page "https://github.com/merbanan/rtl_433")
    (license license:gpl2+)))

(define-public multimon-ng
  (package
    (name "multimon-ng")
    (version "1.1.9")
    (source
     (origin
       (method git-fetch)
       (uri (git-reference
             (url "https://github.com/EliasOenal/multimon-ng")
             (commit version)))
       (file-name (git-file-name name version))
       (sha256
        (base32 "01716cfhxfzsab9zjply9giaa4nn4b7rm3p3vizrwi7n253yiwm2"))))
    (build-system cmake-build-system)
    (inputs
     `(("libx11" ,libx11)
       ("pulseaudio" ,pulseaudio)))
    (arguments
     '(#:tests? #f))                    ; no test suite
    (home-page "https://github.com/EliasOenal/multimon-ng")
    (synopsis "Decoder for digital radio transmission modes")
    (description "Multimon-ng can decode several digital radio transmission
modes:
@itemize
@item POCSAG512, POCSAG1200, POCSAG2400
@item FLEX
@item EAS
@item UFSK1200, CLIPFSK, AFSK1200, AFSK2400, AFSK2400_2, AFSK2400_3
@item HAPN4800
@item FSK9600
@item DTMF
@item ZVEI1, ZVEI2, ZVEI3, DZVEI, PZVEI
@item EEA, EIA, CCIR
@item MORSE CW
@item X10
@end itemize")
    (license license:gpl2+)))

(define-public nanovna-saver
  (package
    (name "nanovna-saver")
    (version "0.3.8")
    (source
     (origin
       (method git-fetch)
       (uri (git-reference
             (url "https://github.com/NanoVNA-Saver/nanovna-saver")
             (commit (string-append "v" version))))
       (file-name (git-file-name name version))
       (sha256
        (base32 "0z83rwpnbbs1n74mx8dgh1d1crp90mannj9vfy161dmy4wzc5kpv"))))
    (build-system python-build-system)
    (native-inputs
     `(("python-cython" ,python-cython)))
    (inputs
     `(("python-numpy" ,python-numpy)
       ("python-pyqt" ,python-pyqt)
       ("python-pyserial" ,python-pyserial)
       ("python-scipy" ,python-scipy)))
    (arguments
     '(#:tests? #f))
    (home-page "https://github.com/NanoVNA-Saver/nanovna-saver")
    (synopsis "GUI for NanoVNA devices")
    (description
     "NanoVNA-Saver is a tool for reading, displaying and saving data from the
NanoVNA vector network analyzers.")
    (license license:gpl3+)))

(define-public qsstv
  (package
    (name "qsstv")
    (version "9.4.4")
    (source
     (origin
       (method url-fetch)
       (uri (string-append "http://users.telenet.be/on4qz/qsstv/downloads/"
                           "qsstv_" version ".tar.gz"))
       (sha256
        (base32 "0f9hx6sy418cb23fadll298pqbc5l2lxsdivi4vgqbkvx7sw58zi"))))
    (build-system qt-build-system)
    (native-inputs
     `(("pkg-config" ,pkg-config)))
    (inputs
     `(("alsa-lib" ,alsa-lib)
       ("fftw" ,fftw)
       ("fftwf" ,fftwf)
       ("hamlib" ,hamlib)
       ("openjpeg" ,openjpeg)
       ("pulseaudio" ,pulseaudio)
       ("qtbase" ,qtbase)
       ("v4l-utils" ,v4l-utils)))
    (arguments
     `(#:tests? #f  ; No test suite.
       #:phases
       (modify-phases %standard-phases
         (replace 'configure
           (lambda* (#:key outputs #:allow-other-keys)
             (invoke "qmake"
                     (string-append "PREFIX=" (assoc-ref outputs "out")))
             #t)))))
    (home-page "http://users.telenet.be/on4qz/qsstv/")
    (synopsis "Program for receiving and transmitting SSTV and HAMDRM")
    (description
     "QSSTV is a program for receiving and transmitting SSTV and HAMDRM
(sometimes called DSSTV).  It is compatible with most of MMSSTV and EasyPal.")
    (license (list license:gpl2+
                   license:qwt1.0))))

(define-public direwolf
  (package
    (name "direwolf")
    (version "1.6")
    (source
     (origin
       (method git-fetch)
       (uri (git-reference
             (url "https://github.com/wb2osz/direwolf")
             (commit version)))
       (file-name (git-file-name name version))
       (sha256
        (base32 "0xmz64m02knbrpasfij4rrq53ksxna5idxwgabcw4n2b1ig7pyx5"))))
    (build-system cmake-build-system)
    (inputs
     `(("alsa-lib" ,alsa-lib)
       ("hamlib" ,hamlib)))
    (arguments
     `(#:phases
       (modify-phases %standard-phases
         (add-after 'unpack 'fix-paths
           (lambda* (#:key outputs #:allow-other-keys)
             (substitute* "conf/CMakeLists.txt"
               (("DESTINATION /etc")
                (string-append "DESTINATION "
                               (assoc-ref outputs "out")
                               "/etc"))))))))
    (home-page "https://github.com/wb2osz/direwolf")
    (synopsis "TNC for Amateur Packet Radio")
    (description
     "Dire Wolf is a Terminal Node Controller (TNC) for Amateur Packet Radio.
It can perform as:
@itemize
@item APRS GPS tracker,
@item Digipeater,
@item Internet gateway (IGate)
@item APRStt gateway
@end itemize\n")
    (license license:gpl2+)))

(define-public aldo
  (package
    (name "aldo")
    (version "0.7.7")
    (source
     (origin
       (method url-fetch)
       (uri (string-append "mirror://savannah/aldo/aldo-" version ".tar.bz2"))
       (sha256
        (base32 "14lzgldqzbbzydsy1cai3wln3hpyj1yhj8ji3wygyzr616fq9f7i"))))
    (build-system gnu-build-system)
    (inputs
     `(("ao" ,ao)))
    (home-page "https://www.nongnu.org/aldo/")
    (synopsis "Morse code tutor")
    (description
     "Aldo is a morse code learning tool providing four type of training
methods:

@itemize
@item Classic exercice,
@item Koch method,
@item Read from file,
@item Callsign exercice.
@end itemize\n")
    (license license:gpl3+)))

(define-public unixcw
  (package
    (name "unixcw")
    (version "3.6.0")
    (source
     (origin
       (method url-fetch)
       (uri (string-append "mirror://sourceforge/unixcw/unixcw-"
                           version ".tar.gz"))
       (sha256
        (base32 "15wriwv91583kmmyijbzam3dpclzmg4qjyfzjv5f75x9b0gqabxm"))))
    (build-system gnu-build-system)
    (native-inputs
     `(("pkg-config" ,pkg-config)))
    (inputs
     `(("alsa-lib" ,alsa-lib)
       ("ncurses" ,ncurses)
       ("pulseaudio" ,pulseaudio)
       ("qtbase" ,qtbase)))
    (arguments
     `(#:configure-flags '("--disable-static")
       #:phases
       (modify-phases %standard-phases
         (add-after 'unpack 'fix-paths
           (lambda* (#:key inputs #:allow-other-keys)
             (substitute* '("configure"
                            "src/config.h.in"
                            "src/cwcp/Makefile.am"
                            "src/cwcp/Makefile.in")
               (("-lcurses")
                "-lncurses"))
             (substitute* "src/libcw/libcw_pa.c"
               (("libpulse-simple.so" all)
                (string-append (assoc-ref inputs "pulseaudio")
                               "/lib/" all))))))))
    (home-page "http://unixcw.sourceforge.net/")
    (synopsis "Morse code library and programs")
    (description
     "@code{unixcw} is a project providing the libcw library and a set of
programs using the library: cw, cwgen, cwcp and xcwcp.  The programs are
intended for people who want to learn receiving and sending morse code.")
    (license license:gpl2+)))

(define-public gnuais
  (package
    (name "gnuais")
    (version "0.3.3")
    (source
     (origin
       (method git-fetch)
       (uri (git-reference
             (url "https://github.com/rubund/gnuais")
             (commit version)))
       (file-name (git-file-name name version))
       (sha256
        (base32 "1rik5fdfslszdn3yvj769jzmnv9pirzf76ki33bjjzk7nkabbnlm"))))
    (build-system cmake-build-system)
    (native-inputs
     `(("mariadb-dev" ,mariadb "dev")
       ("pkg-config" ,pkg-config)))
    (inputs
     `(("alsa-lib" ,alsa-lib)
       ("curl" ,curl)
       ("gtk+" ,gtk+)
       ("libsoup" ,libsoup-minimal)
       ("mariadb-lib" ,mariadb "lib")
       ("osm-gps-map" ,osm-gps-map)
       ("pulseaudio" ,pulseaudio)))
    (arguments
     `(#:tests? #f ; No test suite
       #:phases
       (modify-phases %standard-phases
         (add-after 'unpack 'fix-paths
           (lambda* (#:key outputs #:allow-other-keys)
             (substitute* "src/cfgfile.c"
               (("/usr/share/")
                (string-append (assoc-ref outputs "out") "/share/"))))))))
    (home-page "http://gnuais.sourceforge.net/")
    (synopsis "AIS message demodulator and decoder")
    (description
     "This program contains algorithms to demodulate and decode AIS (Automatic
Identification System) messages sent by ships and coast stations.")
    (license license:gpl2+)))

(define-public kappanhang
  (package
    (name "kappanhang")
    (version "1.3")
    (source
     (origin
       (method git-fetch)
       (uri (git-reference
             (url "https://github.com/nonoo/kappanhang")
             (commit (string-append "v" version))))
       (file-name (git-file-name name version))
       (sha256
        (base32 "1ycy8avq5s7zspfi0d9klqcwwkpmcaz742cigd7pmcnbbhspcicp"))))
    (build-system go-build-system)
    (arguments
     '(#:import-path "github.com/nonoo/kappanhang"
       #:install-source? #f))
    (inputs
     `(("go-github-com-akosmarton-papipes",go-github-com-akosmarton-papipes)
       ("go-github-com-fatih-color" ,go-github-com-fatih-color)
       ("go-github-com-google-goterm" ,go-github-com-google-goterm)
       ("go-github-com-mattn-go-isatty" ,go-github-com-mattn-go-isatty)
       ("go-github-com-mesilliac-pulse-simple"
        ,go-github-com-mesilliac-pulse-simple)
       ("go-github-com-pborman-getopt" ,go-github-com-pborman-getopt)
       ("go-go-uber-org-multierr" ,go-go-uber-org-multierr)
       ("go-go-uber-org-zap" ,go-go-uber-org-zap)))
    (home-page "https://github.com/nonoo/kappanhang")
    (synopsis "Client for Icom RS-BA1 server")
    (description
     "Kappanhang remotely opens audio channels and a serial port to an Icom
RS-BA1 server.  The application is mainly developed for connecting to the Icom
IC-705 transceiver, which has built-in WiFi and RS-BA1 server.

Compatible hardware/software:
@itemize
@item Icom RS-BA1 server software,
@item Icom IC-705
@item Icom IC-9700
@end itemize\n")
    (license license:expat)))

(define-public dream
  (package
    (name "dream")
    (version "2.1.1")
    (source
     (origin
       (method url-fetch)
       (uri (string-append "mirror://sourceforge/drm/dream/" version
                           "/dream-" version "-svn808.tar.gz"))
       (sha256
        (base32 "01dv6gvljz64zrjbr08mybr9aicvpq2c6qskww46lngdjyhk8xs1"))))
    (build-system qt-build-system)
    (native-inputs
     `(("pkg-config" ,pkg-config)))
    (inputs
     `(("faad2" ,faad2)
       ("fftw" ,fftw)
       ("libsndfile" ,libsndfile)
       ("libpcap" ,libpcap)
       ("opus" ,opus)
       ("pulseaudio" ,pulseaudio)
       ("qtbase" ,qtbase)
       ("qtsvg" ,qtsvg)
       ("qtwebkit" ,qtwebkit)
       ("qwt" ,qwt)
       ("speexdsp" ,speexdsp)
       ("zlib" ,zlib)))
    (arguments
     `(#:tests? #f
       #:phases
       (modify-phases %standard-phases
         (add-after 'unpack 'fix-paths
           (lambda* (#:key inputs outputs #:allow-other-keys)
             (substitute* "dream.pro"
               (("target\\.path = /usr/bin")
                (string-append "target.path = "
                               (assoc-ref outputs "out") "/bin"))
               (("documentation\\.path = /usr/share/man/man1")
                (string-append "documentation.path = "
                               (assoc-ref outputs "out")
                               "/share/man/man1"))
               (("/usr/include/pulse/")
                (string-append (assoc-ref inputs "pulseaudio")
                               "/include/pulse/"))
               (("/usr/include/sndfile\\.h")
                (string-append (assoc-ref inputs "libsndfile")
                               "/include/sndfile.h"))
               (("/usr/include/opus/")
                (string-append (assoc-ref inputs "opus")
                               "/include/opus/"))
               (("/usr/include/speex/")
                (string-append (assoc-ref inputs "speexdsp")
                               "/include/speex/"))
               (("/usr/include/qwt/")
                (string-append (assoc-ref inputs "qwt")
                               "/include/qwt/"))
               (("\\$\\$OUT_PWD/include/neaacdec\\.h")
                (string-append (assoc-ref inputs "faad2")
                               "/include/neaacdec.h")))))
         (replace 'configure
           (lambda _
             (invoke "qmake"))))))
    (home-page "https://sourceforge.net/projects/drm/")
    (synopsis "Digital Radio Mondiale receiver")
    (description
     "Dream is a software implementation of a Digital Radio Mondiale (DRM)
receiver.")
    (license license:gpl2+)))

(define-public welle-io
  (package
    (name "welle-io")
    (version "2.3")
    (source
     (origin
       (method git-fetch)
       (uri (git-reference
             (url "https://github.com/albrechtl/welle.io")
             (commit (string-append "v" version))))
       (file-name (git-file-name name version))
       (sha256
        (base32 "1xl1lanw0xgmgks67dbfb2h52jxnrd1i2zik56v0q8dwsr7f0daw"))))
    (build-system qt-build-system)
    (native-inputs
     `(("pkg-config" ,pkg-config)))
    (inputs
     `(("alsa-lib" ,alsa-lib)
       ("faad2" ,faad2)
       ("fftwf" ,fftwf)
       ("lame" ,lame)
       ("libusb" ,libusb)
       ("mpg123" ,mpg123)
       ("rtl-sdr" ,rtl-sdr)
       ("qtbase" ,qtbase)
       ("qtcharts" ,qtcharts)
       ("qtdeclarative" ,qtdeclarative)
       ("qtgraphicaleffects" ,qtgraphicaleffects)
       ("qtmultimedia" ,qtmultimedia)
       ("qtquickcontrols2" ,qtquickcontrols2)
       ("soapysdr" ,soapysdr)))
    (arguments
     `(#:configure-flags '("-DRTLSDR=ON"
                           "-DSOAPYSDR=ON")
       #:tests? #f))
    (home-page "https://www.welle.io/")
    (synopsis "DAB and DAB+ software radio")
    (description
     "@code{welle.io} is a Digital Audio Broadcasting (DAB and DAB+) software
defined radio with support for rtl-sdr.")
    (license license:gpl2+)))

(define-public csdr
  ;; No release since 2017, use commit directly.
  (let ((commit "6ef2a74206887155290a54c7117636f66742f858")
        (revision "1"))
    (package
      (name "csdr")
      (version (git-version "0.15" revision commit))
      (source
       (origin
         (method git-fetch)
         (uri (git-reference
               (url "https://github.com/ha7ilm/csdr")
               (commit commit)))
         (file-name (git-file-name name version))
         (sha256
          (base32 "0ic35130lf66lk3wawgc5bcg711l7chv9al1hzdc1xrmq9qf9hri"))))
      (build-system gnu-build-system)
      (inputs
       `(("fftwf" ,fftwf)))
      (arguments
       `(#:make-flags
         (list (string-append "PREFIX=" (assoc-ref %outputs "out"))
               ;; Don't print summary of SIMD optimized functions.
               "PARSEVECT=no")
         #:tests? #f  ; No check phase
         #:phases
         (modify-phases %standard-phases
           (replace 'configure
             (lambda* (#:key outputs #:allow-other-keys)
               (substitute* "Makefile"
                 (("PARAMS_MISC = -Wno-unused-result" all)
                  ;; The 'validate-runpath' phase fails without this.
                  (string-append
                   all " -Wl,-rpath=" (assoc-ref outputs "out") "/lib"))
                 (("PARAMS_SIMD =.*")
                  ;; Disable to make reproducibility and cross-compilation work.
                  "")
                 (("gcc ")
                  ,(string-append (cc-for-target) " "))
                 (("g\\+\\+ ")
                  ,(string-append (cxx-for-target) " ")))))
           (add-before 'install 'make-installation-directories
             (lambda* (#:key outputs #:allow-other-keys)
               (let ((out (assoc-ref outputs "out")))
                 (mkdir-p (string-append out "/bin"))
                 (mkdir-p (string-append out "/lib"))))))))
      (home-page "https://github.com/ha7ilm/csdr")
      (synopsis "DSP for software defined radio")
      (description
       "This package includes the @code{libcsdr} library of
@acronym{DSP, Digital Signal Processing} functions for
@acronym{SDRs, Software Defined Radios}, and the @code{csdr} command line
program that can be used to build simple signal processing flow graphs.")
      (license license:gpl3+))))

(define-public serialdv
  (package
    (name "serialdv")
    (version "1.1.4")
    (source
     (origin
       (method git-fetch)
       (uri (git-reference
             (url "https://github.com/f4exb/serialDV")
             (commit (string-append "v" version))))
       (file-name (git-file-name name version))
       (sha256
        (base32 "0d88h2wjhf79nisiv96bq522hkbknzm88wsv0q9k33mzmrwnrx93"))))
    (build-system cmake-build-system)
    (arguments
     `(#:tests? #f))  ; No test suite.
    (home-page "https://github.com/f4exb/serialDV")
    (synopsis "Audio interface for AMBE3000 based devices")
    (description
     "SerialDV is a minimal interface to encode and decode audio with AMBE3000
based devices in packet mode over a serial link.")
    (license license:gpl3+)))

(define-public cm256cc
  (package
    (name "cm256cc")
    (version "1.1.0")
    (source
     (origin
       (method git-fetch)
       (uri (git-reference
             (url "https://github.com/f4exb/cm256cc")
             (commit (string-append "v" version))))
       (file-name (git-file-name name version))
       (sha256
        (base32 "1n9v7g6d370263bgqrjv38s9aq5953rzy7jvd8i30xq6aram9djg"))))
    (build-system cmake-build-system)
    (arguments
     ;; Disable some SIMD features for reproducibility.
     `(#:configure-flags '("-DENABLE_DISTRIBUTION=1")
       #:phases
       (modify-phases %standard-phases
         (replace 'check
           (lambda* (#:key tests? #:allow-other-keys)
             (when tests?
               (invoke "./cm256_test")))))))
    (home-page "https://github.com/f4exb/cm256cc")
    (synopsis "Cauchy MDS Block Erasure Codec")
    (description
     "This is a C++ library implementing fast GF(256) Cauchy MDS Block Erasure
Codec.")
    (license license:gpl3+)))

(define-public libdab
  ;; No release since 2017, use commit directly.
  (let ((commit "b578d02eda60f613d35bab5d762ae7c9a27758d8")
        (revision "1"))
    (package
      (name "libdab")
      (version (git-version "0.8" revision commit))
      (source
       (origin
         (method git-fetch)
         (uri (git-reference
               (url "https://github.com/JvanKatwijk/dab-cmdline")
               (commit commit)))
         (file-name (git-file-name name version))
         (sha256
          (base32 "0j339kx3n2plgfw7ikpp7b81h5n68wmsgflwljbh2sy8j62faik9"))))
      (build-system cmake-build-system)
      (inputs
       `(("faad2" ,faad2)
         ("fftwf" ,fftwf)
         ("zlib" ,zlib)))
      (arguments
       `(#:tests? #f  ; No test suite.
         #:phases
         (modify-phases %standard-phases
           (add-after 'unpack 'enter-sources-directory
             (lambda _
               (chdir "library"))))))
      (home-page "https://github.com/JvanKatwijk/dab-cmdline")
      (synopsis "DAB decoding library")
      (description "This is a library to decode @acronym{DAB/DAB+, Digital
Audio Broadcasting}.")
      (license license:gpl2+))))

(define-public dsdcc
  (package
    (name "dsdcc")
    (version "1.9.3")
    (source
     (origin
       (method git-fetch)
       (uri (git-reference
             (url "https://github.com/f4exb/dsdcc")
             (commit (string-append "v" version))))
       (file-name (git-file-name name version))
       (sha256
        (base32 "0jgzpv4d6ckd0sdq6438rjh3m6knj6gx63627fajch74hxrvclzj"))))
    (build-system cmake-build-system)
    (inputs
     `(("mbelib" ,mbelib)
       ("serialdv" ,serialdv)))
    (arguments
     `(#:tests? #f  ; No test suite.
       #:configure-flags
       (list "-DUSE_MBELIB=ON"
             (string-append "-DLIBMBE_INCLUDE_DIR="
                            (assoc-ref %build-inputs "mbelib")
                            "/include")
             (string-append "-DLIBMBE_LIBRARY="
                            (assoc-ref %build-inputs "mbelib")
                            "/lib/libmbe.so")
             (string-append "-DLIBSERIALDV_INCLUDE_DIR="
                            (assoc-ref %build-inputs "serialdv")
                            "/include/serialdv")
             (string-append "-DLIBSERIALDV_LIBRARY="
                            (assoc-ref %build-inputs "serialdv")
                            "/lib/libserialdv.so"))))
    (home-page "https://github.com/f4exb/dsdcc")
    (synopsis "Digital speech decoder")
    (description
     "This package provides a library and a program to decode several digital
voice formats.")
    (license license:gpl3+)))

(define-public sdrangel
  (package
    (name "sdrangel")
    (version "6.10.3")
    (source
     (origin
       (method git-fetch)
       (uri (git-reference
             (url "https://github.com/f4exb/sdrangel")
             (commit (string-append "v" version))))
       (file-name (git-file-name name version))
       (sha256
        (base32 "0dpymjpg1x7yyrlhh8sdmf5l7il9ymx32zcpm78wwrw3df4q1w3m"))))
    (build-system qt-build-system)
    (native-inputs
     `(("doxygen" ,doxygen)
       ("graphviz" ,graphviz)
       ("pkg-config" ,pkg-config)))
    (inputs
     `(("airspyhf" ,airspyhf)
       ("alsa-lib" ,alsa-lib)
       ("aptdec" ,aptdec)
       ("boost" ,boost)
       ("cm256cc" ,cm256cc)
       ("codec2" ,codec2)
       ("dsdcc" ,dsdcc)
       ("faad2" ,faad2)
       ("ffmpeg" ,ffmpeg)
       ("fftwf" ,fftwf)
       ("hackrf" ,hackrf)
       ("libdab" ,libdab)
       ("libusb" ,libusb)
       ("mbelib" ,mbelib)
       ("opencv" ,opencv)
       ("opus" ,opus)
       ("pulseaudio" ,pulseaudio)
       ("qtbase" ,qtbase)
       ("qtcharts" ,qtcharts)
       ("qtdeclarative" ,qtdeclarative)
       ("qtlocation" ,qtlocation)
       ("qtmultimedia" ,qtmultimedia)
       ("qtserialport" ,qtserialport)
       ("qtspeech" ,qtspeech)
       ("qtwebsockets" ,qtwebsockets)
       ("rtl-sdr" ,rtl-sdr)
       ("serialdv" ,serialdv)
       ("soapysdr" ,soapysdr)
       ("sgp4" ,sgp4)
       ("zlib" ,zlib)))
    (arguments
     `(#:tests? #f  ; No test suite.
       #:configure-flags
       (list (string-append "-DAPT_DIR="
                            (assoc-ref %build-inputs "aptdec"))
             (string-append "-DDAB_DIR="
                            (assoc-ref %build-inputs "libdab"))
             (string-append "-DDSDCC_DIR="
                            (assoc-ref %build-inputs "dsdcc"))
             (string-append "-DMBE_DIR="
                            (assoc-ref %build-inputs "mbelib"))
             (string-append "-DSERIALDV_DIR="
                            (assoc-ref %build-inputs "serialdv"))
             (string-append "-DSGP4_DIR="
                            (assoc-ref %build-inputs "sgp4"))
             (string-append "-DSOAPYSDR_DIR="
                            (assoc-ref %build-inputs "soapysdr")))))
    (home-page "https://github.com/f4exb/sdrangel/wiki")
    (synopsis "Software defined radio")
    (description
     "SDRangel is a Qt software defined radio and signal analyzer frontend for
various hardware.")
    (license license:gpl3+)))

(define-public inspectrum
  (package
    (name "inspectrum")
    (version "0.2.3")
    (source
     (origin
       (method git-fetch)
       (uri (git-reference
             (url "https://github.com/miek/inspectrum")
             (commit (string-append "v" version))))
       (file-name (git-file-name name version))
       (sha256
        (base32 "1x6nyn429pk0f7lqzskrgsbq09mq5787xd4piic95add6n1cc355"))))
    (build-system qt-build-system)
    (native-inputs
     `(("pkg-config" ,pkg-config)))
    (inputs
     `(("fftwf" ,fftwf)
       ("liquid-dsp" ,liquid-dsp)
       ("qtbase" ,qtbase)))
    (home-page "https://github.com/miek/inspectrum")
    (synopsis "Radio signal analyser")
    (description
     "Inspectrum is a tool for analysing captured signals, primarily from
software-defined radio receivers.")
    (license license:gpl3+)))

(define-public wfview
  (package
    (name "wfview")
    (version "1.0")
    (source
     (origin
       (method git-fetch)
       (uri (git-reference
             (url "https://gitlab.com/eliggett/wfview")
             (commit (string-append "v" version))))
       (file-name (git-file-name name version))
       (sha256
        (base32 "16a9afm0nkqx4pzwfxisspybimhqdyr3yjpr7ac7wgpp3520ikzi"))))
    (build-system qt-build-system)
    (inputs
     `(("qcustomplot" ,qcustomplot)
       ("qtbase" ,qtbase)
       ("qtmultimedia" ,qtmultimedia)
       ("qtserialport" ,qtserialport)))
    (arguments
     `(#:tests? #f  ; No test suite.
       #:phases
       (modify-phases %standard-phases
         (add-after 'unpack 'fix-paths
           (lambda* (#:key outputs #:allow-other-keys)
             (substitute* "wfview.pro"
               (("\\.\\./wfview/")
                "../"))
             (substitute* '("wfmain.cpp")
               (("/usr/share")
                (string-append (assoc-ref outputs "out") "/share")))))
         (replace 'configure
           (lambda _
             (mkdir-p "build")
             (chdir "build")
             (invoke "qmake" "../wfview.pro")))
         (replace 'install
           (lambda* (#:key outputs #:allow-other-keys)
             (let* ((out (assoc-ref outputs "out")))
               (install-file "wfview"
                             (string-append out "/bin"))
               (install-file "wfview.png"
                             (string-append out "/share/pixmaps"))
               (install-file "wfview.desktop"
                             (string-append out "/share/applications"))
               (let ((dir (string-append
                           out "/share/wfview/stylesheets/qdarkstyle")))
                 (mkdir-p dir)
                 (copy-recursively "qdarkstyle" dir))))))))
    (home-page "https://wfview.org/")
    (synopsis "Software to control Icom radios")
    (description
     "@code{wfview} is a program to control modern Icom radios and view the
spectrum waterfall.  It supports at least the following models:

@itemize
@item IC-705
@item IC-7300
@item IC-7610
@item IC-7850
@item IC-7851
@item IC-9700
@end itemize\n")
    (license (list license:expat
                   license:gpl3))))

(define-public minimodem
  (package
    (name "minimodem")
    (version "0.24")
    (source
     (origin
       (method url-fetch)
       (uri (string-append "http://www.whence.com/minimodem/minimodem-"
                           version ".tar.gz"))
       (sha256
        (base32 "13ipyh39l7p420j1j9kvwyskv2nqnimls1a3z1klsa1zivds9k7q"))))
    (build-system gnu-build-system)
    (native-inputs
     `(("pkg-config" ,pkg-config)))
    (inputs
     `(("alsa-lib" ,alsa-lib)
       ("fftwf" ,fftwf)
       ("libsndfile" ,libsndfile)
       ("pulseaudio" ,pulseaudio)))
    (home-page "http://www.whence.com/minimodem/")
    (synopsis "Software audio FSK modem")
    (description
     "Minimodem is a command-line program which decodes (or generates) audio
modem tones at any specified baud rate, using various framing protocols.  It
acts a general-purpose software FSK modem, and includes support for various
standard FSK protocols such as Bell103, Bell202, RTTY, TTY/TDD, NOAA SAME, and
Caller-ID.")
    (license license:gpl3+)))

(define-public rfcat
  ;; Use a commit for now because some fixes to make rfcat work with
  ;; Python 3 instead of Python 2 are not in a release yet.
  (let ((commit "725bf79af27d47cdec64107317c1c8fe3f7ad7b8")
        (revision "1"))
    (package
      (name "rfcat")
      (version (git-version "1.9.5" revision commit))
      (source
       (origin
         (method git-fetch)
         (uri (git-reference
               (url "https://github.com/atlas0fd00m/rfcat")
               (commit commit)))
         (file-name (git-file-name name version))
         (sha256
          (base32 "0dbc6n4pxsa73wzxny773khc73r1dn3ma5hi7xv76vcykjvzkdi3"))))
      (build-system python-build-system)
      (inputs
       `(("python-future" ,python-future)
         ("python-ipython" ,python-ipython)
         ("python-numpy" ,python-numpy)
         ("python-pyserial" ,python-pyserial)
         ("python-pyside-2" ,python-pyside-2)
         ("python-pyusb" ,python-pyusb)))
      (arguments
       `(#:tests? #f  ; Tests want to use a serial port
         #:phases
         (modify-phases %standard-phases
           (add-after 'unpack 'fix-permissions
             (lambda _
               (make-file-writable "rflib/rflib_version.py")))
           (add-after 'install 'install-udev-rules
             (lambda* (#:key outputs #:allow-other-keys)
               (install-file "etc/udev/rules.d/20-rfcat.rules"
                             (string-append (assoc-ref outputs "out")
                                            "/lib/udev/rules.d")))))))
      (home-page "https://github.com/atlas0fd00m/rfcat")
      (synopsis "Program to control some radio dongles")
      (description
       "@code{rfcat} is a program to control some radio dongles operating in
ISM bands.

Supported dongles:
@itemize
@item YARD Stick One
@item cc1111emk
@item chronos watch dongle
@item imme (limited support)
@end itemize

To install the rfcat udev rules, you must extend @code{udev-service-type} with
this package.  E.g.: @code{(udev-rules-service 'rfcat rfcat)}")
      (license (list license:bsd-3
                     license:gpl2)))))<|MERGE_RESOLUTION|>--- conflicted
+++ resolved
@@ -489,17 +489,10 @@
        ("python-pyzmq" ,python-pyzmq)
        ("python-scipy" ,python-scipy)
        ("python-sphinx" ,python-sphinx)
-<<<<<<< HEAD
        ("texlive" ,(texlive-updmap.cfg (list texlive-amsfonts
                                              texlive-latex-amsmath
                                              ;; TODO: Add newunicodechar.
                                              texlive-latex-graphics)))
-=======
-       ("texlive" ,(texlive-union (list texlive-amsfonts/patched
-                                        texlive-latex-amsmath
-                                        ;; TODO: Add newunicodechar.
-                                        texlive-latex-graphics)))
->>>>>>> a068ed6a
        ("xorg-server" ,xorg-server-for-tests)))
     (inputs
      `(("alsa-lib" ,alsa-lib)
@@ -700,11 +693,7 @@
        ("doxygen" ,doxygen)
        ("libtool" ,libtool)
        ("pkg-config" ,pkg-config)
-<<<<<<< HEAD
        ("texlive" ,(texlive-updmap.cfg (list texlive-amsfonts
-=======
-       ("texlive" ,(texlive-union (list texlive-amsfonts/patched
->>>>>>> a068ed6a
                                         texlive-latex-amsmath
                                         ;; TODO: Add newunicodechar.
                                         texlive-latex-graphics)))))
