;;; GNU Guix --- Functional package management for GNU
;;; Copyright © 2012, 2013, 2014, 2015, 2016, 2017 Ludovic Courtès <ludo@gnu.org>
;;; Copyright © 2013, 2014, 2015, 2016 Andreas Enge <andreas@enge.fr>
;;; Copyright © 2012 Nikita Karetnikov <nikita@karetnikov.org>
;;; Copyright © 2014, 2015, 2016, 2017 Mark H Weaver <mhw@netris.org>
;;; Copyright © 2015 Federico Beffa <beffa@fbengineering.ch>
;;; Copyright © 2015 Taylan Ulrich Bayırlı/Kammer <taylanbayirli@gmail.com>
;;; Copyright © 2015, 2016, 2017 Efraim Flashner <efraim@flashner.co.il>
;;; Copyright © 2016 Christopher Allan Webber <cwebber@dustycloud.org>
;;; Copyright © 2016, 2017 Tobias Geerinckx-Rice <me@tobias.gr>
;;; Copyright © 2016, 2017 Alex Kost <alezost@gmail.com>
;;; Copyright © 2016 Raymond Nicholson <rain1@openmailbox.org>
;;; Copyright © 2016 Mathieu Lirzin <mthl@gnu.org>
;;; Copyright © 2016 Nicolas Goaziou <mail@nicolasgoaziou.fr>
;;; Copyright © 2016 Ricardo Wurmus <rekado@elephly.net>
;;; Copyright © 2016 David Craven <david@craven.ch>
;;; Copyright © 2016 John Darrington <jmd@gnu.org>
;;; Copyright © 2016, 2017 Marius Bakke <mbakke@fastmail.com>
;;; Copyright © 2016 Rene Saavedra <rennes@openmailbox.org>
;;; Copyright © 2016 Carlos Sánchez de La Lama <csanchezdll@gmail.com>
;;; Copyright © 2016, 2017 ng0 <ng0@no-reply.pragmatique.xyz>
;;; Copyright © 2017 Leo Famulari <leo@famulari.name>
;;; Copyright © 2017 José Miguel Sánchez García <jmi2k@openmailbox.com>
;;; Copyright © 2017 Gábor Boskovits <boskovits@gmail.com>
;;; Copyright © 2017 Mathieu Othacehe <m.othacehe@gmail.com>
;;; Copyright © 2017 Clément Lassieur <clement@lassieur.org>
;;; Copyright © 2017 Rutger Helling <rhelling@mykolab.com>
;;; Copyright © 2017 nee <nee-git@hidamari.blue>
;;; Copyright © 2017 Dave Love <fx@gnu.org>
;;;
;;; This file is part of GNU Guix.
;;;
;;; GNU Guix is free software; you can redistribute it and/or modify it
;;; under the terms of the GNU General Public License as published by
;;; the Free Software Foundation; either version 3 of the License, or (at
;;; your option) any later version.
;;;
;;; GNU Guix is distributed in the hope that it will be useful, but
;;; WITHOUT ANY WARRANTY; without even the implied warranty of
;;; MERCHANTABILITY or FITNESS FOR A PARTICULAR PURPOSE.  See the
;;; GNU General Public License for more details.
;;;
;;; You should have received a copy of the GNU General Public License
;;; along with GNU Guix.  If not, see <http://www.gnu.org/licenses/>.

(define-module (gnu packages linux)
  #:use-module (gnu packages)
  #:use-module (gnu packages acl)
  #:use-module (gnu packages admin)
  #:use-module (gnu packages algebra)
  #:use-module (gnu packages attr)
  #:use-module (gnu packages autotools)
  #:use-module (gnu packages backup)
  #:use-module (gnu packages base)
  #:use-module (gnu packages bash)
  #:use-module (gnu packages bison)
  #:use-module (gnu packages calendar)
  #:use-module (gnu packages check)
  #:use-module (gnu packages crypto)
  #:use-module (gnu packages compression)
  #:use-module (gnu packages databases)
  #:use-module (gnu packages datastructures)
  #:use-module (gnu packages docbook)
  #:use-module (gnu packages documentation)
  #:use-module (gnu packages elf)
  #:use-module (gnu packages flex)
  #:use-module (gnu packages file)
  #:use-module (gnu packages freedesktop)
  #:use-module (gnu packages gcc)
  #:use-module (gnu packages gettext)
  #:use-module (gnu packages glib)
  #:use-module (gnu packages gnuzilla)
  #:use-module (gnu packages gperf)
  #:use-module (gnu packages gtk)
  #:use-module (gnu packages libusb)
  #:use-module (gnu packages man)
  #:use-module (gnu packages maths)
  #:use-module (gnu packages multiprecision)
  #:use-module (gnu packages ncurses)
  #:use-module (gnu packages networking)
  #:use-module (gnu packages ninja)
  #:use-module (gnu packages perl)
  #:use-module (gnu packages pciutils)
  #:use-module (gnu packages pkg-config)
  #:use-module (gnu packages popt)
  #:use-module (gnu packages pulseaudio)
  #:use-module (gnu packages python)
  #:use-module (gnu packages readline)
  #:use-module (gnu packages rrdtool)
  #:use-module (gnu packages samba)
  #:use-module (gnu packages slang)
  #:use-module (gnu packages storage)
  #:use-module (gnu packages texinfo)
  #:use-module (gnu packages tls)
  #:use-module (gnu packages valgrind)
  #:use-module (gnu packages video)
  #:use-module (gnu packages web)
  #:use-module (gnu packages xiph)
  #:use-module (gnu packages xml)
  #:use-module (gnu packages xdisorg)
  #:use-module (gnu packages xorg)
  #:use-module (gnu packages groff)
  #:use-module (gnu packages selinux)
  #:use-module (gnu packages swig)
  #:use-module (guix build-system cmake)
  #:use-module (guix build-system gnu)
  #:use-module (guix build-system python)
  #:use-module (guix build-system trivial)
  #:use-module (guix download)
  #:use-module (guix git-download)
  #:use-module ((guix licenses) #:prefix license:)
  #:use-module (guix packages)
  #:use-module (guix utils)
  #:use-module (srfi srfi-1)
  #:use-module (srfi srfi-2)
  #:use-module (srfi srfi-26)
  #:use-module (ice-9 match))

(define-public (system->linux-architecture arch)
  "Return the Linux architecture name for ARCH, a Guix system name such as
\"x86_64-linux\" or a target triplet such as \"arm-linux-gnueabihf\"."
  (let ((arch (car (string-split arch #\-))))
    (cond ((string=? arch "i686") "i386")
          ((string-prefix? "mips" arch) "mips")
          ((string-prefix? "arm" arch) "arm")
          ((string-prefix? "aarch64" arch) "arm64")
          ((string-prefix? "alpha" arch) "alpha")
          ((string-prefix? "powerpc" arch) "powerpc") ;including "powerpc64le"
          (else arch))))

(define-public (system->defconfig system)
  "Some systems (notably powerpc-linux) require a special target for kernel
defconfig.  Return the appropiate make target if applicable, otherwise return
\"defconfig\"."
  (cond ((string-prefix? "powerpc-" system) "pmac32_defconfig")
        ((string-prefix? "powerpc64le-" system) "ppc64_defconfig")
        (else "defconfig")))

(define (linux-libre-urls version)
  "Return a list of URLs for Linux-Libre VERSION."
  (list (string-append
         "http://linux-libre.fsfla.org/pub/linux-libre/releases/"
         version "-gnu/linux-libre-" version "-gnu.tar.xz")

        ;; XXX: Work around <http://bugs.gnu.org/14851>.
        (string-append
         "ftp://alpha.gnu.org/gnu/guix/mirror/linux-libre-"
         version "-gnu.tar.xz")

        ;; Maybe this URL will become valid eventually.
        (string-append
         "mirror://gnu/linux-libre/" version "-gnu/linux-libre-"
         version "-gnu.tar.xz")))

(define-public linux-libre-headers
  (package
    (name "linux-libre-headers")
    (version "4.4.47")
    (source (origin
             (method url-fetch)
             (uri (linux-libre-urls version))
             (sha256
              (base32
               "00zdq7swhvzbbnnhzizq6m34q5k4fycpcp215bmkbxh1ic76v7bs"))))
    (build-system gnu-build-system)
    (native-inputs `(("perl" ,perl)))
    (arguments
     `(#:modules ((guix build gnu-build-system)
                  (guix build utils)
                  (srfi srfi-1))
       #:phases
       (modify-phases %standard-phases
         (delete 'configure)
         (replace 'build
           (lambda _
             (let ((arch ,(system->linux-architecture
                          (or (%current-target-system)
                              (%current-system))))
                   (defconfig ,(system->defconfig
                                (or (%current-target-system)
                                    (%current-system)))))
               (setenv "ARCH" arch)
               (format #t "`ARCH' set to `~a'~%" (getenv "ARCH"))
               (and (zero? (system* "make" defconfig))
                    (zero? (system* "make" "mrproper" "headers_check"))))))
         (replace 'install
           (lambda* (#:key outputs #:allow-other-keys)
             (let ((out (assoc-ref outputs "out")))
               (and (zero? (system* "make"
                                    (string-append "INSTALL_HDR_PATH=" out)
                                    "headers_install"))
                    (begin
                      (mkdir (string-append out "/include/config"))
                      (call-with-output-file
                          (string-append out
                                         "/include/config/kernel.release")
                        (lambda (p)
                          (format p "~a-default~%" ,version)))

                      ;; Remove the '.install' and '..install.cmd' files; the
                      ;; latter contains store paths, which pulls in bootstrap
                      ;; binaries in the build environment, and prevents bit
                      ;; reproducibility for the bootstrap binaries.
                      (for-each delete-file (find-files out "\\.install"))

                      #t))))))
       #:allowed-references ()
       #:tests? #f))
    (home-page "https://www.gnu.org/software/linux-libre/")
    (synopsis "GNU Linux-Libre kernel headers")
    (description "Headers of the Linux-Libre kernel.")
    (license license:gpl2)))

(define %boot-logo-patch
  ;; Linux-Libre boot logo featuring Freedo and a gnu.
  (origin
    (method url-fetch)
    (uri (string-append "http://www.fsfla.org/svn/fsfla/software/linux-libre/"
                        "lemote/gnewsense/branches/3.16/100gnu+freedo.patch"))
    (sha256
     (base32
      "1hk9swxxc80bmn2zd2qr5ccrjrk28xkypwhl4z0qx4hbivj7qm06"))))

(define* (kernel-config arch #:key variant)
  "Return the absolute file name of the Linux-Libre build configuration file
for ARCH and optionally VARIANT, or #f if there is no such configuration."
  (let* ((name (string-append (if variant (string-append variant "-") "")
                              (if (string=? "i386" arch) "i686" arch) ".conf"))
         (file (string-append "linux-libre/" name)))
    (search-auxiliary-file file)))

(define %default-extra-linux-options
  `(;; https://lists.gnu.org/archive/html/guix-devel/2014-04/msg00039.html
    ("CONFIG_DEVPTS_MULTIPLE_INSTANCES" . #t)
    ;; Modules required for initrd:
    ("CONFIG_NET_9P" . m)
    ("CONFIG_NET_9P_VIRTIO" . m)
    ("CONFIG_VIRTIO_BLK" . m)
    ("CONFIG_VIRTIO_NET" . m)
    ("CONFIG_VIRTIO_PCI" . m)
    ("CONFIG_VIRTIO_BALLOON" . m)
    ("CONFIG_VIRTIO_MMIO" . m)
    ("CONFIG_FUSE_FS" . m)
    ("CONFIG_CIFS" . m)
    ("CONFIG_9P_FS" . m)))

(define (config->string options)
  (string-join (map (match-lambda
                      ((option . 'm)
                       (string-append option "=m"))
                      ((option . #t)
                       (string-append option "=y"))
                      ((option . #f)
                       (string-append option "=n")))
                    options)
               "\n"))

(define* (make-linux-libre version hash supported-systems
                           #:key
                           ;; A function that takes an arch and a variant.
                           ;; See kernel-config for an example.
                           (extra-version #f)
                           (configuration-file #f)
                           (defconfig "defconfig")
                           (extra-options %default-extra-linux-options)
                           (patches (list %boot-logo-patch)))
  (package
    (name (if extra-version
              (string-append "linux-libre-" extra-version)
              "linux-libre"))
    (version version)
    (source (origin
              (method url-fetch)
              (uri (linux-libre-urls version))
              (sha256 (base32 hash))
              (patches patches)))
    (supported-systems supported-systems)
    (build-system gnu-build-system)
    (native-inputs
     `(("perl" ,perl)
       ("bc" ,bc)
       ("openssl" ,openssl)
       ("kmod" ,kmod)
       ,@(match (and configuration-file
                     (configuration-file
                      (system->linux-architecture
                       (or (%current-target-system) (%current-system)))
                      #:variant (version-major+minor version)))
           (#f                                    ;no config for this platform
            '())
           ((? string? config)
            `(("kconfig" ,config))))))
    (arguments
     `(#:modules ((guix build gnu-build-system)
                  (guix build utils)
                  (srfi srfi-1)
                  (ice-9 match))
       #:phases
       (modify-phases %standard-phases
         (replace 'configure
           (lambda* (#:key inputs native-inputs target #:allow-other-keys)
             ;; Avoid introducing timestamps
             (setenv "KCONFIG_NOTIMESTAMP" "1")
             (setenv "KBUILD_BUILD_TIMESTAMP" (getenv "SOURCE_DATE_EPOCH"))

             ;; Set ARCH and CROSS_COMPILE
             (let ((arch ,(system->linux-architecture
                           (or (%current-target-system)
                               (%current-system)))))
               (setenv "ARCH" arch)
               (format #t "`ARCH' set to `~a'~%" (getenv "ARCH"))

               (when target
                 (setenv "CROSS_COMPILE" (string-append target "-"))
                 (format #t "`CROSS_COMPILE' set to `~a'~%"
                         (getenv "CROSS_COMPILE"))))

             (setenv "EXTRA_VERSION" ,extra-version)

             (let ((build  (assoc-ref %standard-phases 'build))
                   (config (assoc-ref inputs "kconfig")))

               ;; Use a custom kernel configuration file or a default
               ;; configuration file.
               (if config
                   (begin
                     (copy-file config ".config")
                     (chmod ".config" #o666))
                   (system* "make" ,defconfig))

               ;; Appending works even when the option wasn't in the
               ;; file.  The last one prevails if duplicated.
               (let ((port (open-file ".config" "a"))
                     (extra-configuration ,(config->string extra-options)))
                 (display extra-configuration port)
                 (close-port port))

               (zero? (system* "make" "oldconfig")))))
         (replace 'install
           (lambda* (#:key inputs native-inputs outputs #:allow-other-keys)
             (let* ((out    (assoc-ref outputs "out"))
                    (moddir (string-append out "/lib/modules"))
                    (dtbdir (string-append out "/lib/dtbs"))
                    (kmod   (assoc-ref (or native-inputs inputs) "kmod")))
               ;; Install kernel image, kernel configuration and link map.
               (for-each (lambda (file) (install-file file out))
                         (find-files "." "^(\\.config|bzImage|zImage|Image|vmlinuz|System\\.map)$"))
               ;; Install device tree files
               (for-each (lambda (file) (install-file file dtbdir))
                         (find-files "." "\\.dtb$"))
               ;; Install kernel modules
               (mkdir-p moddir)
               (zero? (system* "make"
                               (string-append "DEPMOD=" kmod "/bin/depmod")
                               (string-append "MODULE_DIR=" moddir)
                               (string-append "INSTALL_PATH=" out)
                               (string-append "INSTALL_MOD_PATH=" out)
                               "INSTALL_MOD_STRIP=1"
                               "modules_install"))))))
       #:tests? #f))
    (home-page "https://www.gnu.org/software/linux-libre//")
    (synopsis "100% free redistribution of a cleaned Linux kernel")
    (description
     "GNU Linux-Libre is a free (as in freedom) variant of the Linux kernel.
It has been modified to remove all non-free binary blobs.")
    (license license:gpl2)))

(define %intel-compatible-systems '("x86_64-linux" "i686-linux"))

(define %linux-libre-version "4.13.7")
(define %linux-libre-hash "1znf2zrhfb6wmlv09c14y6sawl4nb0jr7gzwwnakspvy0yjs95r3")

(define-public linux-libre
  (make-linux-libre %linux-libre-version
                    %linux-libre-hash
                    %intel-compatible-systems
                    #:configuration-file kernel-config))

(define-public linux-libre-4.9
  (make-linux-libre "4.9.56"
                    "05wy73yh4jbn1881djs21wl4hws62lyc1frb5di6cg6m3z7j658i"
                    %intel-compatible-systems
                    #:configuration-file kernel-config))

(define-public linux-libre-4.4
  (make-linux-libre "4.4.92"
                    "038mrv36n2521xd1f4nlpn00ar4vwzbwkldf6pk7rflbc3zi0p8g"
                    %intel-compatible-systems
                    #:configuration-file kernel-config))

(define-public linux-libre-4.1
  (make-linux-libre "4.1.44"
                    "1h1v2n8fxnn98y0jz9pnr4xdmc0v4l5d3hfxa5n5r3xmjksf1xs3"
                    %intel-compatible-systems
                    #:configuration-file kernel-config
                    #:patches
                    (list %boot-logo-patch
                          (origin
                            (method url-fetch)
                            (uri "\
https://git.kernel.org/pub/scm/linux/kernel/git/stable/linux-stable.git/patch/?id=f7ec367c8ea7021517c9c04b0022c225d2d0785a")
                            (file-name "linux-libre-4.4-CVE-2017-1000251.patch")
                            (sha256
                             (base32
                              "1glnjvs3xkvana2wfdv47dxi7jz2s4dz3v0b8ryglf2vbflm388w"))))))

(define-public linux-libre-arm-generic
  (make-linux-libre %linux-libre-version
                    %linux-libre-hash
                    '("armhf-linux")
                    #:defconfig "multi_v7_defconfig"
                    #:extra-version "arm-generic"))


;;;
;;; Pluggable authentication modules (PAM).
;;;

(define-public linux-pam
  (package
    (name "linux-pam")
    (version "1.3.0")
    (source
     (origin
      (method url-fetch)
      (uri (string-append
            "http://www.linux-pam.org/library/"
            "Linux-PAM-" version ".tar.bz2"))
      (sha256
       (base32
        "1fyi04d5nsh8ivd0rn2y0z83ylgc0licz7kifbb6xxi2ylgfs6i4"))
      (patches (search-patches "linux-pam-no-setfsuid.patch"))))

    (build-system gnu-build-system)
    (native-inputs
     `(("flex" ,flex)

       ;; TODO: optional dependencies
       ;; ("libxcrypt" ,libxcrypt)
       ;; ("cracklib" ,cracklib)
       ))
    (arguments
     `(;; Most users, such as `shadow', expect the headers to be under
       ;; `security'.
       #:configure-flags (list (string-append "--includedir="
                                              (assoc-ref %outputs "out")
                                              "/include/security")

                               ;; XXX: <rpc/rpc.h> is missing from glibc when
                               ;; cross-compiling, so we have to disable NIS
                               ;; support altogether.
                               ,@(if (%current-target-system)
                                     '("--disable-nis")
                                     '()))

       ;; XXX: Tests won't run in chroot, presumably because /etc/pam.d
       ;; isn't available.
       #:tests? #f))
    (home-page "http://www.linux-pam.org/")
    (synopsis "Pluggable authentication modules for Linux")
    (description
     "A *Free* project to implement OSF's RFC 86.0.
Pluggable authentication modules are small shared object files that can
be used through the PAM API to perform tasks, like authenticating a user
at login.  Local and dynamic reconfiguration are its key features.")
    (license license:bsd-3)))

(define-public linux-pam-1.2
  (package
    (inherit linux-pam)
    (version "1.2.1")
    (source
     (origin
      (method url-fetch)
      (uri (string-append
            "http://www.linux-pam.org/library/"
            "Linux-PAM-" version ".tar.bz2"))
      (sha256
       (base32
        "1n9lnf9gjs72kbj1g354v1xhi2j27aqaah15vykh7cnkq08i4arl"))
      (patches (search-patches "linux-pam-no-setfsuid.patch"))))))


;;;
;;; Miscellaneous.
;;;

(define-public psmisc
  (package
    (name "psmisc")
    (version "22.21")
    (source
     (origin
      (method url-fetch)
      (uri (string-append "mirror://sourceforge/psmisc/psmisc/psmisc-"
                          version ".tar.gz"))
      (sha256
       (base32
        "0nhlm1vrrwn4a845p6y4nnnb4liq70n74zbdd5dq844jc6nkqclp"))))
    (build-system gnu-build-system)
    (inputs `(("ncurses" ,ncurses)))
    (home-page "https://gitlab.com/psmisc/psmisc")
    (synopsis
     "Small utilities that use the proc file system")
    (description
     "This PSmisc package is a set of some small useful utilities that
use the proc file system.  We're not about changing the world, but
providing the system administrator with some help in common tasks.")
    (license license:gpl2+)))

(define-public util-linux
  (package
    (name "util-linux")
    (version "2.30.1")
    (source (origin
              (method url-fetch)
              (uri (string-append "mirror://kernel.org/linux/utils/"
                                  name "/v" (version-major+minor version) "/"
                                  name "-" version ".tar.xz"))
              (sha256
               (base32
                "0hdq2fz405a89fyha4bgwg0rx8b65inxq17w8fg8qhmcj4x3dr0v"))
              (patches (search-patches "util-linux-tests.patch"))
              (modules '((guix build utils)))
              (snippet
               ;; We take the 'logger' program from GNU Inetutils and 'kill'
               ;; from GNU Coreutils.
               '(begin
                  (substitute* "configure"
                    (("build_logger=yes") "build_logger=no")
                    (("build_kill=yes") "build_kill=no"))
                  #t))))
    (build-system gnu-build-system)
    (outputs '("out"
               "static"))      ; >2 MiB of static .a libraries
    (arguments
     `(#:configure-flags (list "--disable-use-tty-group"
                               "--enable-fs-paths-default=/run/current-system/profile/sbin"
                               ;; Install completions where our
                               ;; bash-completion package expects them.
                               (string-append "--with-bashcompletiondir="
                                              (assoc-ref %outputs "out")
                                              "/etc/bash_completion.d"))
       #:phases (modify-phases %standard-phases
                  (add-before
                   'build 'set-umount-file-name
                   (lambda* (#:key outputs #:allow-other-keys)
                     ;; Tell 'eject' the right file name of 'umount'.
                     (let ((out (assoc-ref outputs "out")))
                       (substitute* "sys-utils/eject.c"
                         (("\"/bin/umount\"")
                          (string-append "\"" out "/bin/umount\"")))
                       #t)))
                  (add-before
                   'check 'pre-check
                   (lambda* (#:key inputs outputs #:allow-other-keys)
                     (let ((out (assoc-ref outputs "out"))
                           (net (assoc-ref inputs "net-base")))
                       ;; Change the test to refer to the right file.
                       (substitute* "tests/ts/misc/mcookie"
                         (("/etc/services")
                          (string-append net "/etc/services")))
                       #t)))
                  (add-after
                   'install 'move-static-libraries
                   (lambda* (#:key outputs #:allow-other-keys)
                     (let ((out    (assoc-ref outputs "out"))
                           (static (assoc-ref outputs "static")))
                       (mkdir-p (string-append static "/lib"))
                       (with-directory-excursion out
                         (for-each (lambda (file)
                                     (rename-file file
                                                  (string-append static "/"
                                                                 file)))
                                   (find-files "lib" "\\.a$")))
                       #t))))))
    (inputs `(("zlib" ,zlib)
              ("ncurses" ,ncurses)

              ;; XXX: This is so that the 'pre-check' phase can find it.
              ,@(if (%current-target-system)
                    `(("net-base" ,net-base))
                    '())))
    (native-inputs
     `(("perl" ,perl)
       ("net-base" ,net-base)))                   ;for tests
    (home-page "https://www.kernel.org/pub/linux/utils/util-linux/")
    (synopsis "Collection of utilities for the Linux kernel")
    (description "Util-linux is a diverse collection of Linux kernel
utilities.  It provides dmesg and includes tools for working with file systems,
block devices, UUIDs, TTYs, and many other tools.")

    ;; Note that util-linux doesn't use the same license for all the
    ;; code.  GPLv2+ is the default license for a code without an
    ;; explicitly defined license.
    (license (list license:gpl3+ license:gpl2+ license:gpl2 license:lgpl2.0+
                   license:bsd-4 license:public-domain))))

(define-public ddate
  (package
    (name "ddate")
    (version "0.2.2")
    (source (origin
              (method url-fetch)
              (uri (string-append "https://github.com/bo0ts/ddate/archive/v"
                                  version ".tar.gz"))
              (file-name (string-append name "-" version ".tar.gz"))
              (sha256
               (base32 "1bbqqq8mswj4bp9083gxjaky5ysfznax4cynsqwmy125z053yg6m"))))
    (build-system cmake-build-system)
    (arguments '(#:tests? #f))
    (home-page "https://github.com/bo0ts/ddate")
    (synopsis "PERPETUAL DATE CONVERTER FROM GREGORIAN TO POEE CALENDAR")
    (description
     "ddate displays the Discordian date and holidays of a given date.
The Discordian calendar was made popular by the \"Illuminatus!\" trilogy
by Robert Shea and Robert Anton Wilson.")
    (license license:public-domain)))

(define-public procps
  (package
    (name "procps")
    (version "3.3.12")
    (source (origin
              (method url-fetch)
              (uri (string-append "mirror://sourceforge/procps-ng/Production/"
                                  "procps-ng-" version ".tar.xz"))
              (sha256
               (base32
                "1m57w6jmry84njd5sgk5afycbglql0al80grx027kwqqcfw5mmkf"))))
    (build-system gnu-build-system)
    (arguments
     '(#:modules ((guix build utils)
                  (guix build gnu-build-system)
                  (srfi srfi-1)
                  (srfi srfi-26))
       #:phases
       (modify-phases %standard-phases
         (add-before 'check 'disable-strtod-test
           (lambda _
             ;; Disable the 'strtod' test, which fails on 32-bit systems.
             ;; This is what upstream does:
             ;; <https://gitlab.com/procps-ng/procps/commit/100afbc1491be388f1429021ff65d969f4b1e08f>.
             (substitute* "Makefile"
               (("^(TESTS|check_PROGRAMS) = .*$" all)
                (string-append "# " all "\n")))
             #t))
         (add-after
          'install 'post-install
          ;; Remove commands and man pages redudant with
          ;; Coreutils.
          (lambda* (#:key outputs #:allow-other-keys)
            (let* ((out (assoc-ref outputs "out"))
                   (dup (append-map (cut find-files out <>)
                                    '("^kill" "^uptime"))))
              (for-each delete-file dup)
              #t))))))
    (inputs `(("ncurses" ,ncurses)))
    (home-page "https://gitlab.com/procps-ng/procps/")
    (synopsis "Utilities that give information about processes")
    (description
     "Procps is the package that has a bunch of small useful utilities
that give information about processes using the Linux /proc file system.
The package includes the programs ps, top, vmstat, w, kill, free,
slabtop, and skill.")
    (license license:gpl2)))

(define-public usbutils
  (package
    (name "usbutils")
    (version "008")
    (source
     (origin
      (method url-fetch)
      (uri (string-append "mirror://kernel.org/linux/utils/usb/usbutils/"
                          "usbutils-" version ".tar.xz"))
      (sha256
       (base32
        "132clk14j4nm8crln2jymdbbc2vhzar2j2hnxyh05m79pbq1lx24"))))
    (build-system gnu-build-system)
    (inputs
     `(("libusb" ,libusb)
       ("eudev" ,eudev)))
    (native-inputs
     `(("pkg-config" ,pkg-config)))
    (home-page "http://www.linux-usb.org/")
    (synopsis
     "Tools for working with USB devices, such as lsusb")
    (description
     "Tools for working with USB devices, such as lsusb.")
    (license license:gpl2+)))

(define-public e2fsprogs
  (package
    (name "e2fsprogs")
    (version "1.43.6")
    (source (origin
             (method url-fetch)
             (uri (string-append
                   "mirror://kernel.org/linux/kernel/people/tytso/"
                   name "/v" version "/"
                   name "-" version ".tar.xz"))
             (sha256
              (base32
               "00ilv65dzcgiap435j89xk86shf7rrav3wsik7cahy789qijdcn9"))))
    (build-system gnu-build-system)
    (inputs `(("util-linux" ,util-linux)))
    (native-inputs `(("pkg-config" ,pkg-config)
                     ("texinfo" ,texinfo)       ;for the libext2fs Info manual

                     ;; For tests.
                     ("perl" ,perl)
                     ("procps" ,procps)))
    (arguments
     '(;; util-linux is the preferred source for some of the libraries and
       ;; commands, so disable them (see, e.g.,
       ;; <http://git.buildroot.net/buildroot/commit/?id=e1ffc2f791b33633>.)
       #:configure-flags (list "--disable-libblkid"
                               "--disable-libuuid" "--disable-uuidd"
                               "--disable-fsck"

                               ;; Use symlinks instead of hard links for
                               ;; 'fsck.extN' etc.  This makes the resulting nar
                               ;; smaller and is preserved across copies.
                               "--enable-symlink-install"

                               (string-append "LDFLAGS=-Wl,-rpath="
                                              (assoc-ref %outputs "out")
                                              "/lib")

                               ;; Install libext2fs et al.
                               "--enable-elf-shlibs")

       #:phases
       (modify-phases %standard-phases
         (add-before 'configure 'patch-shells
           (lambda _
             (substitute* "configure"
               (("/bin/sh (.*)parse-types.sh" _ dir)
                (string-append (which "sh") " " dir
                               "parse-types.sh")))
             (substitute* "MCONFIG.in"
               (("INSTALL_SYMLINK = /bin/sh")
                "INSTALL_SYMLINK = sh"))
             (substitute* (find-files "." "^Makefile.in$")
               (("#!/bin/sh")
                (string-append "#!" (which "sh"))))
             #t))
           (add-after 'install 'install-libs
             (lambda* (#:key outputs #:allow-other-keys)
               (let* ((out (assoc-ref outputs "out"))
                      (lib (string-append out "/lib")))
                 (and (zero? (system* "make" "install-libs"))

                      ;; Make the .a writable so that 'strip' works.
                      ;; Failing to do that, due to debug symbols, we
                      ;; retain a reference to the final
                      ;; linux-libre-headers, which refer to the
                      ;; bootstrap binaries.
                      (let ((archives (find-files lib "\\.a$")))
                        (for-each (lambda (file)
                                    (chmod file #o666))
                                  archives)
                        #t))))))))
    (home-page "http://e2fsprogs.sourceforge.net/")
    (synopsis "Creating and checking ext2/ext3/ext4 file systems")
    (description
     "This package provides tools for manipulating ext2/ext3/ext4 file systems.")
    (license (list license:gpl2                   ;programs
                   license:lgpl2.0                ;libext2fs
                   license:x11))))                ;libuuid

(define e2fsprogs/static
  (static-package
   (package (inherit e2fsprogs)
            (arguments
             ;; Do not build shared libraries.
             (substitute-keyword-arguments (package-arguments e2fsprogs)
               ((#:configure-flags _)
                '(list "--disable-blkid"))
               ((#:make-flags _)
                '(list)))))))

(define-public e2fsck/static
  (package
    (name "e2fsck-static")
    (version (package-version e2fsprogs))
    (build-system trivial-build-system)
    (source #f)
    (inputs
     `(("e2fsprogs" ,e2fsprogs/static)))
    (arguments
     `(#:modules ((guix build utils))
       #:builder
       (begin
         (use-modules (guix build utils)
                      (ice-9 ftw)
                      (srfi srfi-26))

         (let ((e2fsck (string-append (assoc-ref %build-inputs "e2fsprogs")
                                      "/sbin/e2fsck"))
               (bin    (string-append (assoc-ref %outputs "out") "/sbin")))
           (mkdir-p bin)
           (with-directory-excursion bin
             (copy-file e2fsck "e2fsck")
             (remove-store-references "e2fsck")
             (chmod "e2fsck" #o555))))))
    (home-page (package-home-page e2fsprogs))
    (synopsis "Statically-linked e2fsck command from e2fsprogs")
    (description "This package provides statically-linked e2fsck command taken
from the e2fsprogs package.  It is meant to be used in initrds.")
    (license (package-license e2fsprogs))))

(define-public extundelete
  (package
    (name "extundelete")
    (version "0.2.4")
    (source (origin
              (method url-fetch)
              (uri (string-append "mirror://sourceforge/extundelete/"
                                  "extundelete/" version "/extundelete-"
                                  version ".tar.bz2"))
              (sha256
               (base32
                "1x0r7ylxlp9lbj3d7sqf6j2a222dwy2nfpff05jd6mkh4ihxvyd1"))))
    (build-system gnu-build-system)
    (inputs `(("e2fsprogs" ,e2fsprogs)))
    (home-page "http://extundelete.sourceforge.net/")
    (synopsis "Recover deleted files from ext2/3/4 partitions")
    (description
     "Extundelete is a set of tools that can recover deleted files from an
ext3 or ext4 partition.")
    (license license:gpl2)))

(define-public zerofree
  (package
    (name "zerofree")
    (version "1.1.0")
    (home-page "https://frippery.org/uml/")
    (source (origin
              (method url-fetch)
              (uri (string-append home-page name "-" version
                                  ".tgz"))
              (sha256
               (base32
                "059g29x5r1xj6wcj4xj85l8w6qrxyl86yqbybjqqz6nxz4falxzf"))))
    (build-system gnu-build-system)
    (arguments
     '(#:phases
       (modify-phases %standard-phases
         (delete 'configure)            ; no configure script
         (replace 'install
           ;; The Makefile lacks an ‘install’ target.
           (lambda* (#:key outputs #:allow-other-keys)
             (let* ((out (assoc-ref outputs "out"))
                    (bin (string-append out "/bin")))
               (chmod "zerofree" #o555)
               (install-file "zerofree" bin)
               #t))))
       #:tests? #f))                    ; no tests
    (inputs `(("libext2fs" ,e2fsprogs)))
    (synopsis "Zero non-allocated regions in ext2/ext3/ext4 file systems")
    (description
     "Zerofree finds the unallocated blocks with non-zero value content in an
ext2, ext3, or ext4 file system and fills them with zeroes (or another value).
This is a simple way to make disk images more compressible.
Zerofree requires the file system to be unmounted or mounted read-only.")
    (license license:gpl2)))

(define-public strace
  (package
    (name "strace")
    (version "4.19")
    (source (origin
             (method url-fetch)
             (uri (string-append "mirror://sourceforge/strace/strace/" version
                                 "/strace-" version ".tar.xz"))
             (sha256
              (base32
               "10bjh2mrkvx41fk60b2iqv5b5k4r7a3qdsx04iyg904jqb3fp4vw"))))
    (build-system gnu-build-system)
    (arguments
     '(#:phases
       (modify-phases %standard-phases
         (add-after 'unpack 'patch-/bin/sh
           (lambda _
             (substitute* "strace.c"
               (("/bin/sh") (which "sh")))
             #t)))))
    (native-inputs `(("perl" ,perl)))
    (home-page "https://strace.io/")
    (synopsis "System call tracer for Linux")
    (description
     "strace is a system call tracer, i.e. a debugging tool which prints out a
trace of all the system calls made by a another process/program.")
    (license license:bsd-3)))

(define-public ltrace
  (package
    (name "ltrace")
    (version "0.7.3")
    (source (origin
             (method url-fetch)
             (uri (string-append "http://www.ltrace.org/ltrace_" version
                                 ".orig.tar.bz2"))
             (sha256
              (base32
               "00wmbdghqbz6x95m1mcdd3wd46l6hgcr4wggdp049dbifh3qqvqf"))))
    (build-system gnu-build-system)
    (inputs `(("libelf" ,libelf)))
    (arguments
     ;; Compilation uses -Werror by default, but it fails.
     '(#:configure-flags '("--disable-werror")))
    (home-page "http://www.ltrace.org/")
    (synopsis "Library call tracer for Linux")
    (description
     "ltrace intercepts and records dynamic library calls which are called by
an executed process and the signals received by that process.  It can also
intercept and print the system calls executed by the program.")
    (license license:gpl2+)))

(define-public alsa-lib
  (package
    (name "alsa-lib")
    (version "1.1.4.1")
    (source (origin
             (method url-fetch)
             (uri (string-append
                   "ftp://ftp.alsa-project.org/pub/lib/alsa-lib-"
                   version ".tar.bz2"))
             (sha256
              (base32
               "0xjvi381105gldhv0z872a0x58sghznyx19j45lw5iyi2h68gfwi"))))
    (build-system gnu-build-system)
    (home-page "https://www.alsa-project.org/")
    (synopsis "The Advanced Linux Sound Architecture libraries")
    (description
     "The Advanced Linux Sound Architecture (ALSA) provides audio and
MIDI functionality to the Linux-based operating system.")
    (license license:lgpl2.1+)))

(define-public alsa-utils
  (package
    (name "alsa-utils")
    (version "1.1.4")
    (source (origin
             (method url-fetch)
             (uri (string-append "ftp://ftp.alsa-project.org/pub/utils/"
                                 name "-" version ".tar.bz2"))
             (sha256
              (base32
               "17cxih9ibjp1193dyd79j50pyfa9dvrs6r9kpwrvzicjvr2110x7"))))
    (build-system gnu-build-system)
    (arguments
     ;; XXX: Disable man page creation until we have DocBook.
     '(#:configure-flags (list "--disable-xmlto"

                               ;; The udev rule is responsible for restoring
                               ;; the volume.
                               (string-append "--with-udev-rules-dir="
                                              (assoc-ref %outputs "out")
                                              "/lib/udev/rules.d"))
       #:phases
       (modify-phases %standard-phases
         (add-before
           'install 'pre-install
           (lambda _
             ;; Don't try to mkdir /var/lib/alsa.
             (substitute* "Makefile"
               (("\\$\\(MKDIR_P\\) .*ASOUND_STATE_DIR.*")
                "true\n"))
             #t)))))
    (inputs
     `(("libsamplerate" ,libsamplerate)
       ("ncurses" ,ncurses)
       ("alsa-lib" ,alsa-lib)
       ("xmlto" ,xmlto)
       ("gettext" ,gettext-minimal)))
    (home-page "http://www.alsa-project.org/")
    (synopsis "Utilities for the Advanced Linux Sound Architecture (ALSA)")
    (description
     "The Advanced Linux Sound Architecture (ALSA) provides audio and
MIDI functionality to the Linux-based operating system.")

    ;; This is mostly GPLv2+ but a few files such as 'alsactl.c' are
    ;; GPLv2-only.
    (license license:gpl2)))

(define-public alsa-plugins
  (package
    (name "alsa-plugins")
    (version "1.1.4")
    (source (origin
             (method url-fetch)
             (uri (string-append "ftp://ftp.alsa-project.org/pub/plugins/"
                                 name "-" version ".tar.bz2"))
             (sha256
              (base32
               "12hsvm6rpinjkg06pa9hzndkdrbfw6wk6yk00cm8y1gbv8xiq3ak"))))
    (build-system gnu-build-system)
    ;; TODO: Split libavcodec and speex if possible. It looks like they can not
    ;; be split, there are references to both in files.
    ;; TODO: Remove OSS related plugins, they add support to run native
    ;; ALSA applications on OSS however we do not offer OSS and OSS is
    ;; obsolete.
    (outputs '("out" "pulseaudio"))
    (arguments
     `(#:phases
       (modify-phases %standard-phases
         (add-after 'install 'split
           (lambda* (#:key inputs outputs #:allow-other-keys)
             ;; Distribute the binaries to the various outputs.
             (let* ((out (assoc-ref outputs "out"))
                    (pua (assoc-ref outputs "pulseaudio"))
                    (pualib (string-append pua "/lib/alsa-lib"))
                    (puaconf (string-append pua "/share/alsa/alsa.conf.d")))
               (mkdir-p puaconf)
               (mkdir-p pualib)
               (chdir (string-append out "/share"))
               (for-each (lambda (file)
                           (rename-file file (string-append puaconf "/" (basename file))))
                         (find-files out "\\.(conf|example)"))
               (for-each (lambda (file)
                           (rename-file file (string-append pualib "/" (basename file))))
                         (find-files out ".*pulse\\.(la|so)"))
               (chdir "..")
               ;; We have moved the files to output pulsaudio, the
               ;; directory is now empty.
               (delete-file-recursively (string-append out "/share"))
               #t))))))
    (inputs
     `(("alsa-lib" ,alsa-lib)
       ("speex" ,speex) ; libspeexdsp resampling plugin
       ("libsamplerate" ,libsamplerate) ; libsamplerate resampling plugin
       ("ffmpeg" ,ffmpeg) ; libavcodec resampling plugin, a52 plugin
       ("pulseaudio" ,pulseaudio))) ; PulseAudio plugin
    (native-inputs
     `(("pkg-config" ,pkg-config)))
    (home-page "http://www.alsa-project.org/")
    (synopsis "Plugins for the Advanced Linux Sound Architecture (ALSA)")
    (description
     "The Advanced Linux Sound Architecture (ALSA) provides audio and
MIDI functionality to the Linux-based operating system.  This package enhances ALSA
by providing additional plugins which include: upmixing, downmixing, jackd and
pulseaudio support for native alsa applications, format conversion (s16 to a52), and
external rate conversion.")
    (license (list license:gpl2+
                   ;; `rate/rate_samplerate.c': LGPL v2.1 or later.
                   license:lgpl2.1+))))

(define-public iptables
  (package
    (name "iptables")
    (version "1.6.1")
    (source (origin
             (method url-fetch)
             (uri (string-append
                   "mirror://netfilter.org/iptables/iptables-"
                   version ".tar.bz2"))
             (sha256
              (base32
               "1x8c9y340x79djsq54bc1674ryv59jfphrk4f88i7qbvbnyxghhg"))))
    (build-system gnu-build-system)
    (native-inputs
     `(("pkg-config" ,pkg-config)
       ("flex" ,flex)
       ("bison" ,bison)))
    (inputs
     `(("libmnl" ,libmnl)
       ("libnftnl" ,libnftnl)))
    (arguments
     '(#:tests? #f       ; no test suite
       #:configure-flags ; add $libdir to the RUNPATH of executables
       (list (string-append "LDFLAGS=-Wl,-rpath=" %output "/lib"))))
    (home-page "https://www.netfilter.org/projects/iptables/index.html")
    (synopsis "Program to configure the Linux IP packet filtering rules")
    (description
     "iptables is the userspace command line program used to configure the
Linux 2.4.x and later IPv4 packet filtering ruleset (firewall).  It is targeted at
system administrators.  Since Network Address Translation is also configured
from the packet filter ruleset, iptables is used for this, too.  The iptables
package also includes ip6tables.  ip6tables is used for configuring the IPv6
packet filter.")
    (license license:gpl2+)))

(define-public ebtables
  (package
    (name "ebtables")
    (version "2.0.10-4")
    (source (origin
             (method url-fetch)
             (uri (string-append
                   "mirror://netfilter.org/ebtables/ebtables-v"
                   version ".tar.gz"))
             (sha256
              (base32
               "0pa5ljlk970yfyhpf3iqwfpbc30j8mgn90fapw9cfz909x47nvyw"))))
    (build-system gnu-build-system)
    (arguments
     '(#:tests? #f                      ; no test suite
       #:make-flags
       (let* ((out (assoc-ref %outputs "out"))
              (bin (string-append out "/sbin"))
              (lib (string-append out "/lib"))
              (man (string-append out "/share/man"))
              (iptables   (assoc-ref %build-inputs "iptables"))
              (ethertypes (string-append iptables "/etc/ethertypes")))
         (list (string-append "LIBDIR=" lib)
               (string-append "MANDIR=" man)
               (string-append "BINDIR=" bin)
               (string-append "ETHERTYPESFILE=" ethertypes)
               ;; With the default CFLAGS, it falis with:
               ;;   communication.c:259:58: error: variable ‘ret’ set but not
               ;;   used [-Werror=unused-but-set-variable]
               "CFLAGS=-Wall"))
       #:phases
       (modify-phases %standard-phases
         (replace 'configure
           ;; no configure script
           (lambda _
             (substitute* "Makefile"
               ;; Remove user and group options from install commands,
               ;; otherwise it fails with: invalid user 'root'.
               (("-o root -g root") "")
               ;; Remove 'ethertypes' from the install target.
               (("install: .*")
                "install: $(MANDIR)/man8/ebtables.8 exec scripts\n"))
             #t)))))
    (inputs
     `(("perl" ,perl)
       ("iptables" ,iptables)))
    (synopsis "Ethernet bridge frame table administration")
    (home-page "http://ebtables.netfilter.org/")
    (description
     "ebtables is an application program used to set up and maintain the
tables of rules (inside the Linux kernel) that inspect Ethernet frames.  It is
analogous to the iptables application, but less complicated, due to the fact
that the Ethernet protocol is much simpler than the IP protocol.")
    (license license:gpl2+)))

(define-public iproute
  (package
    (name "iproute2")
    (version "4.13.0")
    (source (origin
              (method url-fetch)
              (uri (string-append
                    "mirror://kernel.org/linux/utils/net/iproute2/iproute2-"
                    version ".tar.xz"))
              (sha256
               (base32
                "0l2w84cwr54gaw3cbxijf614l76hx8mgcz57v81rwl68z3nq3yww"))))
    (build-system gnu-build-system)
    (arguments
     `(#:tests? #f                                ; no test suite
       #:make-flags (let ((out (assoc-ref %outputs "out")))
                      (list "DESTDIR="
                            (string-append "BASH_COMPDIR=" out
                                           "/etc/bash_completion.d")
                            (string-append "LIBDIR=" out "/lib")
                            (string-append "HDRDIR=" out "/include")
                            (string-append "SBINDIR=" out "/sbin")
                            (string-append "CONFDIR=" out "/etc")
                            (string-append "DOCDIR=" out "/share/doc/"
                                           ,name "-" ,version)
                            (string-append "MANDIR=" out "/share/man")))
       #:phases (modify-phases %standard-phases
                  (add-before 'install 'pre-install
                    (lambda _
                      ;; Don't attempt to create /var/lib/arpd.
                      (substitute* "Makefile"
                        (("^.*ARPDDIR.*$") "")))))))
    (inputs
     `(("iptables" ,iptables)
       ("db4" ,bdb)))
    (native-inputs
     `(("pkg-config" ,pkg-config)
       ("flex" ,flex)
       ("bison" ,bison)))
    (home-page
     "https://wiki.linuxfoundation.org/networking/iproute2")
    (synopsis
     "Utilities for controlling TCP/IP networking and traffic in Linux")
    (description
     "Iproute2 is a collection of utilities for controlling TCP/IP networking
and traffic with the Linux kernel.  The most important of these are
@command{ip}, which configures IPv4 and IPv6, and @command{tc} for traffic
control.

Most network configuration manuals still refer to ifconfig and route as the
primary network configuration tools, but ifconfig is known to behave
inadequately in modern network environments, and both should be deprecated.")
    (license license:gpl2+)))

;; There are two packages for net-tools. The first, net-tools, is more recent
;; and probably safer to use with untrusted inputs (i.e. the internet).  The
;; second, net-tools-for-tests, is relatively old and buggy. It can be used in
;; package test suites and should never be referred to by a built package. Use
;; #:disallowed-references to enforce this.
;;
;; When we are able to rebuild many packages (i.e. core-updates), we can update
;; net-tools-for-tests if appropriate.
;;
;; See <https://bugs.gnu.org/27811> for more information.
(define-public net-tools
  ;; XXX: This package is basically unmaintained, but it provides a few
  ;; commands not yet provided by Inetutils, such as 'route', so we have to
  ;; live with it.
  (let ((commit "479bb4a7e11a4084e2935c0a576388f92469225b")
        (revision "0"))
    (package
      (name "net-tools")
      (version (string-append "1.60-" revision "." (string-take commit 7)))
      (source (origin
               (method url-fetch)
               (uri (string-append "https://sourceforge.net/code-snapshots/git/"
                                   "n/ne/net-tools/code.git/net-tools-code-"
                                   commit ".zip"))
               (file-name (string-append name "-" version ".zip"))
               (sha256
                (base32
                 "0hz9fda9d78spp774b6rr5xaxav7cm4h0qcpxf70rvdbrf6qx7vy"))))
      (home-page "http://net-tools.sourceforge.net/")
      (build-system gnu-build-system)
      (arguments
       '(#:modules ((guix build gnu-build-system)
                    (guix build utils)
                    (srfi srfi-1)
                    (srfi srfi-26))
         #:phases
         (modify-phases %standard-phases
           (replace 'configure
             (lambda* (#:key outputs #:allow-other-keys)
               (let ((out (assoc-ref outputs "out")))
                 (mkdir-p (string-append out "/bin"))
                 (mkdir-p (string-append out "/sbin"))

                 ;; Pretend we have everything...
                 (system "yes | make config")

                 ;; ... except for the things we don't have.
                 ;; HAVE_AFDECnet requires libdnet, which we don't have.
                 ;; HAVE_HWSTRIP and HAVE_HWTR require kernel headers
                 ;; that have been removed.
                 ;; XXX SELINUX and AFBLUETOOTH are removed for now, but we should
                 ;; think about adding them later.
                 (substitute* '("config.make" "config.h")
                   (("^.*HAVE_(AFDECnet|HWSTRIP|HWTR|SELINUX|AFBLUETOOTH)[ =]1.*$")
                    "")))))
           (add-after 'install 'remove-redundant-commands
             (lambda* (#:key outputs #:allow-other-keys)
               ;; Remove commands and man pages redundant with Inetutils.
               (let* ((out (assoc-ref outputs "out"))
                      (dup (append-map (cut find-files out <>)
                                       '("^hostname"
                                         "^(yp|nis|dns)?domainname"))))
                 (for-each delete-file dup)
                 #t))))
         ;; Binaries that depend on libnet-tools.a don't declare that
         ;; dependency, making it parallel-unsafe.
         #:parallel-build? #f

         #:tests? #f                                ; no test suite
         #:make-flags (let ((out (assoc-ref %outputs "out")))
                        (list "CC=gcc"
                              (string-append "BASEDIR=" out)
                              (string-append "INSTALLNLSDIR=" out "/share/locale")
                              (string-append "mandir=/share/man")))))
      (native-inputs `(("gettext" ,gettext-minimal)
                       ("unzip" ,unzip)))
      (synopsis "Tools for controlling the network subsystem in Linux")
      (description
       "This package includes the important tools for controlling the network
subsystem of the Linux kernel.  This includes arp, ifconfig, netstat, rarp and
route.  Additionally, this package contains utilities relating to particular
network hardware types (plipconfig, slattach) and advanced aspects of IP
configuration (iptunnel, ipmaddr).")
      (license license:gpl2+))))

(define-public net-tools-for-tests
  (hidden-package (package (inherit net-tools)
    (version "1.60")
    ;; Git depends on net-tools-for-tests via GnuTLS, so we can't use git-fetch
    ;; here.  We should find a better workaround for this problem so that we can
    ;; use the latest upstream source.
    (source (origin
             (method url-fetch)
             (uri (list (string-append
                         "mirror://sourceforge/net-tools/net-tools-"
                         version ".tar.bz2")
                        (string-append
                         "http://distro.ibiblio.org/rootlinux/rootlinux-ports"
                         "/base/net-tools/net-tools-1.60.tar.bz2")))
             (sha256
              (base32
               "0yvxrzk0mzmspr7sa34hm1anw6sif39gyn85w4c5ywfn8inxvr3s"))
             (patches (search-patches "net-tools-bitrot.patch"))))
    (build-system gnu-build-system)
    (arguments
     '(#:modules ((guix build gnu-build-system)
                  (guix build utils)
                  (srfi srfi-1)
                  (srfi srfi-26))
       #:phases (alist-cons-after
                 'unpack 'patch
                 (lambda* (#:key inputs #:allow-other-keys)
                   (define (apply-patch file)
                     (zero? (system* "patch" "-p1" "--force"
                                     "--input" file)))

                   (let ((patch.gz (assoc-ref inputs "patch")))
                     (format #t "applying Debian patch set '~a'...~%"
                             patch.gz)
                     (system (string-append "gunzip < " patch.gz " > the-patch"))
                     (and (apply-patch "the-patch")
                          (for-each apply-patch
                                    (find-files "debian/patches"
                                                "\\.patch")))))
                 (alist-replace
                  'configure
                  (lambda* (#:key outputs #:allow-other-keys)
                    (let ((out (assoc-ref outputs "out")))
                      (mkdir-p (string-append out "/bin"))
                      (mkdir-p (string-append out "/sbin"))

                      ;; Pretend we have everything...
                      (system "yes | make config")

                      ;; ... except for the things we don't have.
                      ;; HAVE_AFDECnet requires libdnet, which we don't have.
                      ;; HAVE_HWSTRIP and HAVE_HWTR require kernel headers
                      ;; that have been removed.
                      (substitute* '("config.make" "config.h")
                        (("^.*HAVE_(AFDECnet|HWSTRIP|HWTR)[ =]1.*$") ""))))
                  (alist-cons-after
                   'install 'remove-redundant-commands
                   (lambda* (#:key outputs #:allow-other-keys)
                     ;; Remove commands and man pages redundant with
                     ;; Inetutils.
                     (let* ((out (assoc-ref outputs "out"))
                            (dup (append-map (cut find-files out <>)
                                             '("^hostname"
                                               "^(yp|nis|dns)?domainname"))))
                       (for-each delete-file dup)
                       #t))
                   %standard-phases)))

       ;; Binaries that depend on libnet-tools.a don't declare that
       ;; dependency, making it parallel-unsafe.
       #:parallel-build? #f

       #:tests? #f                                ; no test suite
       #:make-flags (let ((out (assoc-ref %outputs "out")))
                      (list "CC=gcc"
                            (string-append "BASEDIR=" out)
                            (string-append "INSTALLNLSDIR=" out "/share/locale")
                            (string-append "mandir=/share/man")))))

    ;; We added unzip to the net-tools package's native-inputs when
    ;; switching its source from a Git checkout to a zip archive.  We
    ;; need to specify the native-inputs here to keep unzip out of the
    ;; build of net-tools-for-tests, so that we don't have to rebuild
    ;; many packages on the master branch.  We can make
    ;; net-tools-for-tests inherit directly from net-tools in the next
    ;; core-updates cycle.
    (native-inputs `(("gettext" ,gettext-minimal)))

    ;; Use the big Debian patch set (the thing does not even compile out of
    ;; the box.)
    ;; XXX The patch is not actually applied, due to a bug in the 'patch' phase
    ;; above. However, this package variant is only used in GnuTLS's tests. It
    ;; will be adjusted when convenient for the build farm.
    ;; See <https://bugs.gnu.org/27811> for more information.
    (inputs `(("patch" ,(origin
                         (method url-fetch)
                         (uri
                          "http://ftp.de.debian.org/debian/pool/main/n/net-tools/net-tools_1.60-24.2.diff.gz")
                         (sha256
                          (base32
                           "0p93lsqx23v5fv4hpbrydmfvw1ha2rgqpn2zqbs2jhxkzhjc030p")))))))))

(define-public libcap
  (package
    (name "libcap")
    (version "2.25")
    (source (origin
             (method url-fetch)
             (uri (string-append
                   "mirror://kernel.org/linux/libs/security/linux-privs/"
                   "libcap2/libcap-" version ".tar.xz"))
             (sha256
              (base32
               "0qjiqc5pknaal57453nxcbz3mn1r4hkyywam41wfcglq3v2qlg39"))))
    (build-system gnu-build-system)
    (arguments '(#:phases
                 (modify-phases %standard-phases
                   (replace 'configure
                            ;; Add $libdir to the RUNPATH of executables.
                            (lambda _
                              (substitute* "Make.Rules"
                                (("LDFLAGS := #-g")
                                 (string-append "LDFLAGS := -Wl,-rpath="
                                                %output "/lib"))))))
                 #:tests? #f                      ; no 'check' target
                 #:make-flags (list "lib=lib"
                                    (string-append "prefix="
                                                   (assoc-ref %outputs "out"))
                                    "RAISE_SETFCAP=no")))
    (native-inputs `(("perl" ,perl)))
    (inputs `(("attr" ,attr)))
    (home-page "https://sites.google.com/site/fullycapable/")
    (synopsis "Library for working with POSIX capabilities")
    (description
     "Libcap2 provides a programming interface to POSIX capabilities on
Linux-based operating systems.")

    ;; License is BSD-3 or GPLv2, at the user's choice.
    (license license:gpl2)))

(define-public bridge-utils
  (package
    (name "bridge-utils")
    (version "1.5")
    (source (origin
             (method url-fetch)
             (uri (string-append "mirror://sourceforge/bridge/bridge/"
                                 "bridge-utils-" version ".tar.gz"))
             (sha256
              (base32
               "12367cwqmi0yqphi6j8rkx97q8hw52yq2fx4k0xfclkcizxybya2"))))
    (build-system gnu-build-system)

    ;; The tarball lacks all the generated files.
    (native-inputs `(("autoconf" ,autoconf)
                     ("automake" ,automake)))
    (arguments
     '(#:phases
       (modify-phases %standard-phases
         (add-after 'unpack 'bootstrap
           (lambda _
             ;; Fix "field ‘ip6’ has incomplete type" errors.
             (substitute* "libbridge/libbridge.h"
               (("#include <linux/if_bridge.h>")
                "#include <linux/in6.h>\n#include <linux/if_bridge.h>"))

             ;; Ensure that the entire build fails if one of the
             ;; sub-Makefiles fails.
             (substitute* "Makefile.in"
               (("\\$\\(MAKE\\) \\$\\(MFLAGS\\) -C \\$\\$x ;")
                "$(MAKE) $(MFLAGS) -C $$x || exit 1;"))

             (zero? (system* "autoreconf" "-vf")))))
       #:tests? #f))                              ; no 'check' target

    (home-page
     "http://www.linuxfoundation.org/collaborate/workgroups/networking/bridge")
    (synopsis "Manipulate Ethernet bridges")
    (description
     "Utilities for Linux's Ethernet bridging facilities.  A bridge is a way
to connect two Ethernet segments together in a protocol independent way.
Packets are forwarded based on Ethernet address, rather than IP address (like
a router).  Since forwarding is done at Layer 2, all protocols can go
transparently through a bridge.")
    (license license:gpl2+)))

(define-public libnl
  (package
    (name "libnl")
    (version "3.4.0")
    (source (origin
              (method url-fetch)
              (uri (string-append
                    "https://github.com/thom311/libnl/releases/download/"
                    "libnl" (string-join (string-split version #\.) "_")
                    "/libnl-" version ".tar.gz"))
              (sha256
               (base32
                "1gzm444rnsib64dddv0cwlpzy1q4bycjqhp1i5pxpikimqvpca5p"))))
    (build-system gnu-build-system)
    (native-inputs
     `(("bison" ,bison)
       ("flex" ,flex)
       ("pkg-config" ,pkg-config)
       ("swig" ,swig)
       ("libnl3-doc"
        ,(origin
           (method url-fetch)
           (uri (string-append
                 "https://github.com/thom311/libnl/releases/download/libnl"
                 (string-join (string-split version #\.) "_")
                 "/libnl-doc-" version ".tar.gz"))
           (sha256
            (base32 "1m5cnzviv31gjnz6fz5rgyl6ah4dbp2akm49j9973sgwl36gs8jx"))))))
    (inputs
     `(("python-2" ,python-2)
       ("python-3" ,python-3)))
    (outputs '("out" "doc" "python2" "python3"))
    (arguments
     `(#:modules ((guix build gnu-build-system)
                  (guix build utils)
                  (srfi srfi-1))
       #:phases
       (modify-phases %standard-phases
         (add-after 'install 'install-python
           (lambda* (#:key outputs #:allow-other-keys)
             (define (python-inst python)
               (let ((ldflags (format #f "LDFLAGS=-Wl,-rpath=~a/lib"
                                      (assoc-ref %outputs "out")))
                     (pyout (assoc-ref %outputs python)))
                 (and
                  (zero? (system (format #f "~a ~a setup.py build"
                                         ldflags python pyout)))
                  (zero?
                   (system (format #f "~a ~a setup.py install --prefix=~a"
                                   ldflags python pyout)))
                  (zero? (system* python "setup.py" "clean")))))
             (with-directory-excursion "./python"
               (every python-inst '("python2" "python3")))))
         (add-after 'install 'install-doc
           (lambda* (#:key inputs outputs #:allow-other-keys)
             (let ((dest (string-append (assoc-ref outputs "doc")
                                        "/share/doc/libnl")))
               (mkdir-p dest)
               (zero? (system* "tar" "xf" (assoc-ref inputs "libnl3-doc")
                               "--strip-components=1" "-C" dest))))))))
    (home-page "http://www.infradead.org/~tgr/libnl/")
    (synopsis "NetLink protocol library suite")
    (description
     "The libnl suite is a collection of libraries providing APIs to netlink
protocol based Linux kernel interfaces.  Netlink is an IPC mechanism primarily
between the kernel and user space processes.  It was designed to be a more
flexible successor to ioctl to provide mainly networking related kernel
configuration and monitoring interfaces.")

    ;; Most files are LGPLv2.1-only, but some are GPLv2-only (like
    ;; 'nl-addr-add.c'), so the result is GPLv2-only.
    (license license:gpl2)))

(define-public iw
  (package
    (name "iw")
    (version "4.9")
    (source (origin
              (method url-fetch)
              (uri (string-append
                    "mirror://kernel.org/software/network/iw/iw-"
                    version ".tar.xz"))
              (sha256
               (base32
                "1klpvv98bnx1zm6aqalnri2vd7w80scmdaxr2qnblb6mz82whk1j"))))
    (build-system gnu-build-system)
    (native-inputs `(("pkg-config" ,pkg-config)))
    (inputs `(("libnl" ,libnl)))
    (arguments
     `(#:make-flags (list (string-append "PREFIX=" (assoc-ref %outputs "out"))
                          "CC=gcc")
       #:phases (modify-phases %standard-phases (delete 'configure))))
    (home-page "https://wireless.wiki.kernel.org/")
    (synopsis "Tool for configuring wireless devices")
    (description
     "iw is a new nl80211 based CLI configuration utility for wireless
devices.  It replaces @code{iwconfig}, which is deprecated.")
    (license license:isc)))

(define-public powertop
  (package
    (name "powertop")
    (version "2.9")
    (source
     (origin
       (method url-fetch)
       (uri (string-append
             "https://01.org/sites/default/files/downloads/powertop/powertop-v"
             version ".tar.gz"))
       (sha256
        (base32
         "0l4jjlf05li2mc6g8nrss3h435wjhmnqd8m7v3kha3x0x7cbfzxa"))))
    (build-system gnu-build-system)
    (arguments
     '(#:phases
       (modify-phases %standard-phases
         ;; TODO: Patch some hardcoded "wlan0" in calibrate/calibrate.cpp to
         ;; allow calibrating the network interface in GuixSD.
         (add-after 'unpack 'patch-absolute-file-names
           (lambda* (#:key inputs #:allow-other-keys)
             (let ((kmod (assoc-ref inputs "kmod")))
               (substitute* (find-files "src" "\\.cpp$")
                 ;; Give the right 'modprobe' file name so that essential
                 ;; modules such as msr.ko can be loaded.
                 (("/sbin/modprobe") (string-append kmod "/bin/modprobe"))
                 ;; These programs are only needed to calibrate, so using
                 ;; relative file names avoids adding extra inputs.  When they
                 ;; are missing powertop gracefully handles it.
                 (("/usr/bin/hcitool") "hcitool")
                 (("/usr/bin/xset") "xset")
                 (("/usr/sbin/hciconfig") "hciconfig"))
               #t))))))
    (inputs
     `(("kmod" ,kmod)
       ("libnl" ,libnl)
       ("ncurses" ,ncurses)
       ("pciutils" ,pciutils)
       ("zlib" ,zlib)))
    (native-inputs
     `(("pkg-config" ,pkg-config)))
    (home-page "https://01.org/powertop/")
    (synopsis "Analyze power consumption on Intel-based laptops")
    (description
     "PowerTOP is a Linux tool to diagnose issues with power consumption and
power management.  In addition to being a diagnostic tool, PowerTOP also has
an interactive mode where the user can experiment various power management
settings for cases where the operating system has not enabled these
settings.")
    (license license:gpl2)))

(define-public aumix
  (package
    (name "aumix")
    (version "2.9.1")
    (source (origin
              (method url-fetch)
              (uri (string-append
                    "http://www.jpj.net/~trevor/aumix/releases/aumix-"
                    version ".tar.bz2"))
              (sha256
               (base32
                "0a8fwyxnc5qdxff8sl2sfsbnvgh6pkij4yafiln0fxgg6bal7knj"))))
    (build-system gnu-build-system)
    (inputs `(("ncurses" ,ncurses)))
    (home-page "http://www.jpj.net/~trevor/aumix.html")
    (synopsis "Audio mixer for X and the console")
    (description
     "Aumix adjusts an audio mixer from X, the console, a terminal,
the command line or a script.")
    (license license:gpl2+)))

(define-public iotop
  (package
    (name "iotop")
    (version "0.6")
    (source
     (origin
       (method url-fetch)
       (uri (string-append "http://guichaz.free.fr/iotop/files/iotop-"
                           version ".tar.gz"))
       (sha256 (base32
                "1kp8mqg2pbxq4xzpianypadfxcsyfgwcaqgqia6h9fsq6zyh4z0s"))))
    (build-system python-build-system)
    (arguments
     ;; The setup.py script expects python-2.
     `(#:python ,python-2
       ;; There are currently no checks in the package.
       #:tests? #f))
    (native-inputs `(("python" ,python-2)))
    (home-page "http://guichaz.free.fr/iotop/")
    (synopsis
     "Displays the IO activity of running processes")
    (description
     "Iotop is a Python program with a top like user interface to show the
processes currently causing I/O.")
    (license license:gpl2+)))

(define-public fuse
  (package
    (name "fuse")
    (version "2.9.7")
    (source (origin
              (method url-fetch)
              (uri (string-append "https://github.com/libfuse/libfuse/releases/"
                                  "download/fuse-" version
                                  "/fuse-" version ".tar.gz"))
              (sha256
               (base32
                "0x486nri30f7cgy0acj87v9sjxsjrr0cymrvw4h3r0sgmp8k4943"))
              (patches (search-patches "fuse-overlapping-headers.patch"))))
    (build-system gnu-build-system)
    (inputs `(("util-linux" ,util-linux)))
    (arguments
     '(#:configure-flags (list (string-append "MOUNT_FUSE_PATH="
                                              (assoc-ref %outputs "out")
                                              "/sbin")
                               (string-append "INIT_D_PATH="
                                              (assoc-ref %outputs "out")
                                              "/etc/init.d")

                               ;; The rule makes /dev/fuse 666.
                               (string-append "UDEV_RULES_PATH="
                                              (assoc-ref %outputs "out")
                                              "/lib/udev/rules.d"))
       #:phases
       (modify-phases %standard-phases
         (add-before 'build 'set-file-names
           (lambda* (#:key inputs #:allow-other-keys)
             ;; libfuse calls out to mount(8) and umount(8).  Make sure
             ;; it refers to the right ones.
             (substitute* '("lib/mount_util.c" "util/mount_util.c")
               (("/bin/(u?)mount" _ maybe-u)
                (string-append (assoc-ref inputs "util-linux")
                               "/bin/" maybe-u "mount")))
             (substitute* '("util/mount.fuse.c")
               (("/bin/sh")
                (which "sh")))

             ;; This hack leads libfuse to search for 'fusermount' in
             ;; $PATH, where it may find a setuid-root binary, instead of
             ;; trying solely $out/sbin/fusermount and failing because
             ;; it's not setuid.
             (substitute* "lib/Makefile"
               (("-DFUSERMOUNT_DIR=[[:graph:]]+")
                "-DFUSERMOUNT_DIR=\\\"/var/empty\\\""))
             #t)))))
    (home-page "https://github.com/libfuse/libfuse")
    (synopsis "Support file systems implemented in user space")
    (description
     "As a consequence of its monolithic design, file system code for Linux
normally goes into the kernel itself---which is not only a robustness issue,
but also an impediment to system extensibility.  FUSE, for \"file systems in
user space\", is a kernel module and user-space library that tries to address
part of this problem by allowing users to run file system implementations as
user-space processes.")
    (license (list license:lgpl2.1                ;library
                   license:gpl2+))))              ;command-line utilities

(define-public unionfs-fuse
  (package
    (name "unionfs-fuse")
    (version "2.0")
    (source (origin
              (method url-fetch)
              (uri (string-append
                    "https://github.com/rpodgorny/unionfs-fuse/archive/v"
                    version ".tar.gz"))
              (file-name (string-append name "-" version ".tar.gz"))
              (sha256
               (base32
                "0hsn8l1iblvx27bpd4dvnvnbh9ri3sv2f9xzpsnfz3379kb7skgj"))))
    (build-system cmake-build-system)
    (native-inputs
     `(("python" ,python)
       ("python-pytest" ,python-pytest)))
    (inputs `(("fuse" ,fuse)))
    (arguments
     '(#:phases
       (modify-phases %standard-phases
         (replace 'check
           ;; Borrowed from the Makefile
           (lambda _ (zero? (system* "python3" "-m" "pytest")))))))
    (home-page "https://github.com/rpodgorny/unionfs-fuse")
    (synopsis "User-space union file system")
    (description
     "UnionFS-FUSE is a flexible union file system implementation in user
space, using the FUSE library.  Mounting a union file system allows you to
\"aggregate\" the contents of several directories into a single mount point.
UnionFS-FUSE additionally supports copy-on-write.")
    (license license:bsd-3)))

(define fuse-static
  (package (inherit fuse)
    (name "fuse-static")
    (source (origin (inherit (package-source fuse))
              (modules '((guix build utils)))
              (snippet
               ;; Normally libfuse invokes mount(8) so that /etc/mtab is
               ;; updated.  Change calls to 'mtab_needs_update' to 0 so that
               ;; it doesn't do that, allowing us to remove the dependency on
               ;; util-linux (something that is useful in initrds.)
               '(substitute* '("lib/mount_util.c"
                               "util/mount_util.c")
                  (("mtab_needs_update[[:blank:]]*\\([a-z_]+\\)")
                   "0")
                  (("/bin/")
                   "")))))))

(define-public unionfs-fuse/static
  (package (inherit unionfs-fuse)
    (synopsis "User-space union file system (statically linked)")
    (name (string-append (package-name unionfs-fuse) "-static"))
    (source (origin (inherit (package-source unionfs-fuse))
              (modules '((guix build utils)))
              (snippet
               ;; Add -ldl to the libraries, because libfuse.a needs that.
               '(substitute* "src/CMakeLists.txt"
                  (("target_link_libraries(.*)\\)" _ libs)
                   (string-append "target_link_libraries"
                                  libs " dl)"))))))
    (arguments
     '(#:tests? #f
       #:configure-flags '("-DCMAKE_EXE_LINKER_FLAGS=-static")
       #:phases
       (modify-phases %standard-phases
         (add-after 'install 'post-install
           (lambda* (#:key outputs #:allow-other-keys)
             (let* ((out (assoc-ref outputs "out"))
                    (exe (string-append out "/bin/unionfs")))
               ;; By default, 'unionfs' keeps references to
               ;; $glibc/share/locale and similar stuff.  Remove them.
               (remove-store-references exe)

               ;; 'unionfsctl' has references to glibc as well.  Since
               ;; we don't need it, remove it.
               (delete-file (string-append out "/bin/unionfsctl"))
               #t))))))
    (inputs `(("fuse" ,fuse-static)))))

(define-public sshfs-fuse
  (package
    (name "sshfs-fuse")
    (version "2.10")
    (source (origin
              (method url-fetch)
              (uri (string-append "https://github.com/libfuse/sshfs/releases/"
                                  "download/sshfs-" version "/sshfs-" version
                                  ".tar.gz"))
              (sha256
               (base32
                "00fir2iykdx11g8nv5gijg0zjrp2g3ldypnv0yi6lq3h5pg5v13h"))))
    (build-system gnu-build-system)
    (inputs
     `(("fuse" ,fuse)
       ("glib" ,glib)))
    (native-inputs
     `(("pkg-config" ,pkg-config)))
    (home-page "https://github.com/libfuse/sshfs")
    (synopsis "Mount remote file systems over SSH")
    (description
     "This is a file system client based on the SSH File Transfer Protocol.
Since most SSH servers already support this protocol it is very easy to set
up: on the server side there's nothing to do; on the client side mounting the
file system is as easy as logging into the server with an SSH client.")
    (license license:gpl2+)))

(define-public archivemount
  (package
    (name "archivemount")
    (version "0.8.7")
    (source
     (origin
       (method url-fetch)
       (uri (string-append "http://www.cybernoia.de/software/archivemount/"
                           "archivemount-" version ".tar.gz"))
       (sha256
        (base32
         "1diiw6pnlnrnikn6l5ld92dx59lhrxjlqms8885vwbynsjl5q127"))))
    (build-system gnu-build-system)
    (inputs `(("fuse", fuse)
              ("libarchive", libarchive)))
    (native-inputs `(("pkg-config", pkg-config)))
    (home-page "http://www.cybernoia.de/software/archivemount")
    (synopsis "Tool for mounting archive files with FUSE")
    (description "archivemount is a FUSE-based file system for Unix variants,
including Linux.  Its purpose is to mount archives (i.e. tar, tar.gz, etc.) to a
mount point where it can be read from or written to as with any other file
system.  This makes accessing the contents of the archive, which may be
compressed, transparent to other programs, without decompressing them.")
    (license license:lgpl2.0+)))

(define-public numactl
  (package
    (name "numactl")
    (version "2.0.11")
    (source (origin
              (method url-fetch)
              (uri (string-append
                    "ftp://oss.sgi.com/www/projects/libnuma/download/numactl-"
                    version
                    ".tar.gz"))
              (sha256
               (base32
                "0qbqa9gac2vlahrngi553hws2mqgqdwv2lc69a3yx4gq6l90j325"))))
    (build-system gnu-build-system)
    (arguments
     '(;; There's a 'test' target, but it requires NUMA support in the kernel
       ;; to run, which we can't assume to have.
       #:tests? #f))

    ;; NUMA is apparently not supported on armhf, see
    ;; http://www.spinics.net/lists/linux-numa/msg01157.html
    (supported-systems (delete "armhf-linux" %supported-systems))
    (home-page "http://oss.sgi.com/projects/libnuma/")
    (synopsis "Tools for non-uniform memory access (NUMA) machines")
    (description
     "NUMA stands for Non-Uniform Memory Access, in other words a system whose
memory is not all in one place.  The numactl program allows you to run your
application program on specific CPU's and memory nodes.  It does this by
supplying a NUMA memory policy to the operating system before running your
program.

The package contains other commands, such as numademo, numastat and memhog.
The numademo command provides a quick overview of NUMA performance on your
system.")
    (license (list license:gpl2                   ;programs
                   license:lgpl2.1))))            ;library

(define-public kbd-neo
  (package
    (name "kbd-neo")
    (version "2486")
    (source
     (origin
       (method url-fetch)
       (uri (string-append "https://svn.neo-layout.org/!svn/bc/"
                           version "/linux/console/neo.map"))
       (file-name (string-append name "-" version ".map"))
       (sha256
        (base32
         "19mfrd31vzpsjiwc7pshxm0b0sz5dd17xrz6k079cy4im1vf0r4g"))))
    (build-system trivial-build-system)
    (arguments
     `(#:modules ((guix build utils))
       #:builder (begin
                   (use-modules (guix build utils))
                   (let ((out (string-append %output "/share/keymaps"))
                         (source (assoc-ref %build-inputs "source")))
                     (mkdir-p out)
                     (copy-file source (string-append out "/neo.map"))
                     #t))))
    (home-page "https://neo-layout.org")
    (synopsis "Neo2 console layout")
    (description
     "Kbd-neo provides the Neo2 keyboard layout for use with
@command{loadkeys(1)} from @code{kbd(4)}.")
    ;; The file is located in an svn directory, the entire content of
    ;; the directory is licensed as GPL3.
    (license license:gpl3+)))

(define-public kbd
  (package
    (name "kbd")
    (version "2.0.4")
    (source (origin
              (method url-fetch)
              (uri (string-append "mirror://kernel.org/linux/utils/kbd/kbd-"
                                  version ".tar.xz"))
              (sha256
               (base32
                "124swm93dm4ca0pifgkrand3r9gvj3019d4zkfxsj9djpvv0mnaz"))
              (modules '((guix build utils)))
              (snippet
               '(begin
                  (substitute* "tests/Makefile.in"
                    ;; The '%: %.in' rule incorrectly uses @VERSION@.
                    (("@VERSION@")
                     "[@]VERSION[@]"))
                  (substitute* '("src/unicode_start" "src/unicode_stop")
                    ;; Assume the Coreutils are in $PATH.
                    (("/usr/bin/tty")
                     "tty"))))))
    (build-system gnu-build-system)
    (arguments
     '(#:phases
       (modify-phases %standard-phases
         (add-before 'build 'pre-build
           (lambda* (#:key inputs #:allow-other-keys)
             (let ((gzip  (assoc-ref %build-inputs "gzip"))
                   (bzip2 (assoc-ref %build-inputs "bzip2")))
               (substitute* "src/libkeymap/findfile.c"
                 (("gzip")
                  (string-append gzip "/bin/gzip"))
                 (("bzip2")
                  (string-append bzip2 "/bin/bzip2"))))))
         (add-after 'install 'post-install
           (lambda* (#:key outputs #:allow-other-keys)
             ;; Make sure these programs find their comrades.
             (let* ((out (assoc-ref outputs "out"))
                    (bin (string-append out "/bin")))
               (for-each (lambda (prog)
                           (wrap-program (string-append bin "/" prog)
                             `("PATH" ":" prefix (,bin))))
                         '("unicode_start" "unicode_stop"))))))))
    (inputs `(("check" ,check)
              ("gzip" ,gzip)
              ("bzip2" ,bzip2)
              ("pam" ,linux-pam)))
    (native-search-paths
     (list (search-path-specification
            (variable "LOADKEYS_KEYMAP_PATH")
            ;; Append ‘/**’ to recursively search all directories.  One can then
            ;; run (for example) ‘loadkeys en-latin9’ instead of having to find
            ;; and type ‘i386/colemak/en-latin9’ on a mislabelled keyboard.
            (files (list "share/keymaps/**")))))
    (native-inputs `(("pkg-config" ,pkg-config)))
    (home-page "http://kbd-project.org/")
    (synopsis "Linux keyboard utilities and keyboard maps")
    (description
     "This package contains keytable files and keyboard utilities compatible
for systems using the Linux kernel.  This includes commands such as
'loadkeys', 'setfont', 'kbdinfo', and 'chvt'.")
    (license license:gpl2+)))

(define-public inotify-tools
  (package
    (name "inotify-tools")
    (version "3.13")
    (source (origin
              (method url-fetch)
              (uri (string-append
                    "mirror://sourceforge/inotify-tools/inotify-tools/"
                    version "/inotify-tools-" version ".tar.gz"))
              (sha256
               (base32
                "0icl4bx041axd5dvhg89kilfkysjj86hjakc7bk8n49cxjn4cha6"))))
    (build-system gnu-build-system)
    (home-page "http://inotify-tools.sourceforge.net/")
    (synopsis "Monitor file accesses")
    (description
     "The inotify-tools packages provides a C library and command-line tools
to use Linux' inotify mechanism, which allows file accesses to be monitored.")
    (license license:gpl2+)))

(define-public kmod
  (package
    (name "kmod")
    (version "24")
    (source (origin
              (method url-fetch)
              (uri
               (string-append "mirror://kernel.org/linux/utils/kernel/kmod/"
                              "kmod-" version ".tar.xz"))
              (sha256
               (base32
                "15xkkkzvca9flvkm48gkh8y8f13vlm3sl7nz9ydc7b3jy4fqs2v1"))
              (patches (search-patches "kmod-module-directory.patch"))))
    (build-system gnu-build-system)
    (native-inputs
     `(("pkg-config" ,pkg-config)))
    (inputs
     `(("xz" ,xz)
       ("zlib" ,zlib)))
    (arguments
     `(#:tests? #f ; FIXME: Investigate test failures
       #:configure-flags '("--with-xz" "--with-zlib")
       #:phases (alist-cons-after
                 'install 'install-modprobe&co
                 (lambda* (#:key outputs #:allow-other-keys)
                   (let* ((out (assoc-ref outputs "out"))
                          (bin (string-append out "/bin")))
                     (for-each (lambda (tool)
                                 (symlink "kmod"
                                          (string-append bin "/" tool)))
                               '("insmod" "rmmod" "lsmod" "modprobe"
                                 "modinfo" "depmod"))))
                 %standard-phases)))
    (home-page "https://www.kernel.org/")
    (synopsis "Kernel module tools")
    (description "Kmod is a set of tools to handle common tasks with Linux
kernel modules like insert, remove, list, check properties, resolve
dependencies and aliases.

These tools are designed on top of libkmod, a library that is shipped with
kmod.  The aim is to be compatible with tools, configurations and indices
from the module-init-tools project.")
    (license license:gpl2+))) ; library under lgpl2.1+

(define-public eudev
  ;; The post-systemd fork, maintained by Gentoo.
  (package
    (name "eudev")
    (version "3.2.4")
    (source (origin
              (method url-fetch)
              (uri (string-append "https://github.com/gentoo/eudev/archive/v"
                                  version ".zip"))
              (file-name (string-append name "-" version ".zip"))
              (sha256
               (base32
                "1r1ag0snarygrj5qqxi2xdq9w6g3sfjd5jx1b0fl7zmqlsz3vvxx"))
              (patches (search-patches "eudev-rules-directory.patch"))))
    (build-system gnu-build-system)
    (arguments
     '(#:phases
       (modify-phases %standard-phases
         (add-before 'configure 'bootstrap
           (lambda* (#:key inputs #:allow-other-keys)
            (substitute* "man/make.sh"
              (("/usr/bin/xsltproc")
                (string-append (assoc-ref inputs "xsltproc")
                               "/bin/xsltproc")))
            ;; Manual pages are regenerated here.
            (zero? (system* "./autogen.sh"))))
         (add-after 'install 'build-hwdb
           (lambda* (#:key outputs #:allow-other-keys)
             ;; Build OUT/etc/udev/hwdb.bin.  This allows 'lsusb' and
             ;; similar tools to display product names.
             (let ((out (assoc-ref outputs "out")))
               (zero? (system* (string-append out "/bin/udevadm")
                               "hwdb" "--update"))))))
       #:configure-flags (list "--enable-manpages")))
    (native-inputs
     `(("autoconf" ,autoconf)
       ("automake" ,automake)
       ("gperf" ,gperf)
       ("libtool" ,libtool)
       ("pkg-config" ,pkg-config)
       ;; For tests.
       ("perl" ,perl)
       ("python" ,python-wrapper)
       ;; For documentation.
       ("docbook-xml" ,docbook-xml-4.2)
       ("docbook-xsl" ,docbook-xsl)
       ("libxml2" ,libxml2)             ;for $XML_CATALOG_FILES
       ("xsltproc", libxslt)))
    (inputs
     ;; When linked against libblkid, eudev can populate /dev/disk/by-label
     ;; and similar; it also installs the '60-persistent-storage.rules' file,
     ;; which contains the rules to do that.
     `(("util-linux" ,util-linux)                 ;for blkid
       ("kmod" ,kmod)))
    (home-page "https://wiki.gentoo.org/wiki/Project:Eudev")
    (synopsis "Userspace device management")
    (description "Udev is a daemon which dynamically creates and removes
device nodes from /dev/, handles hotplug events and loads drivers at boot
time.")
    (license license:gpl2+)))

(define-public eudev-with-hwdb
  (deprecated-package "eudev-with-hwdb" eudev))

(define-public lvm2
  (package
    (name "lvm2")
    (version "2.02.174")
    (source (origin
              (method url-fetch)
              (uri (string-append "ftp://sources.redhat.com/pub/lvm2/releases/LVM2."
                                  version ".tgz"))
              (sha256
               (base32
                "12qa2yfxnbjdx7kgxqqaglni50b46l5cp1rwjb24mccc830cwvpv"))
              (modules '((guix build utils)))
              (snippet
               '(begin
                  (use-modules (guix build utils))

                  ;; Honor sysconfdir.
                  (substitute* "make.tmpl.in"
                    (("confdir = .*$")
                     "confdir = @sysconfdir@\n")
                    (("DEFAULT_SYS_DIR = @DEFAULT_SYS_DIR@")
                     "DEFAULT_SYS_DIR = @sysconfdir@"))))
              (patches (search-patches "lvm2-static-link.patch"))))
    (build-system gnu-build-system)
    (native-inputs
     `(("pkg-config" ,pkg-config)
       ("procps" ,procps)))                       ;tests use 'pgrep'
    (inputs
     `(("udev" ,eudev)))
    (arguments
     '(#:phases
       (modify-phases %standard-phases
         (add-after 'configure 'set-makefile-shell
           (lambda _
             ;; Use 'sh', not 'bash', so that '. lib/utils.sh' works as
             ;; expected.
             (setenv "SHELL" (which "sh"))

             ;; Replace /bin/sh with the right file name.
             (patch-makefile-SHELL "make.tmpl")
             #t))
         (add-before 'strip 'make-objects-writable
           (lambda* (#:key outputs #:allow-other-keys)
             ;; Make compiled objects writable so they can be stripped.
             (let ((out (assoc-ref outputs "out")))
               (for-each (lambda (file)
                           (chmod file #o755))
                         (append
                           (find-files (string-append out "/lib"))
                           (find-files (string-append out "/sbin"))))
               #t))))

       #:configure-flags (list (string-append "--sysconfdir="
                                              (assoc-ref %outputs "out")
                                              "/etc/lvm")
                               "--enable-udev_sync"
                               "--enable-udev_rules"

                               ;; Make sure programs such as 'dmsetup' can
                               ;; find libdevmapper.so.
                               (string-append "LDFLAGS=-Wl,-rpath="
                                              (assoc-ref %outputs "out")
                                              "/lib"))

       ;; The tests use 'mknod', which requires root access.
       #:tests? #f))
    (home-page "https://sourceware.org/lvm2/")
    (synopsis "Logical volume management for Linux")
    (description
     "LVM2 is the logical volume management tool set for Linux-based systems.
This package includes the user-space libraries and tools, including the device
mapper.  Kernel components are part of Linux-libre.")

    ;; Libraries (liblvm2, libdevmapper) are LGPLv2.1.
    ;; Command-line tools are GPLv2.
    (license (list license:gpl2 license:lgpl2.1))))

(define-public lvm2-static
  (package
    (inherit lvm2)
    (name "lvm2-static")

    ;; Propagate udev because libdevmapper.a depends on libudev.
    (inputs (alist-delete "udev" (package-inputs lvm2)))
    (propagated-inputs `(("udev" ,eudev)))

    (arguments
     (substitute-keyword-arguments (package-arguments lvm2)
       ((#:configure-flags flags '())
        ;; LVM2 doesn't use Libtool, hence the custom option.
        `(cons "--enable-static_link" ,flags))))
    (synopsis "Logical volume management for Linux (statically linked)")))

(define-public wireless-tools
  (package
    (name "wireless-tools")
    (version "30.pre9")
    (source (origin
              (method url-fetch)
              (uri (string-append "http://www.hpl.hp.com/personal/Jean_Tourrilhes/Linux/wireless_tools."
                                  version ".tar.gz"))
              (sha256
               (base32
                "0qscyd44jmhs4k32ggp107hlym1pcyjzihiai48xs7xzib4wbndb"))
              (snippet
               '(begin
                  ;; Remove the older header files that are not free software.
                  (for-each (lambda (n)
                              (delete-file (format #f "wireless.~a.h" n)))
                            '(10 11 12 13 14 15 16 17 18 19 20))
                  #t))))
    (build-system gnu-build-system)
    (arguments
     `(#:make-flags
       (list (string-append "PREFIX=" %output)
             (string-append "INSTALL_MAN=" %output "/share/man")
             (string-append "LDFLAGS=-Wl,-rpath=" %output "/lib")
             "BUILD_STATIC=")
       #:phases (modify-phases %standard-phases
                  (delete 'configure))
       #:tests? #f))
    (synopsis "Tools for manipulating Linux Wireless Extensions")
    (description "Wireless Tools are used to manipulate the now-deprecated
Linux Wireless Extensions; consider using 'iw' instead.  The Wireless
Extension was an interface allowing you to set Wireless LAN specific
parameters and get the specific stats.  It is deprecated in favor the nl80211
interface.")
    (home-page "http://www.hpl.hp.com/personal/Jean_Tourrilhes/Linux/Tools.html")
    ;; wireless.21.h and wireless.22.h are distributed under lgpl2.1+, the
    ;; other files are distributed under gpl2.
    (license (list license:gpl2 license:lgpl2.1+))))

(define-public crda
  (package
    (name "crda")
    (version "3.18")
    (source (origin
              (method url-fetch)
              (uri (string-append "mirror://kernel.org/software/network/crda/"
                                  "crda-" version ".tar.xz"))
              (sha256
               (base32
                "1gydiqgb08d9gbx4l6gv98zg3pljc984m50hmn3ysxcbkxkvkz23"))
              (patches (search-patches "crda-optional-gcrypt.patch"))))
    (build-system gnu-build-system)
    (arguments
     '(#:phases (modify-phases %standard-phases
                  (delete 'configure)
                  (add-before
                   'build 'no-werror-no-ldconfig
                   (lambda _
                     (substitute* "Makefile"
                       (("-Werror")  "")
                       (("ldconfig") "true"))
                     #t))
                  (add-before
                   'build 'set-regulator-db-file-name
                   (lambda* (#:key inputs #:allow-other-keys)
                     ;; Tell CRDA where to find our database.
                     (let ((regdb (assoc-ref inputs "wireless-regdb")))
                       (substitute* "crda.c"
                         (("\"/lib/crda/regulatory.bin\"")
                          (string-append "\"" regdb
                                         "/lib/crda/regulatory.bin\"")))
                       #t))))
       #:test-target "verify"
       #:make-flags (let ((out   (assoc-ref %outputs "out"))
                          (regdb (assoc-ref %build-inputs "wireless-regdb")))
                      (list "CC=gcc" "V=1"

                            ;; Disable signature-checking on 'regulatory.bin'.
                            ;; The reason is that this simplifies maintenance
                            ;; on our side (no need to manage a distro key
                            ;; pair), and we can guarantee integrity of
                            ;; 'regulatory.bin' by other means anyway, such as
                            ;; 'guix gc --verify'.  See
                            ;; <https://wireless.wiki.kernel.org/en/developers/regulatory/wireless-regdb>
                            ;; for a discssion.
                            "USE_OPENSSL=0"

                            (string-append "PREFIX=" out)
                            (string-append "SBINDIR=" out "/sbin/")
                            (string-append "UDEV_RULE_DIR="
                                           out "/lib/udev/rules.d")
                            (string-append "LDFLAGS=-Wl,-rpath="
                                           out "/lib -L.")
                            (string-append "REG_BIN=" regdb
                                           "/lib/crda/regulatory.bin")))))
    (native-inputs `(("pkg-config" ,pkg-config)
                     ("python" ,python-2)
                     ("wireless-regdb" ,wireless-regdb)))
    (inputs `(("libnl" ,libnl)))
    (home-page
     "https://wireless.wiki.kernel.org/en/developers/Regulatory/CRDA")
    (synopsis "Central regulatory domain agent (CRDA) for WiFi")
    (description
     "The Central Regulatory Domain Agent (CRDA) acts as the udev helper for
communication between the kernel Linux and user space for regulatory
compliance.")
    (license license:copyleft-next)))

(define-public wireless-regdb
  (package
    (name "wireless-regdb")
    (version "2017.03.07")
    (source (origin
              (method url-fetch)
              (uri (string-append
                    "mirror://kernel.org/software/network/wireless-regdb/"
                    "wireless-regdb-" version ".tar.xz"))
              (sha256
               (base32
                "1f9mcp78sdd4sci6v32vxfcl1rfjpv205jisz1p93kkfnaisy7ip"))

              ;; We're building 'regulatory.bin' by ourselves.
              (snippet '(delete-file "regulatory.bin"))))
    (build-system gnu-build-system)
    (arguments
     '(#:phases (modify-phases %standard-phases
                  (delete 'configure))

       ;; The 'all' target of the makefile depends on $(REGDB_CHANGED), which
       ;; is computed and can be equal to 'maintainer-clean'; when that
       ;; happens, we can end up deleting the 'regulatory.bin' file that we
       ;; just built.  Thus, build things sequentially.
       #:parallel-build? #f

       #:tests? #f                                ;no tests
       #:make-flags (let ((out (assoc-ref %outputs "out")))
                      (list (string-append "PREFIX=" out)
                            (string-append "LSB_ID=GuixSD")
                            (string-append "DISTRO_PUBKEY=/dev/null")
                            (string-append "DISTRO_PRIVKEY=/dev/null")
                            (string-append "REGDB_PUBKEY=/dev/null")

                            ;; Leave that empty so that db2bin.py doesn't try
                            ;; to sign 'regulatory.bin'.  This allows us to
                            ;; avoid managing a key pair for the whole distro.
                            (string-append "REGDB_PRIVKEY=")))))
    (native-inputs `(("python" ,python-2)))
    (home-page
     "https://wireless.wiki.kernel.org/en/developers/regulatory/wireless-regdb")
    (synopsis "Wireless regulatory database")
    (description
     "This package contains the wireless regulatory database Central
Regulatory Database Agent (CRDA) daemon.  The database contains information on
country-specific regulations for the wireless spectrum.")
    (license license:isc)))

(define-public lm-sensors
  (package
    (name "lm-sensors")
    (version "3.4.0")
    (source (origin
              (method url-fetch)
              (uri (list (string-append
                           "https://github.com/groeck/lm-sensors/archive/V"
                           (string-join (string-split version #\.) "-")
                           ".tar.gz")))
              (file-name (string-append name "-" version ".tar.gz"))
              (sha256
               (base32
                "0knb09s9lvx0wzfsaizx3xq58q6kllqf7nkbwvir0wkgn31c2d73"))
              (patches (search-patches "lm-sensors-hwmon-attrs.patch"))))
    (build-system gnu-build-system)
    (inputs `(("rrdtool" ,rrdtool)
              ("perl" ,perl)
              ("kmod" ,kmod)
              ("gnuplot" ,gnuplot)))
    (native-inputs `(("pkg-config" ,pkg-config)
                     ("flex" ,flex)
                     ("bison" ,bison)
                     ("which" ,which)))
    (outputs '("lib"              ;avoid perl in closure
               "out"))
    (arguments
     `(#:tests? #f  ; no 'check' target
       #:make-flags (list (string-append "PREFIX=" %output)
                          (string-append "ETCDIR=" (assoc-ref %outputs "lib") "/etc")
                          (string-append "INCLUDEDIR="
                                         (assoc-ref %outputs "lib") "/include")
                          (string-append "MANDIR=" %output "/share/man")
                          (string-append "LIBDIR=" (assoc-ref %outputs "lib") "/lib"))
       #:phases
       (modify-phases %standard-phases
         (delete 'configure)
         (add-before 'build 'patch-exec-paths
           (lambda* (#:key inputs outputs #:allow-other-keys)
             (substitute* "prog/detect/sensors-detect"
               (("`uname")
                (string-append "`" (assoc-ref inputs "coreutils")
                               "/bin/uname"))
               (("(`|\")modprobe" all open-quote)
                (string-append open-quote
                               (assoc-ref inputs "kmod")
                               "/bin/modprobe")))
             (substitute* '("prog/pwm/pwmconfig"
                            "prog/pwm/fancontrol")
               (("gnuplot")
                (string-append (assoc-ref inputs "gnuplot")
                               "/bin/gnuplot"))
               (("cat ")
                (string-append (assoc-ref inputs "coreutils")
                               "/bin/cat "))
               (("egrep ")
                (string-append (assoc-ref inputs "grep")
                               "/bin/egrep "))
               (("sed -e")
                (string-append (assoc-ref inputs "sed")
                               "/bin/sed -e"))
               (("cut -d")
                (string-append (assoc-ref inputs "coreutils")
                               "/bin/cut -d"))
               (("sleep ")
                (string-append (assoc-ref inputs "coreutils")
                               "/bin/sleep "))
               (("readlink -f")
                (string-append (assoc-ref inputs "coreutils")
                               "/bin/readlink -f")))
             #t)))))
    (home-page "http://jdelvare.nerim.net/devel.html#lmsensors")
    (synopsis "Utilities to read temperature/voltage/fan sensors")
    (description
     "Lm-sensors is a hardware health monitoring package for Linux.  It allows
you to access information from temperature, voltage, and fan speed sensors.
It works with most newer systems.")
    (license license:gpl2+)))

(define-public i2c-tools
  (package
    (name "i2c-tools")
    (version "3.1.1")
    (source (origin
              (method url-fetch)
              (uri (string-append
                    "http://jdelvare.nerim.net/mirror/i2c-tools/i2c-tools-"
                    version ".tar.bz2"))
              (sha256
               (base32
                "000pvg995qy1b15ks59gd0klri55hb33kqpg5czy84hw1pbdgm0l"))))
    (build-system gnu-build-system)
    (arguments
     `(#:tests? #f  ; no 'check' target
       #:make-flags (list (string-append "prefix=" %output)
                          "CC=gcc")
       ;; no configure script
       #:phases (modify-phases %standard-phases (delete 'configure))))
    (inputs
     `(("perl" ,perl)))
    (home-page "http://jdelvare.nerim.net/devel.html#i2ctools")
    (synopsis "I2C tools for Linux")
    (description
     "The i2c-tools package contains a heterogeneous set of I2C tools for
Linux: a bus probing tool, a chip dumper, register-level SMBus access helpers,
EEPROM decoding scripts, EEPROM programming tools, and a python module for
SMBus access.")
    (license license:gpl2+)))

(define-public xsensors
  (package
    (name "xsensors")
    (version "0.70")
    (source (origin
              (method url-fetch)
              (uri (string-append
                    "http://www.linuxhardware.org/xsensors/xsensors-"
                    version ".tar.gz"))
              (sha256
               (base32
                "1siplsfgvcxamyqf44h71jx6jdfmvhfm7mh0y1q8ps4zs6pj2zwh"))))
    (build-system gnu-build-system)
    (inputs `(("lm-sensors" ,lm-sensors "lib")
              ("gtk" ,gtk+-2)))
    (native-inputs `(("pkg-config" ,pkg-config)))
    (arguments
     `(#:phases
       (modify-phases %standard-phases
         (add-before 'configure 'enable-deprecated
           (lambda _
             (substitute* "src/Makefile.in"
               (("-DGDK_DISABLE_DEPRECATED") "")
               (("-DGTK_DISABLE_DEPRECATED") ""))
             #t))
         (add-before 'configure 'remove-Werror
           (lambda _
             (substitute* '("configure" "src/Makefile.in")
               (("-Werror") ""))
             #t)))))
    (home-page "http://www.linuxhardware.org/xsensors/")
    (synopsis "Hardware health information viewer")
    (description
     "Xsensors reads data from the libsensors library regarding hardware
health such as temperature, voltage and fan speed and displays the information
in a digital read-out.")
    (license license:gpl2+)))

(define-public perf
  (package
    (name "perf")
    (version (package-version linux-libre))
    (source (package-source linux-libre))
    (build-system gnu-build-system)
    (arguments
     '(#:phases
       (modify-phases %standard-phases
         (replace 'configure
           (lambda* (#:key inputs #:allow-other-keys)
             (setenv "SHELL_PATH" (which "bash"))
             (chdir "tools/perf")
             #t)))
       #:make-flags (list (string-append "DESTDIR="
                                         (assoc-ref %outputs "out"))
                          "WERROR=0"

                          ;; By default, 'config/Makefile' uses lib64 on
                          ;; x86_64.  Work around that.
                          "lib=lib")
       #:tests? #f))                              ;no tests
    (native-inputs
     `(("pkg-config" ,pkg-config)
       ("bison" ,bison)
       ("flex" ,flex)

       ;; There are build scripts written in these languages.
       ("perl" ,perl)
       ("python" ,python-2)))
    (inputs
     `(("slang" ,slang)                        ;for the interactive TUI
       ;; ("newt" ,newt)
       ("python" ,python-2)                    ;'perf' links against libpython
       ("elfutils" ,elfutils)
       ("libiberty" ,libiberty)      ;used alongside BDF for symbol demangling

       ;; Documentation.
       ("libxml2" ,libxml2)                       ;for $XML_CATALOG_FILES
       ("docbook-xsl" ,docbook-xsl)
       ("xmlto" ,xmlto)
       ("asciidoc" ,asciidoc)))
    (home-page "https://perf.wiki.kernel.org/")
    (synopsis "Linux profiling with performance counters")
    (description
     "perf is a tool suite for profiling using hardware performance counters,
with support in the Linux kernel.  perf can instrument CPU performance
counters, tracepoints, kprobes, and uprobes (dynamic tracing).  It is capable
of lightweight profiling.  This package contains the user-land tools and in
particular the 'perf' command.")
    (license (package-license linux-libre))))

(define-public pflask
  (package
    (name "pflask")
    (version "0.2")
    (source (origin
              (method url-fetch)
              (uri (string-append "https://github.com/ghedo/pflask/archive/v"
                                  version ".tar.gz"))
              (file-name (string-append name "-" version ".tar.gz"))
              (sha256
               (base32
                "1g8fjj67dfkc2s0852l9vqi1pm61gp4rxbpzbzg780f5s5hd1fys"))))
    (build-system cmake-build-system)
    (arguments
     '(#:tests? #f)) ; no tests
    (home-page "http://ghedo.github.io/pflask/")
    (synopsis "Simple tool for creating Linux namespace containers")
    (description "pflask is a simple tool for creating Linux namespace
containers.  It can be used for running a command or even booting an OS inside
an isolated container, created with the help of Linux namespaces.  It is
similar in functionality to chroot, although pflask provides better isolation
thanks to the use of namespaces.")
    (license license:bsd-2)))

(define-public hdparm
  (package
    (name "hdparm")
    (version "9.52")
    (source (origin
              (method url-fetch)
              (uri (string-append "mirror://sourceforge/" name "/" name "/"
                                  name "-" version ".tar.gz"))
              (sha256
               (base32
                "1djgxhfadd865dcrl6dp7dvjxpaisy7mk17mbdbglwg24ga9qhn3"))))
    (build-system gnu-build-system)
    (arguments
     `(#:make-flags (let ((out (assoc-ref %outputs "out")))
                      (list (string-append "binprefix=" out)
                            (string-append "manprefix=" out)
                            "CC=gcc"))
       #:phases
       (modify-phases %standard-phases
         (delete 'configure))           ; no configure script
       #:tests? #f))                    ; no test suite
    (home-page "https://sourceforge.net/projects/hdparm/")
    (synopsis "View and tune ATA disk drive parameters")
    (description
     "@command{hdparm} is a command-line utility to control ATA controllers and
disk drives.  It can increase performance and/or reliability by careful tuning
of hardware settings like power and acoustic management, DMA modes, and caching.
It can also display detailed device information, or be used as a simple
performance benchmarking tool.

@command{hdparm} provides a command line interface to various Linux kernel
interfaces provided by the SATA/ATA/SAS @code{libata} subsystem, and the older
IDE driver subsystem.  Many external USB drive enclosures with @dfn{SCSI-ATA
Command Translation} (SAT) are also supported.")
    (license (license:non-copyleft "file://LICENSE.TXT"))))

(define-public rfkill
  (package
    (name "rfkill")
    (version "0.5")
    (source (origin
              (method url-fetch)
              (uri (string-append "mirror://kernel.org/software/network/"
                                  name "/" name "-" version ".tar.xz"))
              (sha256
               (base32
                "0snqj5h0y991lszbigbyyqb8swj0hxajc1vfqg2scfay44231bp0"))))
    (build-system gnu-build-system)
    (arguments
     `(#:make-flags (list "CC=gcc"
                          (string-append "PREFIX=" %output))
       #:phases (modify-phases %standard-phases
                  (delete 'configure))
       #:tests? #f))
    (home-page "https://wireless.wiki.kernel.org/en/users/Documentation/rfkill")
    (synopsis "Tool for enabling and disabling wireless devices")
    (description
     "rfkill is a simple tool for accessing the rfkill device interface,
which is used to enable and disable wireless networking devices, typically
WLAN, Bluetooth and mobile broadband.")
    (license (license:non-copyleft "file://COPYING"
                                   "See COPYING in the distribution."))))

(define-public acpi
  (package
    (name "acpi")
    (version "1.7")
    (source (origin
              (method url-fetch)
              (uri (string-append "mirror://sourceforge/acpiclient/acpiclient/" 
                                  version "/" name "-" version ".tar.gz"))
              (sha256
               (base32
                "01ahldvf0gc29dmbd5zi4rrnrw2i1ajnf30sx2vyaski3jv099fp"))))
    (build-system gnu-build-system)
    (home-page "http://acpiclient.sourceforge.net")
    (synopsis "Display information on ACPI devices")
    (description "@code{acpi} attempts to replicate the functionality of the
\"old\" @code{apm} command on ACPI systems, including battery and thermal
information.  It does not support ACPI suspending, only displays information
about ACPI devices.")
    (license license:gpl2+)))

(define-public acpid
  (package
    (name "acpid")
    (version "2.0.28")
    (source (origin
              (method url-fetch)
              (uri (string-append "mirror://sourceforge/acpid2/acpid-"
                                  version ".tar.xz"))
              (sha256
               (base32
                "043igasvp1l6nv5rzh4sksmymay2qn20anl4zm4zvwnkn1a3l34q"))))
    (build-system gnu-build-system)
    (home-page "https://sourceforge.net/projects/acpid2/")
    (synopsis "Daemon for delivering ACPI events to user-space programs")
    (description
     "acpid is designed to notify user-space programs of Advanced
Configuration and Power Interface (ACPI) events.  acpid should be started
during the system boot, and will run as a background process.  When an ACPI
event is received from the kernel, acpid will examine the list of rules
specified in /etc/acpi/events and execute the rules that match the event.")
    (license license:gpl2+)))

(define-public sysfsutils
  (package
    (name "sysfsutils")
    (version "2.1.0")
    (source
     (origin
       (method url-fetch)
       (uri
        (string-append
         "mirror://sourceforge/linux-diag/sysfsutils/" version "/sysfsutils-"
         version ".tar.gz"))
       (sha256
        (base32 "12i0ip11xbfcjzxz4r10cvz7mbzgq1hfcdn97w6zz7sm3wndwrg8"))))
    (build-system gnu-build-system)
    (home-page "http://linux-diag.sourceforge.net/Sysfsutils.html")
    (synopsis "System utilities based on Linux sysfs")
    (description
     "These are a set of utilities built upon sysfs, a virtual file system in
Linux kernel versions 2.5+ that exposes a system's device tree.  The package
also contains the libsysfs library.")
    ;; The library is under lgpl2.1+ (all files say "or any later version").
    ;; The rest is mostly gpl2, with a few files indicating gpl2+.
    (license (list license:gpl2 license:gpl2+ license:lgpl2.1+))))

(define-public sysfsutils-1
  (package
    (inherit sysfsutils)
    (version "1.3.0")
    (source
     (origin
       (method url-fetch)
       (uri
        (string-append
         "mirror://sourceforge/linux-diag/sysfsutils/sysfsutils-" version
         "/sysfsutils-" version ".tar.gz"))
       (sha256
        (base32 "0kdhs07fm8263pxwd5blwn2x211cg4fk63fyf9ijcdkvzmwxrqq3"))
       (modules '((guix build utils)))
       (snippet
        '(begin
           (substitute* "Makefile.in"
             (("includedir = /usr/include/sysfs")
              "includedir = @includedir@"))
           (substitute* "configure"
             (("includedir='(\\$\\{prefix\\}/include)'" all orig)
              (string-append "includedir='" orig "/sysfs'")))))))
    (synopsis "System utilities based on Linux sysfs (version 1.x)")))

(define-public cpufrequtils
  (package
    (name "cpufrequtils")
    (version "0.3")
    (source
     (origin
       (method url-fetch)
       (uri
        (string-append
         "https://www.kernel.org/pub/linux/utils/kernel/cpufreq/cpufrequtils-"
         version ".tar.gz"))
       (sha256
        (base32 "0qfqv7nqmjfr3p0bwrdlxkiqwqr7vmx053cadaa548ybqbghxmvm"))
       (patches (search-patches "cpufrequtils-fix-aclocal.patch"))))
    (build-system gnu-build-system)
    (native-inputs
     `(("sysfsutils" ,sysfsutils-1)))
    (arguments
     '(#:make-flags (list (string-append "LDFLAGS=-Wl,-rpath="
                                         (assoc-ref %outputs "out") "/lib"))))
    (home-page "https://www.kernel.org/pub/linux/utils/kernel/cpufreq/")
    (synopsis "Utilities to get and set CPU frequency on Linux")
    (description
     "The cpufrequtils suite contains utilities to retrieve CPU frequency
information, and set the CPU frequency if supported, using the cpufreq
capabilities of the Linux kernel.")
    (license license:gpl2)))

(define-public libraw1394
  (package
    (name "libraw1394")
    (version "2.1.2")
    (source (origin
              (method url-fetch)
              (uri (string-append
                    "mirror://kernel.org/linux/libs/ieee1394/"
                    name "-" version ".tar.xz"))
              (sha256
               (base32
                "0pm5b415j1qdzyw38wdv8h7ff4yx20831z1727mpsb6jc6bwdk03"))))
    (build-system gnu-build-system)
    (home-page "https://ieee1394.wiki.kernel.org/index.php/Main_Page")
    (synopsis "Interface library for the Linux IEEE1394 drivers")
    (description
     "Libraw1394 is the only supported interface to the kernel side raw1394 of
the Linux IEEE-1394 subsystem, which provides direct access to the connected
1394 buses to user space.  Through libraw1394/raw1394, applications can directly
send to and receive from other nodes without requiring a kernel driver for the
protocol in question.")
    (license license:lgpl2.1+)))

(define-public libavc1394
  (package
    (name "libavc1394")
    (version "0.5.4")
    (source (origin
              (method url-fetch)
              (uri (string-append "mirror://sourceforge/libavc1394/libavc1394/"
                                  name "-" version ".tar.gz"))
              (sha256
               (base32
                "0lsv46jdqvdx5hx92v0z2cz3yh6212pz9gk0k3513sbaa04zzcbw"))))
    (build-system gnu-build-system)
    (native-inputs
     `(("pkg-config" ,pkg-config)))
    (propagated-inputs
     `(("libraw1394" ,libraw1394))) ; required by libavc1394.pc
    (home-page "https://sourceforge.net/projects/libavc1394/")
    (synopsis "AV/C protocol library for IEEE 1394")
    (description
     "Libavc1394 is a programming interface to the AV/C specification from
the 1394 Trade Association.  AV/C stands for Audio/Video Control.")
    (license license:lgpl2.1+)))

(define-public libiec61883
  (package
    (name "libiec61883")
    (version "1.2.0")
    (source (origin
              (method url-fetch)
              (uri (string-append
                    "mirror://kernel.org/linux/libs/ieee1394/"
                    name "-" version ".tar.xz"))
              (sha256
               (base32
                "17ph458zya2l8dr2xwqnzy195qd9swrir31g78qkgb3g4xz2rq6i"))))
    (build-system gnu-build-system)
    (native-inputs
     `(("pkg-config" ,pkg-config)))
    (propagated-inputs
     `(("libraw1394" ,libraw1394))) ; required by libiec61883.pc
    (home-page "https://ieee1394.wiki.kernel.org/index.php/Main_Page")
    (synopsis "Isochronous streaming media library for IEEE 1394")
    (description
     "The libiec61883 library provides a higher level API for streaming DV,
MPEG-2 and audio over Linux IEEE 1394.")
    (license license:lgpl2.1+)))

(define-public mdadm
  (package
    (name "mdadm")
    (version "4.0")
    (source (origin
              (method url-fetch)
              (uri (string-append
                    "mirror://kernel.org/linux/utils/raid/mdadm/mdadm-"
                    version ".tar.xz"))
              (sha256
               (base32
                "1ad3mma641946wn5lsllwf0lifw9lps34fv1nnkhyfpd9krffshx"))))
    (build-system gnu-build-system)
    (inputs
     `(("udev" ,eudev)))
    (arguments
     `(#:make-flags (let ((out (assoc-ref %outputs "out")))
                      (list "CC=gcc"
                            "INSTALL=install"
                            "CHECK_RUN_DIR=0"
                            ;; TODO: tell it where to find 'sendmail'
                            ;; (string-append "MAILCMD=" <???> "/sbin/sendmail")
                            (string-append "BINDIR=" out "/sbin")
                            (string-append "MANDIR=" out "/share/man")
                            (string-append "UDEVDIR=" out "/lib/udev")))
       #:phases
       (modify-phases %standard-phases
         (add-before 'build 'patch-program-paths
           (lambda* (#:key inputs #:allow-other-keys)
             (let ((coreutils (assoc-ref inputs "coreutils")))
               (substitute* "udev-md-raid-arrays.rules"
                 (("/usr/bin/(readlink|basename)" all program)
                  (string-append coreutils "/bin/" program))))
             #t))
         (add-before 'build 'remove-W-error
           (lambda _
             ;; We cannot build with -Werror on i686 due to a
             ;; 'sign-compare' warning in util.c.
             (substitute* "Makefile"
               (("-Werror") ""))
             #t))
         (delete 'configure))
       ;;tests must be done as root
       #:tests? #f))
    (home-page "http://neil.brown.name/blog/mdadm")
    (synopsis "Tool for managing Linux Software RAID arrays")
    (description
     "mdadm is a tool for managing Linux Software RAID arrays.  It can create,
assemble, report on, and monitor arrays.  It can also move spares between raid
arrays when needed.")
    (license license:gpl2+)))

(define-public mdadm-static
  (package
    (inherit mdadm)
    (name "mdadm-static")
    (arguments
     (substitute-keyword-arguments (package-arguments mdadm)
       ((#:make-flags flags)
        `(cons "LDFLAGS = -static" ,flags))
       ((#:phases phases)
        `(modify-phases ,phases
           (add-after 'install 'remove-cruft
             (lambda* (#:key outputs #:allow-other-keys)
               (let* ((out         (assoc-ref outputs "out"))
                      (precious?   (lambda (file)
                                     (member file '("." ".." "sbin"))))
                      (directories (scandir out (negate precious?))))
                 (with-directory-excursion out
                   (for-each delete-file-recursively directories)
                   (remove-store-references "sbin/mdadm")
                   (delete-file "sbin/mdmon")
                   #t))))))
       ((#:modules modules %gnu-build-system-modules)
        `((ice-9 ftw) ,@modules))
       ((#:strip-flags _ '())
        ''("--strip-all"))                        ;strip a few extra KiB
       ((#:allowed-references _ '("out"))
        '("out"))))                               ;refer only self
    (synopsis "Statically-linked 'mdadm' command for use in an initrd")))

(define-public multipath-tools
  (package
    (name "multipath-tools")
    (version "0.7.1")
    (source (origin
              (method url-fetch)
              (uri (string-append "http://git.opensvc.com/?p=multipath-tools/"
                                  ".git;a=snapshot;h=" version ";sf=tgz"))
              (file-name (string-append name "-" version ".tar.gz"))
              (sha256
               (base32
                "0w0rgi3lqksaki30yvd4l5rgjqb0d7js1sh7masl8aw6xbrsm26p"))
              (modules '((guix build utils)))
              (snippet
               '(begin
                  ;; Drop bundled valgrind headers.
                  (delete-file-recursively "third-party")
                  (substitute* '("multipathd/main.c"
                                 "libmultipath/debug.c")
                    (("#include \"../third-party/")
                     "#include \""))
                  #t))))
    (build-system gnu-build-system)
    (arguments
     '(#:tests? #f ; No tests.
       #:make-flags (list (string-append "DESTDIR="
                                         (assoc-ref %outputs "out"))
                          "SYSTEMDPATH=lib"
                          (string-append "LDFLAGS=-Wl,-rpath="
                                         (assoc-ref %outputs "out")
                                         "/lib"))
       #:phases
       (modify-phases %standard-phases
         (add-after 'unpack 'patch-source
           (lambda* (#:key inputs #:allow-other-keys)
             (let ((lvm2 (assoc-ref inputs "lvm2"))
                   (udev (assoc-ref inputs "udev")))
               (substitute* "Makefile.inc"
                 (("\\$\\(prefix\\)/usr") "$(prefix)"))
               (substitute* '("kpartx/Makefile" "libmultipath/Makefile")
                 (("/usr/include/libdevmapper.h")
                  (string-append lvm2 "/include/libdevmapper.h"))
                 (("/usr/include/libudev.h")
                  (string-append udev "/include/libudev.h")))
               #t)))
         (delete 'configure)
         (add-before 'build 'set-CC
           (lambda _
             (setenv "CC" "gcc")
             #t)))))
    (native-inputs
     `(("perl" ,perl)
       ("pkg-config" ,pkg-config)
       ("valgrind" ,valgrind)))
    (inputs
     `(("ceph:lib" ,ceph "lib")
       ("json-c" ,json-c)
       ("libaio" ,libaio)
       ("liburcu" ,liburcu)
       ("lvm2" ,lvm2)
       ("readline" ,readline)
       ("udev" ,eudev)))
    (home-page "http://christophe.varoqui.free.fr/")
    (synopsis "Access block devices through multiple paths")
    (description
     "This package provides the following binaries to drive the
Linux Device Mapper multipathing driver:
@enumerate
@item @command{multipath} - Device mapper target autoconfig.
@item @command{multipathd} - Multipath daemon.
@item @command{mpathpersist} - Manages SCSI persistent reservations on
@code{dm} multipath devices.
@item @command{kpartx} - Create device maps from partition tables.
@end enumerate")
    (license (list license:gpl2+             ; Main distribution.
                   license:lgpl2.0+))))      ; libmpathcmd/mpath_cmd.h

(define-public libaio
  (package
    (name "libaio")
    (version "0.3.110")
    (source (origin
              (method url-fetch)
             (uri (list
                   (string-append "mirror://debian/pool/main/liba/libaio/"
                                  name "_" version ".orig.tar.gz")))
             (sha256
              (base32
               "0zjzfkwd1kdvq6zpawhzisv7qbq1ffs343i5fs9p498pcf7046g0"))))
    (build-system gnu-build-system)
    (arguments
     '(#:make-flags
       (list "CC=gcc" (string-append "prefix=" %output))
       #:test-target "partcheck" ; need root for a full 'check'
       #:phases
       (modify-phases %standard-phases (delete 'configure)))) ; no configure script
    (home-page "http://lse.sourceforge.net/io/aio.html")
    (synopsis "Linux-native asynchronous I/O access library")
    (description
     "This library enables userspace to use Linux kernel asynchronous I/O
system calls, important for the performance of databases and other advanced
applications.")
    (license license:lgpl2.1+)))

(define-public sbc
  (package
    (name "sbc")
    (version "1.3")
    (source (origin
              (method url-fetch)
              (uri (string-append "https://www.kernel.org/pub/linux/bluetooth/"
                                  name "-" version ".tar.xz"))
              (sha256
               (base32
                "02ckd2z51z0h85qgv7x8vv8ybp5czm9if1z78411j53gaz7j4476"))))
    (build-system gnu-build-system)
    (inputs
     `(("libsndfile" ,libsndfile)))
    (native-inputs
     `(("pkg-config" ,pkg-config)))
    (home-page "https://www.kernel.org/pub/linux/bluetooth/")
    (synopsis "Bluetooth subband audio codec")
    (description
     "The SBC is a digital audio encoder and decoder used to transfer data to
Bluetooth audio output devices like headphones or loudspeakers.")
    (license license:gpl2+)))

(define-public bluez
  (package
    (name "bluez")
    (version "5.47")
    (source (origin
              (method url-fetch)
              (uri (string-append
                    "mirror://kernel.org/linux/bluetooth/bluez-"
                    version ".tar.xz"))
              (sha256
               (base32
                "1j22hfjz0fp4pgclgz9mfcwjbr4wqgah3gd2qhfg4r6msmybyxfg"))))
    (build-system gnu-build-system)
    (arguments
     `(#:configure-flags
       (let ((out (assoc-ref %outputs "out")))
         (list "--sysconfdir=/etc"
               "--localstatedir=/var"
               "--enable-library"
               "--disable-systemd"
               ;; Install dbus/udev files to the correct location.
               (string-append "--with-dbusconfdir=" out "/etc")
               (string-append "--with-udevdir=" out "/lib/udev")))
       #:phases
       (modify-phases %standard-phases
         ,@(if (string=? (%current-system) "armhf-linux")
               ;; This test fails unpredictably.
               ;; TODO: skip it for all architectures.
               `((add-before 'check 'skip-wonky-test
                  (lambda _
                    (substitute* "unit/test-gatt.c"
                      (("tester_init\\(&argc, &argv\\);") "return 77;"))
                    #t)))
               `())

         (add-after 'install 'post-install
           (lambda* (#:key inputs outputs #:allow-other-keys)
             (let* ((out        (assoc-ref outputs "out"))
                    (servicedir (string-append out "/share/dbus-1/services"))
                    (service    "obexd/src/org.bluez.obex.service")
                    (rule       (string-append
                                 out "/lib/udev/rules.d/97-hid2hci.rules")))
               ;; Install the obex dbus service file.
               (substitute* service
                 (("/bin/false")
                  (string-append out "/libexec/bluetooth/obexd")))
               (install-file service servicedir)
               ;; Fix paths in the udev rule.
               (substitute* rule
                 (("hid2hci --method")
                  (string-append out "/lib/udev/hid2hci --method"))
                 (("/sbin/udevadm")
                  (string-append (assoc-ref inputs "eudev") "/bin/udevadm")))
<<<<<<< HEAD
               #t))))

       ;; FIXME: Skip a test that segfaults on some machines.  Seems to be a
       ;; timing issue (discussion on upstream mailing list:
       ;; https://marc.info/?t=149578476300002&r=1&w=2)
       #:make-flags '("XFAIL_TESTS=unit/test-gatt")))

=======
               #t))))))
>>>>>>> 484a72a0
    (native-inputs
     `(("pkg-config" ,pkg-config)
       ("gettext" ,gettext-minimal)))
    (inputs
     `(("glib" ,glib)
       ("dbus" ,dbus)
       ("eudev" ,eudev)
       ("libical" ,libical)
       ("readline" ,readline)))
    (home-page "http://www.bluez.org/")
    (synopsis "Linux Bluetooth protocol stack")
    (description
     "BlueZ provides support for the core Bluetooth layers and protocols.  It
is flexible, efficient and uses a modular implementation.")
    (license license:gpl2+)))

(define-public fuse-exfat
  (package
    (name "fuse-exfat")
    (version "1.2.7")
    (source (origin
              (method url-fetch)
              (uri (string-append
                    "https://github.com/relan/exfat/releases/download/v"
                    version "/" name "-" version ".tar.gz"))
              (sha256
               (base32
                "0df0ccnd0dgwc6rvk9qmrz0nfb8whc5s3wg9qnw1mzbrh4rcvhw2"))))
    (build-system gnu-build-system)
    (native-inputs
     `(("pkg-config" ,pkg-config)))
    (inputs
     `(("fuse" ,fuse)))
    (home-page "https://github.com/relan/exfat")
    (synopsis "Mount exFAT file systems")
    (description
     "This package provides a FUSE-based file system that provides read and
write access to exFAT devices.")
    (license license:gpl2+)))

(define-public gpm
  (package
    (name "gpm")
    (version "1.20.7")
    (source (origin
              (method url-fetch)
              (uri (string-append
                    "http://www.nico.schottelius.org/software/gpm/archives/gpm-"
                    version ".tar.bz2"))
              (sha256
               (base32
                "13d426a8h403ckpc8zyf7s2p5rql0lqbg2bv0454x0pvgbfbf4gh"))))
    (build-system gnu-build-system)
    (arguments
     '(#:phases (modify-phases %standard-phases
                  (add-after 'unpack 'bootstrap
                    (lambda _
                      ;; The tarball was not generated with 'make dist' so we
                      ;; need to bootstrap things ourselves.
                      (substitute* "autogen.sh"
                        (("/bin/sh") (which "sh")))
                      (and (zero? (system* "./autogen.sh"))
                           (begin
                             (patch-makefile-SHELL "Makefile.include.in")
                             #t)))))

       ;; Make sure programs find libgpm.so.
       #:configure-flags (list (string-append "LDFLAGS=-Wl,-rpath="
                                              (assoc-ref %outputs "out")
                                              "/lib"))))
    (native-inputs
     `(("texinfo" ,texinfo)
       ("bison" ,bison)
       ("flex" ,flex)
       ("autoconf" ,autoconf)
       ("automake" ,automake)
       ("libtool" ,libtool)))
    (home-page "http://www.nico.schottelius.org/software/gpm/")
    (synopsis "Mouse support for the Linux console")
    (description
     "The GPM (general-purpose mouse) daemon is a mouse server for
applications running on the Linux console.  It allows users to select items
and copy/paste text in the console and in xterm.")
    (license license:gpl2+)))

(define-public btrfs-progs
  (package
    (name "btrfs-progs")
    (version "4.13.2")
    (source (origin
              (method url-fetch)
              (uri (string-append "mirror://kernel.org/linux/kernel/"
                                  "people/kdave/btrfs-progs/"
                                  "btrfs-progs-v" version ".tar.xz"))
              (sha256
               (base32
                "1ga8jk2hkaxpm17z3gdfrpq0i62kqpv2wm5yzbzmsj862cgk7ivm"))))
    (build-system gnu-build-system)
    (outputs '("out"
               "static"))      ; static versions of the binaries in "out"
    (arguments
     '(#:phases (modify-phases %standard-phases
                 (add-after 'build 'build-static
                   (lambda _ (zero? (system* "make" "static"))))
                 (add-after 'install 'install-bash-completion
                   (lambda* (#:key outputs #:allow-other-keys)
                     (install-file "btrfs-completion"
                                   (string-append (assoc-ref outputs "out")
                                                  "/etc/bash_completion.d"))
                     #t))
                 (add-after 'install 'install-static
                   (let ((staticbin (string-append (assoc-ref %outputs "static")
                                                  "/bin")))
                     (lambda _
                       (zero? (system* "make"
                                       (string-append "bindir=" staticbin)
                                       "install-static"))))))
       #:test-target "test"
       #:parallel-tests? #f)) ; tests fail when run in parallel
    (inputs `(("e2fsprogs" ,e2fsprogs)
              ("libblkid" ,util-linux)
              ("libblkid:static" ,util-linux "static")
              ("libuuid" ,util-linux)
              ("libuuid:static" ,util-linux "static")
              ("lzo" ,lzo)
              ("zlib" ,zlib)
              ("zstd" ,zstd)))
    (native-inputs `(("pkg-config" ,pkg-config)
                     ("asciidoc" ,asciidoc)
                     ("xmlto" ,xmlto)
                     ;; For building documentation.
                     ("libxml2" ,libxml2)
                     ("docbook-xsl" ,docbook-xsl)
                     ;; For tests.
                     ("acl" ,acl)
                     ("which" ,which)))
    (home-page "https://btrfs.wiki.kernel.org/")
    (synopsis "Create and manage btrfs copy-on-write file systems")
    (description "Btrfs is a @dfn{copy-on-write} (CoW) file system for Linux
aimed at implementing advanced features while focusing on fault tolerance,
repair and easy administration.")
    ;; GPL2+: crc32.c, radix-tree.c, raid6.c, rbtree.c.
    ;; GPL2: Everything else.
    (license (list license:gpl2 license:gpl2+))))

(define-public btrfs-progs/static
  (package
    (name "btrfs-progs-static")
    (version (package-version btrfs-progs))
    (source #f)
    (build-system trivial-build-system)
    (inputs
     `(("btrfs-progs:static" ,btrfs-progs "static")))
    (arguments
     `(#:modules ((guix build utils))
       #:builder
       (begin
         (use-modules (guix build utils)
                      (ice-9 ftw)
                      (srfi srfi-26))

         (let* ((btrfs  (assoc-ref %build-inputs "btrfs-progs:static"))
                (out    (assoc-ref %outputs "out"))
                (source (string-append btrfs "/bin/btrfs.static"))
                (target (string-append out "/bin/btrfs")))
           (mkdir-p (dirname target))
           (copy-file source target)
           (remove-store-references target)
           (chmod target #o555)))))
    (home-page (package-home-page btrfs-progs))
    (synopsis "Statically-linked btrfs command from btrfs-progs")
    (description "This package provides the statically-linked @command{btrfs}
from the btrfs-progs package.  It is meant to be used in initrds.")
    (license (package-license btrfs-progs))))

(define-public f2fs-tools
  (package
    (name "f2fs-tools")
    (version "1.8.0")
    (source (origin
              (method url-fetch)
              (uri (string-append
                    "https://git.kernel.org/cgit/linux/kernel/git/jaegeuk"
                    "/f2fs-tools.git/snapshot/" name "-" version ".tar.gz"))
              (sha256
               (base32
                "1bir9ladb58ijlcvrjrq1fb1xv5ys50zdjaq0yzliib0apsyrnyl"))))
    (build-system gnu-build-system)
    (arguments
     `(#:phases
       (modify-phases %standard-phases
         (add-after 'unpack 'bootstrap
           (lambda _
             (zero? (system* "autoreconf" "-vif")))))))
    (native-inputs
     `(("autoconf" ,autoconf)
       ("automake" ,automake)
       ("libtool" ,libtool)
       ("pkg-config" ,pkg-config)))
    (inputs
     `(("libuuid" ,util-linux)))
    (home-page "https://f2fs.wiki.kernel.org/")
    (synopsis "Userland tools for f2fs")
    (description
     "F2FS, the Flash-Friendly File System, is a modern file system
designed to be fast and durable on flash devices such as solid-state
disks and SD cards.  This package provides the userland utilities.")
    ;; The formatting utility, libf2fs and include/f2fs_fs.h is dual
    ;; GPL2/LGPL2.1, everything else is GPL2 only. See 'COPYING'.
    (license (list license:gpl2 license:lgpl2.1))))

(define-public freefall
  (package
    (name "freefall")
    (version (package-version linux-libre))
    (source (package-source linux-libre))
    (build-system gnu-build-system)
    (arguments
     '(#:phases (modify-phases %standard-phases
                  (add-after 'unpack 'enter-subdirectory
                    (lambda _
                      (chdir "tools/laptop/freefall")))
                  (delete 'configure)
                  (add-before 'build 'increase-timeout
                    (lambda _
                      ;; The default of 2 seconds is too low: it assumes an
                      ;; open lid and AC power without actually checking.
                      (substitute* "freefall.c"
                        (("alarm\\(2\\)") "alarm(5)")))))
       #:make-flags (list (string-append "PREFIX="
                                         (assoc-ref %outputs "out")))
       #:tests? #f)) ;no tests
    (home-page (package-home-page linux-libre))
    (synopsis "Free-fall protection for spinning laptop hard drives")
    (description
     "Prevents shock damage to the internal spinning hard drive(s) of some
HP and Dell laptops.  When sudden movement is detected, all input/output
operations on the drive are suspended and its heads are parked on the ramp,
where they are less likely to cause damage to the spinning disc.  Requires a
drive that supports the ATA/ATAPI-7 IDLE IMMEDIATE command with unload
feature, and a laptop with an accelerometer.  It has no effect on SSDs.")
    (license license:gpl2)))

(define-public thinkfan
  (package
    (name "thinkfan")
    (version "0.9.3")
    (source (origin
              (method url-fetch)
              (uri (string-append "mirror://sourceforge/thinkfan/"
                                  "/thinkfan-" version ".tar.gz"))
              (sha256
               (base32
                "0nz4c48f0i0dljpk5y33c188dnnwg8gz82s4grfl8l64jr4n675n"))
              (modules '((guix build utils)))
              ;; Fix erroneous man page location in Makefile leading to
              ;; a compilation failure.
              (snippet
               '(substitute* "CMakeLists.txt"
                  (("thinkfan\\.1") "src/thinkfan.1")))))
    (build-system cmake-build-system)
    (arguments
     `(#:modules ((guix build cmake-build-system)
                  (guix build utils)
                  (srfi srfi-26))
       #:tests? #f                      ;no test target
       #:configure-flags
       ;; Enable reading temperatures from hard disks via S.M.A.R.T.
       `("-DUSE_ATASMART:BOOL=ON")
       #:phases
       (modify-phases %standard-phases
         ;; Install scripts for various foreign init systems. Also fix
         ;; hard-coded path for daemon.
         (add-after 'install 'install-rc-scripts
           (lambda* (#:key outputs #:allow-other-keys)
             (let ((out (assoc-ref outputs "out"))
                   (files (find-files
                           (string-append "../thinkfan-" ,version "/rcscripts")
                           ".*")))
               (substitute* files
                 (("/usr/sbin/(\\$NAME|thinkfan)" _ name)
                  (string-append out "/sbin/" name)))
               (for-each (cute install-file <>
                               (string-append out "/share/thinkfan"))
                         files))
             #t)))))
    (inputs
     `(("libatasmart" ,libatasmart)))
    (home-page "http://thinkfan.sourceforge.net/")
    (synopsis "Simple fan control program")
    (description
     "Thinkfan is a simple fan control program.  It reads temperatures,
checks them against configured limits and switches to appropriate (also
pre-configured) fan level.  It requires a working @code{thinkpad_acpi} or any
other @code{hwmon} driver that enables temperature reading and fan control
from userspace.")
    (license license:gpl3+)))

(define-public ntfs-3g
  (package
    (name "ntfs-3g")
    (version "2017.3.23")
    (source (origin
              (method url-fetch)
              (uri (string-append "https://tuxera.com/opensource/"
                                  "ntfs-3g_ntfsprogs-" version ".tgz"))
              (sha256
               (base32
                "1mb228p80hv97pgk3myyvgp975r9mxq56c6bdn1n24kngcfh4niy"))
              (modules '((guix build utils)))
              (snippet
               ;; Install under $prefix.
               '(substitute* '("src/Makefile.in" "ntfsprogs/Makefile.in")
                  (("/sbin")
                   "@sbindir@")))))
    (build-system gnu-build-system)
    (inputs `(("util-linux" ,util-linux)
              ("fuse" ,fuse)))                    ;libuuid
    (native-inputs `(("pkg-config" ,pkg-config)))
    (arguments
     '(#:configure-flags (list "--exec-prefix=${prefix}"
                               "--with-fuse=external" ;use our own FUSE
                               "--enable-mount-helper"
                               "--enable-posix-acls"
                               "--enable-xattr-mappings")))
    (home-page "https://www.tuxera.com/community/open-source-ntfs-3g/")
    (synopsis "Read-write access to NTFS file systems")
    (description
     "NTFS-3G provides read-write access to NTFS file systems, which are
commonly found on Microsoft Windows.  It is implemented as a FUSE file system.
The package provides additional NTFS tools.")
    (license license:gpl2+)))

(define-public rdma-core
  (package
    (name "rdma-core")
    (version "14")
    (source (origin
              (method url-fetch)
              (uri (string-append "https://github.com/linux-rdma/rdma-core"
                                  "/releases/download/v" version "/rdma-core-"
                                  version ".tar.gz"))
              (sha256
               (base32
                "0w03zd49k96bmly44qc8l0s9l671sd26k4wrilsp13xaspy048kd"))))
    (build-system cmake-build-system)
    (arguments
     '(#:tests? #f ; no tests
       ;; Upstream uses the "ninja" build system and encourage distros
       ;; to do the same for consistency. They also recommend using the
       ;; "Release" build type.
       #:configure-flags (list "-GNinja"
                               ;; Defaults to "lib64" on 64-bit archs.
                               (string-append "-DCMAKE_INSTALL_LIBDIR="
                                              (assoc-ref %outputs "out") "/lib")
                               "-DCMAKE_BUILD_TYPE=Release")
       #:phases
       (modify-phases %standard-phases
         (replace 'build
           (lambda _
             (zero? (system* "ninja"
                             "-j" (number->string (parallel-job-count))))))
         (replace 'install
           (lambda _
             (zero? (system* "ninja" "install")))))))
    (native-inputs
     `(("ninja" ,ninja)
       ("pkg-config" ,pkg-config)
       ("python" ,python-wrapper)))
    (inputs
     `(("libnl" ,libnl)
       ("udev" ,eudev)))
    (home-page "https://github.com/linux-rdma/rdma-core")
    (synopsis "Utilities and libraries for working with RDMA devices")
    (description
     "This package provides userspace components for the InfiniBand
subsystem of the Linux kernel.  Specifically it contains userspace
libraries for the following device nodes:

@enumerate
@item @file{/dev/infiniband/uverbsX} (@code{libibverbs})
@item @file{/dev/infiniband/rdma_cm} (@code{librdmacm})
@item @file{/dev/infiniband/umadX} (@code{libibumad})
@end enumerate

The following service daemons are also provided:
@enumerate
@item @code{srp_daemon} (for the @code{ib_srp} kernel module)
@item @code{iwpmd} (for iWARP kernel providers)
@item @code{ibacm} (for InfiniBand communication management assistant)
@end enumerate")
    ;; All library code is dual licensed under GPL2 and a custom MIT
    ;; variant. The package also includes some components covered by
    ;; other licenses. Consult COPYING.md for full details.
    (license
     (list license:gpl2
           (license:x11-style "See COPYING.BSD_MIT in the distribution")
           license:bsd-2             ; Files referring to COPYING.BSD_FB
           license:cc0               ; most files in ccan/
           license:bsd-3))))         ; providers/hfi1verbs are dual GPL2/BSD-3

(define-public rng-tools
  (package
    (name "rng-tools")
    (version "5")
    (source (origin
              (method url-fetch)
              (uri (string-append
                "http://downloads.sourceforge.net/sourceforge/gkernel/"
                "rng-tools-" version ".tar.gz"))
              (sha256
               (base32
                "13h7lc8wl9khhvkr0i3bl5j9bapf8anhqis1lcnwxg1vc2v058b0"))))
    (build-system gnu-build-system)
    (synopsis "Random number generator daemon")
    (description
     "Monitor a hardware random number generator, and supply entropy
from that to the system kernel's @file{/dev/random} machinery.")
    (home-page "https://sourceforge.net/projects/gkernel")
    ;; The source package is offered under the GPL2+, but the files
    ;; 'rngd_rdrand.c' and 'rdrand_asm.S' are only available under the GPL2.
    (license (list license:gpl2 license:gpl2+))))

(define-public cpupower
  (package
    (name "cpupower")
    (version (package-version linux-libre))
    (source (package-source linux-libre))
    (build-system gnu-build-system)
    (arguments
     '(#:phases (modify-phases %standard-phases
                  (add-after 'unpack 'enter-subdirectory
                    (lambda _
                      (chdir "tools/power/cpupower")))
                  (delete 'configure)
                  (add-before 'build 'fix-makefiles
                    (lambda _
                      (substitute* "Makefile"
                        (("/usr/") "/")
                        (("/bin/(install|pwd)" _ command) command))
                      (substitute* "bench/Makefile"
                        (("\\$\\(CC\\) -o") "$(CC) $(LDFLAGS) -o")))))
       #:make-flags (let ((out (assoc-ref %outputs "out")))
                      (list (string-append "DESTDIR=" out)
                            (string-append "LDFLAGS=-Wl,-rpath=" out "/lib")
                            "docdir=/share/doc/cpupower"
                            "confdir=$(docdir)/examples"
                            ;; The Makefile recommends the following changes
                            "DEBUG=false"
                            "PACKAGE_BUGREPORT=bug-guix@gnu.org"))
       #:tests? #f)) ;no tests
    (native-inputs `(("gettext" ,gettext-minimal)))
    (inputs `(("pciutils" ,pciutils)))
    (home-page (package-home-page linux-libre))
    (synopsis "CPU frequency and voltage scaling tools for Linux")
    (description
     "cpupower is a set of user-space tools that use the cpufreq feature of the
Linux kernel to retrieve and control processor features related to power saving,
such as frequency and voltage scaling.")
    (license license:gpl2)))

(define-public haveged
  (package
    (name "haveged")
    (version "1.9.1")
    (source
     (origin
       (method url-fetch)
       (uri (string-append "http://www.issihosts.com/haveged/haveged-"
                           version ".tar.gz"))
       (sha256
        (base32
         "059pxlfd4l5dqhd6r3lynzfz4wby2f17294fy17pi9j2jpnn68ww"))))
    (build-system gnu-build-system)
    (home-page "http://www.issihosts.com/haveged")
    (synopsis "Entropy source for the Linux random number generator")
    (description
     "haveged generates an unpredictable stream of random numbers for use by
Linux's @file{/dev/random} and @file{/dev/urandom} devices.  The kernel's
standard mechanisms for filling the entropy pool may not be sufficient for
systems with high needs or limited user interaction, such as headless servers.
@command{haveged} runs as a privileged daemon, harvesting randomness from the
indirect effects of hardware events on hidden processor state using the HArdware
Volatile Entropy Gathering and Expansion (HAVEGE) algorithm.  It tunes itself to
its environment and provides the same built-in test suite for the output stream
as used on certified hardware security devices.")
    (license (list (license:non-copyleft "file://nist/mconf.h")
                   (license:non-copyleft "file://nist/packtest.c")
                   license:public-domain        ; nist/dfft.c
                   license:gpl3+))))            ; everything else

(define-public ecryptfs-utils
  (package
    (name "ecryptfs-utils")
    (version "111")
    (source
     (origin
       (method url-fetch)
       (uri (string-append "https://launchpad.net/ecryptfs/trunk/"
                           version "/+download/ecryptfs-utils_"
                           version ".orig.tar.gz"))
       (sha256
        (base32
         "0zwq19siiwf09h7lwa7n7mgmrr8cxifp45lmwgcfr8c1gviv6b0i"))))
    (build-system gnu-build-system)
    (arguments
     `(#:configure-flags (list "--disable-pywrap")))
    (native-inputs
     `(("intltool" ,intltool)
       ("perl" ,perl)                   ; for pod2man
       ("pkg-config" ,pkg-config)))
    (inputs
     `(("keyutils" ,keyutils)
       ("linux-pam" ,linux-pam)
       ("nss" ,nss)))
    (home-page "http://ecryptfs.org/")
    (synopsis "eCryptfs cryptographic file system utilities")
    (description
     "eCryptfs is a POSIX-compliant stacked cryptographic file system for Linux.
Each file's cryptographic meta-data is stored inside the file itself, along
with the encrypted contents.  This allows individual encrypted files to be
copied between hosts and still be decrypted with the proper key.  eCryptfs is a
native Linux file system, and has been part of the Linux kernel since version
2.6.19.  This package contains the userland utilities to manage it.")
    ;; The files src/key_mod/ecryptfs_key_mod_{openssl,pkcs11_helper,tspi}.c
    ;; grant additional permission to link with OpenSSL.
    (license license:gpl2+)))

(define-public libnfsidmap
  (package
    (name "libnfsidmap")
    (version "0.25")
    (source (origin
             (method url-fetch)
             (uri (string-append
                   "http://www.citi.umich.edu/projects/nfsv4/linux/"
                   name "/" name "-" version ".tar.gz"))
             (sha256
              (base32
               "1kzgwxzh83qi97rblcm9qj80cdvnv8kml2plz0q103j0hifj8vb5"))))
    (build-system gnu-build-system)
    (arguments
     `(#:configure-flags (list
                          (string-append "--with-pluginpath="
                                         (assoc-ref %outputs "out")
                                         "/lib/libnfsidmap"))))
    (home-page
     "http://www.citi.umich.edu/projects/nfsv4/crossrealm/libnfsidmap_config.html")
    (synopsis
     "NFSv4 support library for name/ID mapping")
    (description "Libnfsidmap is a library holding mulitiple methods of
mapping names to ids and visa versa, mainly for NFSv4.  It provides an
extensible array of mapping functions, currently consisting of two choices:
the default @code{nsswitch} and the experimental @code{umich_ldap}.")
    (license (license:non-copyleft "file://COPYING"
                                   "See COPYING in the distribution."))))

(define-public module-init-tools
  (package
    (name "module-init-tools")
    (version "3.16")
    (source (origin
             (method url-fetch)
             (uri (string-append
                   "mirror://kernel.org/linux/utils/kernel/module-init-tools/"
                   "module-init-tools-" version ".tar.bz2"))
             (sha256
              (base32
               "0jxnz9ahfic79rp93l5wxcbgh4pkv85mwnjlbv1gz3jawv5cvwp1"))
             (patches (search-patches "module-init-tools-moduledir.patch"))))
    (build-system gnu-build-system)
    (arguments
     ;; FIXME: The upstream tarball lacks man pages, and building them would
     ;; require DocBook & co.  We used to use Gentoo's pre-built man pages,
     ;; but they vanished.  In the meantime, fake it.
     '(#:phases
       (modify-phases %standard-phases
         (add-before 'configure 'fake-docbook
           (lambda _
             (substitute* "Makefile.in"
               (("^DOCBOOKTOMAN.*$")
                "DOCBOOKTOMAN = true\n"))
             #t)))))
    (home-page "http://www.kernel.org/pub/linux/utils/kernel/module-init-tools/")
    (synopsis "Tools for loading and managing Linux kernel modules")
    (description
     "Tools for loading and managing Linux kernel modules, such as `modprobe',
`insmod', `lsmod', and more.")
    (license license:gpl2+)))

(define-public mcelog
  (package
    (name "mcelog")
    (version "154")
    (source (origin
              (method url-fetch)
              (uri (string-append "https://git.kernel.org/cgit/utils/cpu/mce/"
                                  "mcelog.git/snapshot/v" version ".tar.gz"))
              (sha256
               (base32
                "07628cr05f50m7lsvw26wxlnb7qcl0x6rymdpp5spqzhz91l58p3"))
              (file-name (string-append name "-" version ".tar.gz"))
              (modules '((guix build utils)))
              (snippet
               ;; The snapshots lack a .git directory, breaking ‘git describe’.
               `(substitute* "Makefile"
                  (("\"unknown\"") (string-append "\"v" ,version "\""))))))
    (build-system gnu-build-system)
    (arguments
     `(#:phases (modify-phases %standard-phases
                  (delete 'configure))  ; no configure script
       #:make-flags (let ((out (assoc-ref %outputs "out")))
                      (list "CC=gcc"
                            (string-append "prefix=" out)
                            (string-append "DOCDIR=" out "/share/doc/mcelog")
                            "etcprefix=$(DOCDIR)/examples"))
       ;; The tests will only run as root on certain supported CPU models.
       #:tests? #f))
    (supported-systems (list "i686-linux" "x86_64-linux"))
    (home-page "https://mcelog.org/")
    (synopsis "Machine check monitor for x86 Linux systems")
    (description
     "The mcelog daemon is required by the Linux kernel to log memory, I/O, CPU,
and other hardware errors on x86 systems.  It can also perform user-defined
tasks, such as bringing bad pages off-line, when configurable error thresholds
are exceeded.")
    (license license:gpl2)))

(define-public mtd-utils
  (package
    (name "mtd-utils")
    (version "1.5.2")
    (source (origin
              (method url-fetch)
              (uri (string-append
                    "ftp://ftp.infradead.org/pub/mtd-utils/"
                    "mtd-utils-" version ".tar.bz2"))
              (sha256
               (base32
                "007lhsd8yb34l899r4m37whhzdw815cz4fnjbpnblfha524p7dax"))))
    (inputs
     `(("acl" ,acl)
       ("libuuid" ,util-linux)
       ("lzo", lzo)
       ("zlib" ,zlib)))
    (build-system gnu-build-system)
    (arguments
     `(#:test-target "tests"
       #:make-flags (list (string-append "PREFIX=" (assoc-ref %outputs "out")))
       #:phases (modify-phases %standard-phases
                  (delete 'configure))))
    (synopsis "MTD Flash Storage Utilities")
    (description "This package provides utilities for testing, partitioning, etc
of flash storage.")
    (home-page "http://www.linux-mtd.infradead.org/")
    (license
      (list license:gpl2 ; Almost everything is gpl2 or gpl2+
            license:mpl1.1 ; All ftl* files
            license:expat)))) ; libiniparser

(define-public libseccomp
  (package
    (name "libseccomp")
    (version "2.3.2")
    (source (origin
              (method url-fetch)
              (uri (string-append "https://github.com/seccomp/libseccomp/"
                                  "releases/download/v" version
                                  "/libseccomp-" version ".tar.gz"))
              (sha256
               (base32
                "18dwfxzsw3agiy2dxbflrkhmjgvlji0wwkk636nabh2ng41qrp1x"))))
    (build-system gnu-build-system)
    (native-inputs
     `(("which" ,which)))
    (synopsis "Interface to Linux's seccomp syscall filtering mechanism")
    (description "The libseccomp library provides an easy to use, platform
independent, interface to the Linux Kernel's syscall filtering mechanism.  The
libseccomp API is designed to abstract away the underlying BPF based syscall
filter language and present a more conventional function-call based filtering
interface that should be familiar to, and easily adopted by, application
developers.")
    (home-page "https://github.com/seccomp/libseccomp")
    (license license:lgpl2.1)))

(define-public radeontop
  (package
    (name "radeontop")
    (version "1.0")
    (home-page "https://github.com/clbr/radeontop/")
    (source (origin
              (method url-fetch)
              (uri (string-append home-page "archive/v" version ".tar.gz"))
              (file-name (string-append name "-" version ".tar.gz"))
              (sha256
               (base32
                "1z38nibirqxrbsfyhfcrnzlcw16cqjp4ds6qnjfxalwayf9fm5x9"))))
    (build-system gnu-build-system)
    (arguments
     `(#:phases (modify-phases %standard-phases
                  ;; getver.sh uses ‘git --describe’, isn't worth an extra git
                  ;; dependency, and doesn't even work on release(!) tarballs.
                  (add-after 'unpack 'report-correct-version
                    (lambda _ (substitute* "getver.sh"
                                (("ver=unknown")
                                 (string-append "ver=" ,version)))))
                  (delete 'configure))  ; no configure script
       #:make-flags (list "CC=gcc"
                          (string-append "PREFIX=" %output))
       #:tests? #f))                    ; no tests
    (native-inputs
     `(("gettext" ,gettext-minimal)
       ("pkg-config" ,pkg-config)))
    (inputs
     `(("libdrm" ,libdrm)
       ("libpciaccess" ,libpciaccess)
       ("libxcb" ,libxcb)
       ("ncurses" ,ncurses)))
    (synopsis "Usage monitor for AMD Radeon graphics")
    (description "RadeonTop monitors resource consumption on supported AMD
Radeon Graphics Processing Units (GPUs), either in real time as bar graphs on
a terminal or saved to a file for further processing.  It measures both the
activity of the GPU as a whole, which is also accurate during OpenCL
computations, as well as separate component statistics that are only meaningful
under OpenGL graphics workloads.")
    (license license:gpl3)))

(define-public efivar
  (package
    (name "efivar")
    (version "30")
    (source (origin
              (method url-fetch)
              (uri (string-append "https://github.com/rhinstaller/" name
                                  "/releases/download/" version "/" name
                                  "-" version ".tar.bz2"))
              (sha256
               (base32
                "12qjnm44yi55ffqxjpgrxy82s89yjziy84w2rfjjknsd8flj0mqz"))))
    (build-system gnu-build-system)
    (arguments
     `(;; Tests require a UEFI system and is not detected in the chroot.
       #:tests? #f
       #:make-flags (list (string-append "prefix=" %output)
                          (string-append "libdir=" %output "/lib")
                          (string-append "LDFLAGS=-Wl,-rpath=" %output "/lib"))
       #:phases
       (modify-phases %standard-phases
         (delete 'configure))))
    (native-inputs
     `(("pkg-config" ,pkg-config)))
    (inputs
     `(("popt" ,popt)))
    (home-page "https://github.com/rhinstaller/efivar")
    (synopsis "Tool and library to manipulate EFI variables")
    (description "This package provides a library and a command line
interface to the variable facility of UEFI boot firmware.")
    (license license:lgpl2.1+)))

(define-public efibootmgr
  (package
    (name "efibootmgr")
    (version "14")
    (source (origin
              (method url-fetch)
              (uri (string-append "https://github.com/rhinstaller/" name
                                  "/releases/download/" version "/" name
                                  "-" version ".tar.bz2"))
              (sha256
               (base32
                "1n3sydvpr6yl040hhf460k7mrxby7laqd9dqs6pq0js1hijc2zip"))))
    (build-system gnu-build-system)
    (arguments
     `(#:tests? #f ; No tests.
       #:make-flags (list (string-append "prefix=" %output)
                          (string-append "libdir=" %output "/lib")
                          ;; Override CFLAGS to add efivar include directory.
                          (string-append "CFLAGS=-O2 -g -flto -I"
                                         (assoc-ref %build-inputs "efivar")
                                         "/include/efivar"))
       #:phases
       (modify-phases %standard-phases
         (add-after 'unpack 'branding
           ;; Replace default loader path with something more familiar.
           (lambda _
             (substitute* "src/efibootmgr.c"
               (("EFI\\\\\\\\redhat") ; Matches 'EFI\\redhat'.
                "EFI\\\\gnu"))
             #t))
         (delete 'configure))))
    (native-inputs
     `(("pkg-config" ,pkg-config)))
    (inputs
     `(("efivar" ,efivar)
       ("popt" ,popt)))
    (home-page "https://github.com/rhinstaller/efibootmgr")
    (synopsis "Modify the Extensible Firmware Interface (EFI) boot manager")
    (description
     "@code{efibootmgr} is a user-space application to modify the Intel
Extensible Firmware Interface (EFI) Boot Manager.  This application can
create and destroy boot entries, change the boot order, change the next
running boot option, and more.")
    (license license:gpl2+)))

(define-public sysstat
  (package
    (name "sysstat")
    (version "11.4.3")
    (source (origin
              (method url-fetch)
              (uri (string-append "http://perso.orange.fr/sebastien.godard/"
                                  "sysstat-" version ".tar.xz"))
              (sha256
               (base32
                "1ryf9myjzpa2279i3rvsh6fr5psm6qvr5r9kbm1sxyspapxcms82"))))
    (build-system gnu-build-system)
    (arguments
     `(#:tests? #f ; No test suite.
       ;; Without this flag, it tries to install the man pages with group 'root'
       ;; and fails because /etc/passwd lacks an entry for the root user.
       #:configure-flags
       (list "--disable-file-attr"
             (string-append "conf_dir=" (assoc-ref %outputs "out") "/etc"))
       #:phases
       (modify-phases %standard-phases
         ;; The build process tries to create '/var/lib/sa', so we skip that
         ;; instruction.
         (add-after 'build 'skip-touching-var
           (lambda _
             (substitute* "Makefile"
               (("mkdir -p \\$\\(DESTDIR\\)\\$\\(SA_DIR\\)")
                ""))
             #t)))))
    (home-page "http://sebastien.godard.pagesperso-orange.fr/")
    (synopsis "Performance monitoring tools for Linux")
    (description "The sysstat utilities are a collection of performance
monitoring tools for Linux.  These include @code{mpstat}, @code{iostat},
@code{tapestat}, @code{cifsiostat}, @code{pidstat}, @code{sar}, @code{sadc},
@code{sadf} and @code{sa}.")
    (license license:gpl2+)))

(define-public light
  (package
    (name "light")
    (version "1.0")
    (source (origin
              (method url-fetch)
              (uri (string-append "https://github.com/haikarainen/" name
                                  "/archive/v" version ".tar.gz"))
              (sha256
               (base32
                "0r5gn6c0jcxknzybl6059dplxv46dpahchqq4gymrs7z8bp0hilp"))
              (file-name (string-append name "-" version ".tar.gz"))))
    (build-system gnu-build-system)
    (arguments
     '(#:tests? #f ; no tests
       #:make-flags (list "CC=gcc"
                          (string-append "PREFIX=" %output))
       #:phases
       (modify-phases %standard-phases
         (delete 'configure)
         (add-after 'unpack 'patch-makefile
           (lambda _
             (substitute* "Makefile" (("chown") "#")))))))
    (native-inputs
     `(("help2man" ,help2man)))
    (home-page "https://haikarainen.github.io/light")
    (synopsis "GNU/Linux application to control backlights")
    (description
     "Light is a program to send commands to screen backlight controllers
under GNU/Linux.  Features include:

@itemize
@item It does not rely on X.
@item Light can automatically figure out the best controller to use, making
full use of underlying hardware.
@item It is possible to set a minimum brightness value, as some controllers
set the screen to be pitch black at a vaĺue of 0 (or higher).
@end itemize

Light is the successor of lightscript.")
    (license license:gpl3+)))

(define-public tlp
  (package
    (name "tlp")
    (version "1.0")
    (source (origin
              (method url-fetch)
              (uri (string-append
                    "https://github.com/linrunner/"
                    (string-upcase name)
                    "/archive/" version ".tar.gz"))
              (file-name (string-append name "-" version ".tar.gz"))
              (sha256
               (base32
                "1v3qpj9kp4rxwqapayd0i9419wwv4bikyrzjvqn0r9xkgnr1f9v4"))))
    (inputs `(("bash" ,bash)
              ("dbus" ,dbus)
              ("ethtool" ,ethtool)
              ("eudev" ,eudev)
              ("grep" ,grep)
              ("hdparm" ,hdparm)
              ("inetutils" ,inetutils)
              ("iw" ,iw)
              ("kmod" ,kmod)
              ("pciutils" ,pciutils)
              ("perl" ,perl)
              ("rfkill" ,rfkill)
              ("sed" ,sed)
              ("usbutils" ,usbutils)
              ("util-linux" ,util-linux)
              ("wireless-tools" ,wireless-tools)))
    (build-system gnu-build-system)
    (arguments
     `(#:phases
       (modify-phases %standard-phases
         (delete 'configure)            ; no configure script
         (add-before 'build 'setenv
           (lambda* (#:key outputs #:allow-other-keys)
             (let ((out (assoc-ref outputs "out")))
               (setenv "TLP_WITH_SYSTEMD" "0")
               (setenv "TLP_NO_INIT" "1")
               (setenv "TLP_NO_PMUTILS" "1")
               (setenv "TLP_SBIN" (string-append out "/bin"))
               (setenv "TLP_BIN" (string-append out "/bin"))
               (setenv "TLP_TLIB" (string-append out "/share/tlp-pm"))
               (setenv "TLP_ULIB" (string-append out "/lib/udev"))
               (setenv "TLP_CONF" "/etc/tlp")
               (setenv "TLP_SHCPL"
                       (string-append out "/share/bash-completion/completions"))
               (setenv "TLP_MAN" (string-append out "/share/man")))))
         (delete 'check)                ; no tests
         (add-before 'install 'fix-installation
           (lambda _
             ;; Stop the Makefile from trying to create system directories.
             (substitute* "Makefile" (("\\[ -f \\$\\(_CONF\\) \\]") "#"))))
         (replace 'install
           (lambda _
             (zero? (system* "make" "install-tlp" "install-man"))))
         (add-after 'install 'wrap
           (lambda* (#:key inputs outputs #:allow-other-keys)
             (let* ((bin (string-append (assoc-ref outputs "out") "/bin"))
                    (bin-files (find-files bin ".*")))
               (define (bin-directory input-name)
                 (string-append (assoc-ref inputs input-name) "/bin"))
               (define (sbin-directory input-name)
                 (string-append (assoc-ref inputs input-name) "/sbin"))
               (for-each (lambda (program)
                           (wrap-program program
                             `("PATH" ":" prefix
                               ,(append
                                 (map bin-directory '("bash"
                                                      "coreutils"
                                                      "dbus"
                                                      "eudev"
                                                      "grep"
                                                      "inetutils"
                                                      "kmod"
                                                      "perl"
                                                      "sed"
                                                      "usbutils"
                                                      "util-linux"))
                                 (map sbin-directory '("ethtool"
                                                       "hdparm"
                                                       "iw"
                                                       "pciutils"
                                                       "rfkill"
                                                       "wireless-tools"))))))
                         bin-files)))))))
    (home-page "http://linrunner.de/en/tlp/tlp.html")
    (synopsis "Power management tool for Linux")
    (description "TLP is a power management tool for Linux.  It comes with
a default configuration already optimized for battery life.  Nevertheless,
TLP is customizable to fulfil system requirements.  TLP settings are applied
every time the power supply source is changed.")

    ;; 'COPYING' is a custom version that says that one file is GPLv3+ and the
    ;; rest is GPLv2+.
    (license (list license:gpl2+ license:gpl3+))))

(define-public lshw
  (package
    (name "lshw")
    (version "B.02.18")
    (source (origin
              (method url-fetch)
              (uri (string-append "https://www.ezix.org/software/"
                                  "files/lshw-" version
                                  ".tar.gz"))
              (sha256
               (base32
                "0brwra4jld0d53d7jsgca415ljglmmx1l2iazpj4ndilr48yy8mf"))))
    (build-system gnu-build-system)
    (arguments
      `(#:phases (modify-phases %standard-phases (delete 'configure))
        #:tests? #f ; no tests
        #:make-flags
          (list (string-append "PREFIX=" (assoc-ref %outputs "out")))))
    (synopsis "List hardware information")
    (description
     "@command{lshw} (Hardware Lister) is a small tool to provide
detailed information on the hardware configuration of the machine.
It can report exact memory configuration, firmware version, mainboard
configuration, CPU version and speed, cache configuration, bus speed,
and more on DMI-capable x86 or EFI (IA-64) systems and on some PowerPC
machines (PowerMac G4 is known to work).")
    (home-page "https://www.ezix.org/project/wiki/HardwareLiSter")
    (license license:gpl2+)))

(define-public libmnl
  (package
    (name "libmnl")
    (version "1.0.4")
    (source
      (origin
        (method url-fetch)
        (uri (string-append "mirror://netfilter.org/libmnl/"
                            "libmnl-" version ".tar.bz2"))
        (sha256
         (base32
          "108zampspaalv44zn0ar9h386dlfixpd149bnxa5hsi8kxlqj7qp"))))
    (build-system gnu-build-system)
    (home-page "https://www.netfilter.org/projects/libmnl/")
    (synopsis "Netlink utility library")
    (description "Libmnl is a minimalistic user-space library oriented to
Netlink developers.  There are a lot of common tasks in parsing, validating,
constructing of both the Netlink header and TLVs that are repetitive and easy to
get wrong.  This library aims to provide simple helpers that allows you to
re-use code and to avoid re-inventing the wheel.")
    (license license:lgpl2.1+)))

(define-public libnftnl
  (package
    (name "libnftnl")
    (version "1.0.7")
    (source
      (origin
        (method url-fetch)
        (uri (string-append "mirror://netfilter.org/libnftnl/"
                            "libnftnl-" version ".tar.bz2"))
        (sha256
         (base32
          "10irjrylcfkbp11617yr19vpfhgl54w0kw02jhj0i1abqv5nxdlv"))))
    (build-system gnu-build-system)
    (native-inputs
     `(("pkg-config" ,pkg-config)))
    (inputs
     `(("libmnl" ,libmnl)))
    (home-page "https://www.netfilter.org/projects/libnftnl/index.html")
    (synopsis "Netlink programming interface to the Linux nf_tables subsystem")
    (description "Libnftnl is a userspace library providing a low-level netlink
programming interface to the in-kernel nf_tables subsystem.  The library
libnftnl has been previously known as libnftables.  This library is currently
used by nftables.")
    (license license:gpl2+)))

(define-public nftables
  (package
    (name "nftables")
    (version "0.7")
    (source
     (origin
       (method url-fetch)
       (uri (string-append "http://www.nftables.org/projects/nftables"
                           "/files/nftables-" version ".tar.bz2"))
       (sha256
        (base32
         "0hzdqigdx4i6jbpxbdyq4zy4p4waqn8l6vvz7685ikh1v0wr4qzy"))))
    (build-system gnu-build-system)
    (inputs `(("bison", bison)
              ("flex", flex)
              ("gmp", gmp)
              ("libmnl", libmnl)
              ("libnftnl", libnftnl)
              ("readline", readline)))
    (native-inputs `(("pkg-config", pkg-config)))
    (home-page "http://www.nftables.org")
    (synopsis "Userspace utility for Linux packet filtering")
    (description "nftables is the project that aims to replace the existing
{ip,ip6,arp,eb}tables framework.  Basically, this project provides a new packet
filtering framework, a new userspace utility and also a compatibility layer for
{ip,ip6}tables.  nftables is built upon the building blocks of the Netfilter
infrastructure such as the existing hooks, the connection tracking system, the
userspace queueing component and the logging subsystem.")
    (license license:gpl2)))

(define-public proot
  (package
    (name "proot")
    (version "5.1.0")
    (home-page "https://github.com/proot-me/PRoot")
    (source (origin
              (method url-fetch)
              (uri (string-append home-page "/archive/v" version ".tar.gz"))
              (file-name (string-append name "-" version ".tar.gz"))
              (sha256
               (base32
                "11h30i83vdhc3khlj6hrh3a21sbmmz8nhfv09vkf6b9bcs1biz2h"))
              (patches (search-patches "proot-test-fhs.patch"))))
    (build-system gnu-build-system)
    (arguments
     '(#:make-flags '("-C" "src")

       #:phases (modify-phases %standard-phases
                  (delete 'configure)
                  (add-before 'build 'set-shell-file-name
                    (lambda* (#:key inputs #:allow-other-keys)
                      (substitute* (find-files "src" "\\.[ch]$")
                        (("\"/bin/sh\"")
                         (string-append "\""
                                        (assoc-ref inputs "bash")
                                        "/bin/sh\"")))
                      #t))
                  (add-before 'check 'fix-fhs-assumptions-in-tests
                    (lambda _
                      (substitute* "tests/test-c6b77b77.mk"
                        (("/bin/bash") (which "bash"))
                        (("/usr/bin/test") (which "test")))
                      (substitute* '("tests/test-16573e73.c")
                        (("/bin/([a-z-]+)" _ program)
                         (which program)))

                      (substitute* (find-files "tests" "\\.sh$")
                        ;; Some of the tests try to "bind-mount" /bin/true.
                        (("-b /bin/true:")
                         (string-append "-b " (which "true") ":"))
                        ;; Likewise for /bin.
                        (("-b /bin:") "-b /gnu:")
                        ;; Others try to run /bin/sh.
                        (("/bin/sh") (which "sh"))
                        ;; Others assume /etc/fstab exists.
                        (("/etc/fstab") "/etc/passwd"))

                      (substitute* "tests/GNUmakefile"
                        (("-b /bin:") "-b /gnu:"))

                      ;; XXX: This test fails in an obscure corner case, just
                      ;; skip it.
                      (delete-file "tests/test-kkkkkkkk.c")

                      #t))
                  (replace 'check
                    (lambda _
                      (let ((n (parallel-job-count)))
                        ;; For some reason we get lots of segfaults with
                        ;; seccomp support (x86_64, Linux-libre 4.11.0).
                        (setenv "PROOT_NO_SECCOMP" "1")

                        ;; Most of the tests expect "/bin" to be in $PATH so
                        ;; they can run things that live in $ROOTFS/bin.
                        (setenv "PATH"
                                (string-append (getenv "PATH") ":/bin"))

                        (zero? (system* "make" "check" "-C" "tests"
                                        ;;"V=1"
                                        "-j" (number->string n))))))
                  (replace 'install
                    (lambda* (#:key outputs #:allow-other-keys)
                      ;; The 'install' rule does nearly nothing.
                      (let ((out (assoc-ref outputs "out")))
                        (and (zero?
                              ;; TODO: 'make install-care' (does not even
                              ;; build currently.)
                              (system* "make" "-C" "src" "install"
                                       (string-append "PREFIX=" out)))
                             (let ((man1 (string-append out
                                                        "/share/man/man1")))
                               (mkdir-p man1)
                               (copy-file "doc/proot/man.1"
                                          (string-append man1 "/proot.1"))
                               #t))))))))
    (native-inputs `(("which" ,which)

                     ;; For 'mcookie', used by some of the tests.
                     ("util-linux" ,util-linux)))
    (inputs `(("talloc" ,talloc)))
    (synopsis "Unprivileged chroot, bind mount, and binfmt_misc")
    (description
     "PRoot is a user-space implementation of @code{chroot}, @code{mount --bind},
and @code{binfmt_misc}.  This means that users don't need any privileges or
setup to do things like using an arbitrary directory as the new root
filesystem, making files accessible somewhere else in the file system
hierarchy, or executing programs built for another CPU architecture
transparently through QEMU user-mode.  Also, developers can use PRoot as a
generic process instrumentation engine thanks to its extension mechanism.
Technically PRoot relies on @code{ptrace}, an unprivileged system-call
available in the kernel Linux.")
    (license license:gpl2+)))

(define-public proot-static
  (package
    (inherit proot)
    (name "proot-static")
    (synopsis
     "Unprivileged chroot, bind mount, and binfmt_misc (statically linked)")
    (inputs `(("talloc" ,talloc/static)))
    (arguments
     (substitute-keyword-arguments (package-arguments proot)
       ((#:make-flags flags)
        `(cons "LDFLAGS = -ltalloc -static -static-libgcc" ,flags))
       ((#:phases phases)
        `(modify-phases ,phases
           (add-after 'strip 'remove-store-references
             (lambda* (#:key outputs #:allow-other-keys)
               (let* ((out (assoc-ref outputs "out")))
                 (with-directory-excursion out
                   (remove-store-references "bin/proot")
                   #t))))))
       ((#:allowed-references _ '("out"))
        '("out"))))))

(define-public cpuid
  (package
    (name "cpuid")
    (version "20170122")
    (source (origin
              (method url-fetch)
              (uri (string-append "http://www.etallen.com/cpuid/cpuid-"
                                  version ".src.tar.gz"))
              (sha256
               (base32
                "0ra8ph9m1dckqaikfnbsh408fp2w9k49fkl423fl2hvhwsm14xk6"))))
    (build-system gnu-build-system)
    (arguments
     '(#:make-flags '("CC=gcc")
       #:tests? #f ; no tests
       #:phases (modify-phases %standard-phases
                  (delete 'configure)
                  (add-before 'install 'fix-makefile
                    (lambda* (#:key outputs #:allow-other-keys)
                      (substitute* "Makefile"
                        (("\\$\\(BUILDROOT\\)/usr") (assoc-ref outputs "out")))
                      ;; Make the compressed manpages writable so that the
                      ;; reset-gzip-timestamps phase does not error out.
                      (substitute* "Makefile"
                        (("-m 444") "-m 644"))
                      #t)))))
    (inputs `(("perl" ,perl)))
    (supported-systems '("i686-linux" "x86_64-linux"))
    (home-page "http://www.etallen.com/cpuid.html")
    (synopsis "Linux tool to dump x86 CPUID information about the CPU(s)")
    (description "cpuid dumps detailed information about the CPU(s) gathered
from the CPUID instruction, and also determines the exact model of CPU(s).  It
supports Intel, AMD, and VIA CPUs, as well as older Transmeta, Cyrix, UMC,
NexGen, Rise, and SiS CPUs.")
    (license license:gpl2+)))

(define-public jmtpfs
  (package
    (name "jmtpfs")
    (version "0.5")
    (source
      (origin
        (method url-fetch)
        (uri (string-append "https://github.com/JasonFerrara/jmtpfs/archive/v"
                            version ".tar.gz"))
        (file-name (string-append name "-" version ".tar.gz"))
        (sha256
         (base32
          "10v8d7mmx8b8123x5f9y9zaaa428ms6wkngwn2ra71n5a53wrjn0"))))
    (build-system gnu-build-system)
    (inputs
     `(("file" ,file)
       ("fuse" ,fuse)
       ("libmtp" ,libmtp)))
    (native-inputs
     `(("pkg-config" ,pkg-config)))
    (home-page "https://github.com/JasonFerrara/jmtpfs")
    (synopsis "Use a FUSE filesystem to access data over MTP")
    (description "jmtpfs uses FUSE (filesystem in userspace) to provide access
to data over the Media Transfer Protocol (MTP).  Unprivileged users can mount
the MTP device as a filesystem.")
    (license license:gpl3)))

(define-public procenv
  (package
   (name "procenv")
   (version "0.49")
   (source
    (origin
     (method url-fetch)
     (uri (string-append "https://github.com/jamesodhunt/procenv/archive/"
                         version ".tar.gz"))
     (file-name (string-append name "-" version ".tar.gz"))
     (sha256
      (base32 "0brzf6185hb76imw107cl21c8lzwiywkxi3jknihrk86bvvicd0d"))))
   (build-system gnu-build-system)
   (arguments `(#:configure-flags '("--disable-silent-rules")))
   (inputs `(("expat" ,expat) ("libcap" ,libcap) ("check" ,check)
             ("groff" ,groff)           ; for tests
             ("libselinux" ,libselinux)))
   (synopsis "Utility to show process environment")
   (description "Procenv is a command-line tool that displays as much detail about
itself and its environment as possible.  It can be used as a test
tool, to understand the type of environment a process runs in, and for
comparing system environments.")
   (home-page "http://github.com/jamesodhunt/procenv/")
   (license license:gpl3+)))

(define-public libfabric
  (package
    (name "libfabric")
    (version "1.4.1")
    (source
     (origin
       (method url-fetch)
       (uri
        (string-append "https://github.com/ofiwg/libfabric/releases/download/v"
                       version "/libfabric-" version ".tar.bz2"))
       (sha256
        (base32 "19l2m1frna1l765z4j7wl8hp4rb9wrh0hy5496685hd183hmy5pv"))))
    (build-system gnu-build-system)
    (inputs `(("rdma-core" ,rdma-core)
              ;; TODO: add psm, psm(2).
              ("libnl" ,libnl)))
    (home-page "https://ofiwg.github.io/libfabric/")
    (synopsis "Open Fabric Interfaces")
    (description
     "OpenFabrics Interfaces (OFI) is a framework focused on exporting fabric
communication services to applications.  OFI is best described as a collection
of libraries and applications used to export fabric services.  The key
components of OFI are: application interfaces, provider libraries, kernel
services, daemons, and test applications.

Libfabric is a core component of OFI.  It is the library that defines and
exports the user-space API of OFI, and is typically the only software that
applications deal with directly.  It works in conjunction with provider
libraries, which are often integrated directly into libfabric.")
    (license (list license:bsd-2 license:gpl2)))) ;dual<|MERGE_RESOLUTION|>--- conflicted
+++ resolved
@@ -3100,17 +3100,7 @@
                   (string-append out "/lib/udev/hid2hci --method"))
                  (("/sbin/udevadm")
                   (string-append (assoc-ref inputs "eudev") "/bin/udevadm")))
-<<<<<<< HEAD
-               #t))))
-
-       ;; FIXME: Skip a test that segfaults on some machines.  Seems to be a
-       ;; timing issue (discussion on upstream mailing list:
-       ;; https://marc.info/?t=149578476300002&r=1&w=2)
-       #:make-flags '("XFAIL_TESTS=unit/test-gatt")))
-
-=======
                #t))))))
->>>>>>> 484a72a0
     (native-inputs
      `(("pkg-config" ,pkg-config)
        ("gettext" ,gettext-minimal)))
