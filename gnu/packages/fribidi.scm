;;; GNU Guix --- Functional package management for GNU
;;; Copyright © 2014 Marek Benc <merkur32@gmail.com>
;;; Copyright © 2016, 2019, 2020 Efraim Flashner <efraim@flashner.co.il>
;;; Copyright © 2018 Tobias Geerinckx-Rice <me@tobias.gr>
;;;
;;; This file is part of GNU Guix.
;;;
;;; GNU Guix is free software; you can redistribute it and/or modify it
;;; under the terms of the GNU General Public License as published by
;;; the Free Software Foundation; either version 3 of the License, or (at
;;; your option) any later version.
;;;
;;; GNU Guix is distributed in the hope that it will be useful, but
;;; WITHOUT ANY WARRANTY; without even the implied warranty of
;;; MERCHANTABILITY or FITNESS FOR A PARTICULAR PURPOSE.  See the
;;; GNU General Public License for more details.
;;;
;;; You should have received a copy of the GNU General Public License
;;; along with GNU Guix.  If not, see <http://www.gnu.org/licenses/>.

(define-module (gnu packages fribidi)
  #:use-module (guix packages)
  #:use-module (guix download)
  #:use-module (guix build-system gnu)
  #:use-module (guix licenses)
  #:use-module (gnu packages))

(define-public fribidi
  (package
    (name "fribidi")
    (version "1.0.9")
    (source
      (origin
        (method url-fetch)
        (uri
         (string-append "https://github.com/fribidi/fribidi/releases"
                        "/download/v" version "/fribidi-" version
                         ".tar.xz"))
        (sha256
         (base32 "1iz06r6ha2nrgbzbn4141r58a60a9s5qiaadjjhhvdkg0alpxr65"))))
    (build-system gnu-build-system)
    (synopsis "Implementation of the Unicode bidirectional algorithm")
    (description
     "GNU FriBidi is an implementation of the Unicode Bidirectional
Algorithm.  This algorithm is used to properly display text in left-to-right
or right-to-left ordering as necessary.")
    (home-page "https://github.com/fribidi/fribidi")
<<<<<<< HEAD
    (license lgpl2.1+)))
=======
    (license lgpl2.1+)))

(define fribidi/fixed
  (package
    (inherit fribidi)
    (source
      (origin (inherit (package-source fribidi))
              (patches (search-patches "fribidi-CVE-2019-18397.patch"))))))

(define-public bidiv
  (package
    (name "bidiv")
    (version "1.5")
    (source
      (origin
        (method url-fetch)
        (uri (string-append "mirror://debian/pool/main/b/bidiv/bidiv_"
                            version ".orig.tar.gz"))
        (sha256
         (base32
          "05p5m2ihxbmc1qsgs8rjlww08fy9859fhl7xf196p8g5qygqd7cv"))
        (patches (search-patches "bidiv-update-fribidi.patch"))))
    (build-system gnu-build-system)
    (arguments
     `(#:phases
       (modify-phases %standard-phases
         (delete 'configure) ; no configure
         (add-after 'unpack 'misc-fixes
           (lambda _
             (substitute* "bidiv.c"
               (("FriBidiCharType") "FriBidiParType")
               (("&c") "(char *)&c"))
             #t))
         ;; We don't want to use the handwritten makefile
         (replace 'build
           (lambda* (#:key inputs #:allow-other-keys)
             (let ((fribidi (assoc-ref inputs "fribidi")))
               (invoke "gcc" "-o" "bidiv" "bidiv.c"
                       ;; pkg-config --cflags fribidi
                       (string-append "-I" fribidi "/include/fribidi")
                       ;; pkg-config --libs fribidi
                       (string-append "-L" fribidi "/lib") "-lfribidi"))))
         (replace 'install
           (lambda* (#:key outputs #:allow-other-keys)
             (let* ((out (assoc-ref outputs "out"))
                    (bin (string-append out "/bin"))
                    (man (string-append out "/share/man/man1")))
               (install-file "bidiv" bin)
               (install-file "bidiv.1" man))
             #t)))
       #:tests? #f)) ; no tests
    (inputs
     `(("fribidi" ,fribidi)))
    (home-page "https://tracker.debian.org/pkg/bidiv")
    (synopsis "BiDi viewer - command-line tool displaying logical Hebrew/Arabic")
    (description "bidiv is a simple utility for converting logical-Hebrew input
to visual-Hebrew output.  This is useful for reading Hebrew mail messages,
viewing Hebrew texts, etc.  It was written for Hebrew but Arabic (or other BiDi
languages) should work equally well.")
    (license gpl2+)))
>>>>>>> 4de63cf3
<|MERGE_RESOLUTION|>--- conflicted
+++ resolved
@@ -45,17 +45,7 @@
 Algorithm.  This algorithm is used to properly display text in left-to-right
 or right-to-left ordering as necessary.")
     (home-page "https://github.com/fribidi/fribidi")
-<<<<<<< HEAD
     (license lgpl2.1+)))
-=======
-    (license lgpl2.1+)))
-
-(define fribidi/fixed
-  (package
-    (inherit fribidi)
-    (source
-      (origin (inherit (package-source fribidi))
-              (patches (search-patches "fribidi-CVE-2019-18397.patch"))))))
 
 (define-public bidiv
   (package
@@ -107,5 +97,4 @@
 to visual-Hebrew output.  This is useful for reading Hebrew mail messages,
 viewing Hebrew texts, etc.  It was written for Hebrew but Arabic (or other BiDi
 languages) should work equally well.")
-    (license gpl2+)))
->>>>>>> 4de63cf3
+    (license gpl2+)))