;;; GNU Guix --- Functional package management for GNU
;;; Copyright © 2013, 2015 Andreas Enge <andreas@enge.fr>
;;; Copyright © 2014, 2015, 2016, 2017, 2018, 2019, 2020, 2021 Ludovic Courtès <ludo@gnu.org>
;;; Copyright © 2014 Ian Denhardt <ian@zenhack.net>
;;; Copyright © 2014, 2016, 2020 Eric Bavier <bavier@posteo.net>
;;; Copyright © 2014, 2015 Federico Beffa <beffa@fbengineering.ch>
;;; Copyright © 2015, 2016 Sou Bunnbu <iyzsong@gmail.com>
;;; Copyright © 2015 Mathieu Lirzin <mthl@openmailbox.org>
;;; Copyright © 2015, 2017 Andy Wingo <wingo@igalia.com>
;;; Copyright © 2015 David Hashe <david.hashe@dhashe.com>
;;; Copyright © 2015, 2016, 2017, 2018, 2019, 2020 Ricardo Wurmus <rekado@elephly.net>
;;; Copyright © 2015, 2016, 2017, 2018, 2021 Mark H Weaver <mhw@netris.org>
;;; Copyright © 2015 David Thompson <davet@gnu.org>
;;; Copyright © 2015, 2016, 2017, 2018, 2019, 2020, 2021 Efraim Flashner <efraim@flashner.co.il>
;;; Copyright © 2016, 2017, 2018 Rene Saavedra <pacoon@protonmail.com>
;;; Copyright © 2016 Jochem Raat <jchmrt@riseup.net>
;;; Copyright © 2016, 2017, 2019 Kei Kebreau <kkebreau@posteo.net>
;;; Copyright © 2016 Jan Nieuwenhuizen <janneke@gnu.org>
;;; Copyright © 2016 Roel Janssen <roel@gnu.org>
;;; Copyright © 2016, 2018 Leo Famulari <leo@famulari.name>
;;; Copyright © 2016 Alex Griffin <a@ajgrf.com>
;;; Copyright © 2016, 2017 Nikita <nikita@n0.is>
;;; Copyright © 2016 David Craven <david@craven.ch>
;;; Copyright © 2016–2021 Tobias Geerinckx-Rice <me@tobias.gr>
;;; Copyright © 2017 Thomas Danckaert <post@thomasdanckaert.be>
;;; Copyright © 2017 Hartmut Goebel <h.goebel@crazy-compilers.com>
;;; Copyright © 2017, 2018 nee <nee-git@hidamari.blue>
;;; Copyright © 2017 Chris Marusich <cmmarusich@gmail.com>
;;; Copyright © 2017 Mohammed Sadiq <sadiq@sadiqpk.org>
;;; Copyright © 2017, 2020 Brendan Tildesley <mail@brendan.scot>
;;; Copyright © 2017, 2018 Rutger Helling <rhelling@mykolab.com>
;;; Copyright © 2018 Jovany Leandro G.C <bit4bit@riseup.net>
;;; Copyright © 2018 Vasile Dumitrascu <va511e@yahoo.com>
;;; Copyright © 2018 Björn Höfling <bjoern.hoefling@bjoernhoefling.de>
;;; Copyright © 2018, 2019 Timothy Sample <samplet@ngyro.com>
;;; Copyright © 2019 Danny Milosavljevic <dannym@scratchpost.org>
;;; Copyright © 2019, 2020 Marius Bakke <mbakke@fastmail.com>
;;; Copyright © 2019 Florian Pelz <pelzflorian@pelzflorian.de>
;;; Copyright © 2019 Giacomo Leidi <goodoldpaul@autistici.org>
;;; Copyright © 2019 Jelle Licht <jlicht@fsfe.org>
;;; Copyright © 2019 Jonathan Frederickson <jonathan@terracrypt.net>
;;; Copyright © 2019, 2020 Maxim Cournoyer <maxim.cournoyer@gmail.com>
;;; Copyright © 2019, 2020 Martin Becze <mjbecze@riseup.net>
;;; Copyright © 2019 David Wilson <david@daviwil.com>
;;; Copyright © 2019, 2020 Raghav Gururajan <raghavgururajan@disroot.org>
;;; Copyright © 2019, 2020 Jonathan Brielmaier <jonathan.brielmaier@web.de>
;;; Copyright © 2019, 2020, 2021 Leo Prikler <leo.prikler@student.tugraz.at>
;;; Copyright © 2020 Oleg Pykhalov <go.wigust@gmail.com>
;;; Copyright © 2020 Pierre Neidhardt <mail@ambrevar.xyz>
;;; Copyright © 2020 raingloom <raingloom@riseup.net>
;;; Copyright © 2020 Nicolas Goaziou <mail@nicolasgoaziou.fr>
;;; Copyright © 2020 Naga Malleswari <nagamalli@riseup.net>
;;; Copyright © 2020 Ryan Prior <rprior@protonmail.com>
;;; Copyright © 2020, 2021 Vinicius Monego <monego@posteo.net>
;;; Copyright © 2020, 2021 Brice Waegeneire <brice@waegenei.re>
;;; Copyright © 2020 Arun Isaac <arunisaac@systemreboot.net>
;;; Copyright © 2020 Michael Rohleder <mike@rohleder.de>
;;; Copyright © 2020 Tim Gesthuizen <tim.gesthuizen@yahoo.de>
;;; Copyright © 2020, 2021 Andy Tai <atai@atai.org>
;;; Copyright © 2020, 2021 Sébastien Lerique <sl@eauchat.org>
;;;
;;; This file is part of GNU Guix.
;;;
;;; GNU Guix is free software; you can redistribute it and/or modify it
;;; under the terms of the GNU General Public License as published by
;;; the Free Software Foundation; either version 3 of the License, or (at
;;; your option) any later version.
;;;
;;; GNU Guix is distributed in the hope that it will be useful, but
;;; WITHOUT ANY WARRANTY; without even the implied warranty of
;;; MERCHANTABILITY or FITNESS FOR A PARTICULAR PURPOSE.  See the
;;; GNU General Public License for more details.
;;;
;;; You should have received a copy of the GNU General Public License
;;; along with GNU Guix.  If not, see <http://www.gnu.org/licenses/>.

(define-module (gnu packages gnome)
  #:use-module (gnu packages)
  #:use-module (gnu packages admin)
  #:use-module (gnu packages aidc)
  #:use-module (gnu packages aspell)
  #:use-module (gnu packages autotools)
  #:use-module (gnu packages avahi)
  #:use-module (gnu packages backup)
  #:use-module (gnu packages base)
  #:use-module (gnu packages bash)
  #:use-module (gnu packages bison)
  #:use-module (gnu packages boost)
  #:use-module (gnu packages build-tools)
  #:use-module (gnu packages calendar)
  #:use-module (gnu packages cdrom)
  #:use-module (gnu packages check)
  #:use-module (gnu packages cmake)
  #:use-module (gnu packages compression)
  #:use-module (gnu packages crates-io)
  #:use-module (gnu packages crates-graphics)
  #:use-module (gnu packages crates-gtk)
  #:use-module (gnu packages cups)
  #:use-module (gnu packages curl)
  #:use-module (gnu packages cyrus-sasl)
  #:use-module (gnu packages databases)
  #:use-module (gnu packages dbm)
  #:use-module (gnu packages djvu)
  #:use-module (gnu packages dns)
  #:use-module (gnu packages docbook)
  #:use-module (gnu packages documentation)
  #:use-module (gnu packages enchant)
  #:use-module (gnu packages flex)
  #:use-module (gnu packages fonts)
  #:use-module (gnu packages file-systems)
  #:use-module (gnu packages fontutils)
  #:use-module (gnu packages freedesktop)
  #:use-module (gnu packages game-development)
  #:use-module (gnu packages gcc)
  #:use-module (gnu packages gettext)
  #:use-module (gnu packages ghostscript)
  #:use-module (gnu packages gimp)
  #:use-module (gnu packages gl)
  #:use-module (gnu packages glib)
  #:use-module (gnu packages gnupg)
  #:use-module (gnu packages gnuzilla)
  #:use-module (gnu packages geo)
  #:use-module (gnu packages gperf)
  #:use-module (gnu packages graphviz)
  #:use-module (gnu packages gstreamer)
  #:use-module (gnu packages gtk)
  #:use-module (gnu packages guile)
  #:use-module (gnu packages ibus)
  #:use-module (gnu packages icu4c)
  #:use-module (gnu packages image)
  #:use-module (gnu packages imagemagick)
  #:use-module (gnu packages inkscape)
  #:use-module (gnu packages iso-codes)
  #:use-module (gnu packages kerberos)
  #:use-module (gnu packages libcanberra)
  #:use-module (gnu packages libffi)
  #:use-module (gnu packages libunistring)
  #:use-module (gnu packages libunwind)
  #:use-module (gnu packages libusb)
  #:use-module (gnu packages linux)
  #:use-module (gnu packages lirc)
  #:use-module (gnu packages lua)
  #:use-module (gnu packages mail)
  #:use-module (gnu packages mp3)
  #:use-module (gnu packages multiprecision)
  #:use-module (gnu packages music)
  #:use-module (gnu packages ncurses)
  #:use-module (gnu packages nettle)
  #:use-module (gnu packages networking)
  #:use-module (gnu packages ninja)
  #:use-module (gnu packages node)
  #:use-module (gnu packages nss)
  #:use-module (gnu packages ocr)
  #:use-module (gnu packages openldap)
  #:use-module (gnu packages package-management)
  #:use-module (gnu packages password-utils)
  #:use-module (gnu packages pcre)
  #:use-module (gnu packages pdf)
  #:use-module (gnu packages perl)
  #:use-module (gnu packages photo)
  #:use-module (gnu packages php)
  #:use-module (gnu packages pkg-config)
  #:use-module (gnu packages polkit)
  #:use-module (gnu packages popt)
  #:use-module (gnu packages pretty-print)
  #:use-module (gnu packages protobuf)
  #:use-module (gnu packages pulseaudio)
  #:use-module (gnu packages python)
  #:use-module (gnu packages python-compression)
  #:use-module (gnu packages python-crypto)
  #:use-module (gnu packages python-web)
  #:use-module (gnu packages python-xyz)
  #:use-module (gnu packages rdesktop)
  #:use-module (gnu packages rdf)
  #:use-module (gnu packages readline)
  #:use-module (gnu packages ruby)
  #:use-module (gnu packages rust)
  #:use-module (gnu packages samba)
  #:use-module (gnu packages scanner)
  #:use-module (gnu packages sdl)
  #:use-module (gnu packages search)
  #:use-module (gnu packages selinux)
  #:use-module (gnu packages slang)
  #:use-module (gnu packages speech)
  #:use-module (gnu packages spice)
  #:use-module (gnu packages sqlite)
  #:use-module (gnu packages ssh)
  #:use-module (gnu packages swig)
  #:use-module (gnu packages tex)
  #:use-module (gnu packages time)
  #:use-module (gnu packages tls)
  #:use-module (gnu packages valgrind)
  #:use-module (gnu packages version-control)
  #:use-module (gnu packages video)
  #:use-module (gnu packages virtualization)
  #:use-module (gnu packages vpn)
  #:use-module (gnu packages web)
  #:use-module (gnu packages webkit)
  #:use-module (gnu packages xdisorg)
  #:use-module (gnu packages xiph)
  #:use-module (gnu packages xml)
  #:use-module (gnu packages xorg)
  #:use-module (gnu artwork)
  #:use-module (guix build-system cargo)
  #:use-module (guix build-system cmake)
  #:use-module (guix build-system glib-or-gtk)
  #:use-module (guix build-system gnu)
  #:use-module (guix build-system meson)
  #:use-module (guix build-system python)
  #:use-module (guix build-system trivial)
  #:use-module (guix download)
  #:use-module (guix git-download)
  #:use-module ((guix licenses) #:prefix license:)
  #:use-module (guix packages)
  #:use-module (guix utils)
  #:use-module (guix gexp)
  #:use-module (ice-9 match)
  #:use-module (srfi srfi-1))

(define-public gupnp-igd
  (package
    (name "gupnp-igd")
    (version "1.2.0")
    (source
     (origin
       (method url-fetch)
       (uri
        (string-append "mirror://gnome/sources/" name "/"
                       (version-major+minor version) "/"
                       name "-" version ".tar.xz"))
       (sha256
        (base32 "1q9bw12ibih3yxpha3gm1dabyqg9gx6yxacbh4kxsgm1i84j0lab"))))
    (build-system meson-build-system)
    (outputs '("out" "doc"))
    (arguments
     `(#:glib-or-gtk? #t     ; To wrap binaries and compile schemas
       #:configure-flags (list "-Dgtk_doc=true")
       #:phases
       (modify-phases %standard-phases
         (add-after 'unpack 'patch-docbook-xml
           (lambda* (#:key inputs #:allow-other-keys)
             (with-directory-excursion "doc"
               (substitute* "gupnp-igd-docs.xml"
                 (("http://www.oasis-open.org/docbook/xml/4.1.2/")
                  (string-append (assoc-ref inputs "docbook-xml-4.1.2")
                                 "/xml/dtd/docbook/"))))
             #t))
         (add-after 'install 'move-doc
           (lambda* (#:key outputs #:allow-other-keys)
             (let* ((out (assoc-ref outputs "out"))
                    (doc (assoc-ref outputs "doc")))
               (mkdir-p (string-append doc "/share"))
               (rename-file
                (string-append out "/share/gtk-doc")
                (string-append doc "/share/gtk-doc"))
               #t))))))
    (native-inputs
     `(("docbook-xml-4.1.2" ,docbook-xml-4.1.2)
       ("docbook-xsl" ,docbook-xsl)
       ("glib:bin" ,glib "bin")
       ("gobject-introspection" ,gobject-introspection)
       ("gsettings-desktop-schemas" ,gsettings-desktop-schemas)
       ("gtk-doc" ,gtk-doc/stable)
       ("pkg-config" ,pkg-config)))
    (propagated-inputs
     `(("glib" ,glib)
       ("glib-networking" ,glib-networking)
       ("gssdp" ,gssdp)
       ("gupnp" ,gupnp)
       ("libsoup" ,libsoup)))
    (synopsis "UPnP IGD for GNOME")
    (description "GUPnP-IGD is a library to handle UPnP IGD port mapping.")
    (home-page "https://gitlab.gnome.org/GNOME/gupnp-igd")
    (license license:lgpl2.1+)))

(define-public brasero
  (package
    (name "brasero")
    (version "3.12.2")
    (source (origin
             (method url-fetch)
             (uri (string-append "mirror://gnome/sources/brasero/"
                                 (version-major+minor version) "/"
                                 "brasero-" version ".tar.xz"))
             (sha256
              (base32
               "0h90y674j26rvjahb8cc0w79zx477rb6zaqcj26wzvq8kmpic8k8"))))
    (build-system glib-or-gtk-build-system)
    (arguments
     `(#:configure-flags (list
                          (string-append "--with-girdir="
                                         (assoc-ref %outputs "out")
                                         "/share/gir-1.0")
                          (string-append "--with-typelibdir="
                                         (assoc-ref %outputs "out")
                                         "/lib/girepository-1.0"))
       #:phases
       (modify-phases %standard-phases
         (add-before 'configure 'embed-growisofs
           (lambda* (#:key inputs #:allow-other-keys)
             (substitute* "plugins/growisofs/burn-growisofs.c"
               (("\"growisofs") (string-append "\"" (which "growisofs"))))
             #t)))))
    (propagated-inputs
     `(("hicolor-icon-theme" ,hicolor-icon-theme)))
    (native-inputs
     `(("intltool" ,intltool)
       ("itstool" ,itstool)
       ("glib" ,glib "bin")                       ; glib-compile-schemas, etc.
       ("gobject-introspection" ,gobject-introspection)
       ("pkg-config" ,pkg-config)))
    (inputs
     `(("dvd+rw-tools" ,dvd+rw-tools)
       ("glib" ,glib)
       ("gnome-doc-utils" ,gnome-doc-utils)
       ("gstreamer" ,gstreamer)
       ("gst-plugins-base" ,gst-plugins-base)
       ("gtk+" ,gtk+)
       ("libcanberra" ,libcanberra)
       ("libice" ,libice)
       ("libnotify" ,libnotify)
       ("libsm" ,libsm)
       ("libxml2" ,libxml2)
       ("totem-pl-parser" ,totem-pl-parser)))
    (home-page "https://wiki.gnome.org/Apps/Brasero")
    (synopsis "CD/DVD burning tool for Gnome")
    (description "Brasero is an application to burn CD/DVD for the Gnome
Desktop.  It is designed to be as simple as possible and has some unique
features to enable users to create their discs easily and quickly.")
    (license license:gpl2+)))

(define-public libcloudproviders
  (package
    (name "libcloudproviders")
    (version "0.3.1")
    (source
     (origin
       (method url-fetch)
       (uri
        (string-append "mirror://gnome/sources/" name "/"
                       (version-major+minor version) "/"
                       name "-" version ".tar.xz"))
       (sha256
        (base32 "0aars24myf6n8b8hm1n12hsgcm54097kpbpm4ba31zp1l4y22qs7"))))
    (build-system meson-build-system)
    (outputs '("out" "doc"))
    (arguments
     `(#:glib-or-gtk? #t     ; To wrap binaries and/or compile schemas
       #:configure-flags
       (list
        "-Denable-gtk-doc=true")
       #:phases
       (modify-phases %standard-phases
         (add-after 'install 'move-doc
           (lambda* (#:key outputs #:allow-other-keys)
             (let* ((out (assoc-ref outputs "out"))
                    (doc (assoc-ref outputs "doc")))
               (mkdir-p (string-append doc "/share"))
               (rename-file
                (string-append out "/share/gtk-doc")
                (string-append doc "/share/gtk-doc"))
               #t))))))
    (native-inputs
     `(("glib:bin" ,glib "bin")
       ("gobject-introspection" ,gobject-introspection)
       ("gtk-doc" ,gtk-doc/stable)
       ("pkg-config" ,pkg-config)
       ("vala" ,vala)))
    (inputs
     `(("glib" ,glib)
       ("glib-networking" ,glib-networking)))
    (synopsis "Cloudproviders Integration API")
    (description "Libcloudproviders is a DBus API that allows cloud storage sync
clients to expose their services.  Clients such as file managers and desktop
environments can then provide integrated access to the cloud providers
services.")
    (home-page "https://csorianognome.wordpress.com/2015/07/07/cloud-providers/")
    (license license:lgpl3+)))

(define-public libgrss
  (package
    (name "libgrss")
    (version "0.7.0")
    (source
     (origin
       (method url-fetch)
       (uri
        (string-append "mirror://gnome/sources/" name "/"
                       (version-major+minor version) "/"
                       name "-" version ".tar.xz"))
       (sha256
        (base32 "1nalslgyglvhpva3px06fj6lv5zgfg0qmj0sbxyyl5d963vc02b7"))))
    (build-system glib-or-gtk-build-system)
    (outputs '("out" "doc"))
    (arguments
     `(#:configure-flags
       (list
        "--enable-gtk-doc"
        (string-append "--with-html-dir="
                       (assoc-ref %outputs "doc")
                       "/share/gtk-doc/html"))
       #:phases
       (modify-phases %standard-phases
         (add-after 'unpack 'patch-docbook-xml
           (lambda* (#:key inputs #:allow-other-keys)
             (with-directory-excursion "doc/reference"
               (substitute* "libgrss-docs.sgml"
                 (("http://www.oasis-open.org/docbook/xml/4.1.2/")
                  (string-append (assoc-ref inputs "docbook-xml")
                                 "/xml/dtd/docbook/"))))
             #t)))))
    (native-inputs
     `(("docbook-xml" ,docbook-xml-4.1.2)
       ("gobject-introspection" ,gobject-introspection)
       ("gtk-doc" ,gtk-doc/stable)
       ("pkg-config" ,pkg-config)))
    (propagated-inputs
     `(("glib" ,glib)
       ("libsoup" ,libsoup)
       ("libxml2" ,libxml2)))
    (synopsis "Glib library for feeds")
    (description "LibGRSS is a Glib abstraction to handle feeds in RSS, Atom,
and other formats.")
    (home-page "https://wiki.gnome.org/Projects/Libgrss")
    (license license:lgpl3+)))

(define-public gnome-js-common
  (package
    (name "gnome-js-common")
    (version "0.1.2")
    (source
     (origin
       (method url-fetch)
       (uri
        (string-append "mirror://gnome/sources/" name "/"
                       (version-major+minor version) "/"
                       name "-" version ".tar.gz"))
       (sha256
        (base32 "1zv5b9bcbclzj64xd9kgql4ndmbwvvi6cl937ykw8fp21xgh8z7y"))))
    (build-system glib-or-gtk-build-system)
    (arguments
     `(#:configure-flags
       (list
        "--disable-static")))
    (native-inputs
     `(("gettext" ,gettext-minimal)
       ("intltool" ,intltool)
       ("pkg-config" ,pkg-config)))
    (synopsis "Common JS Modules")
    (description "GNOME-JS-Common provides common modules for GNOME JavaScript
bindings.")
    (home-page "https://wiki.gnome.org/Projects/Seed")
    (license license:gpl3+)))

(define-public seed
  (package
    (name "seed")
    (version "3.8.1")
    (source
     (origin
       (method url-fetch)
       (uri
        (string-append "mirror://gnome/sources/" name "/"
                       (version-major+minor version) "/"
                       name "-" version ".tar.xz"))
       (sha256
        (base32 "0cmcxaggcdcy13j27gy8id2qsf2p2sl4bz2mwb9zhv3gzavlvjw0"))
       (patches
        (search-patches "seed-webkit.patch"))))
    (build-system glib-or-gtk-build-system)
    (outputs '("out" "doc"))
    (arguments
     `(#:configure-flags
       (list
        "--disable-static"
        "--enable-xorg-module"
        (string-append "--with-html-dir="
                       (assoc-ref %outputs "doc")
                       "/share/gtk-doc/html")
        "--with-webkit=4.0")
       #:phases
       (modify-phases %standard-phases
         ;; The seed-webkit.patch patches configure.ac.
         ;; So the source files need to be re-bootstrapped.
         (add-after 'unpack 'trigger-bootstrap
           (lambda _
             (for-each delete-file
                       (list
                        "configure"
                        "Makefile.in"))
             #t))
         (add-after 'unpack 'patch-tests
           (lambda* (#:key outputs #:allow-other-keys)
             (substitute* (find-files "." "\\.js$")
              (("#!/usr/bin/env seed")
               (string-append "#!" (getcwd) "/src/seed")))
             #t))
         (add-before 'build 'patch-docbook-xml
           (lambda* (#:key inputs #:allow-other-keys)
             (with-directory-excursion "doc"
               (substitute* '("reference/seed-docs.sgml" "modules/book.xml")
                 (("http://www.oasis-open.org/docbook/xml/4.1.2/")
                  (string-append (assoc-ref inputs "docbook-xml")
                                 "/xml/dtd/docbook/"))))
             #t)))))
    (native-inputs
     `(("autoconf" ,autoconf)
       ("automake" ,automake)
       ("docbook-xml" ,docbook-xml-4.1.2)
       ("gettext" ,gettext-minimal)
       ("gobject-introspection" ,gobject-introspection)
       ("gtk-doc" ,gtk-doc/stable)
       ("intltool" ,intltool)
       ("libtool" ,libtool)
       ("pkg-config" ,pkg-config)))
    (inputs
     `(("cairo" ,cairo)
       ("dbus" ,dbus)
       ("dbus-glib" ,dbus-glib)
       ("gnome-js-common" ,gnome-js-common)
       ("gtk+" ,gtk+)
       ("gtk+-2" ,gtk+-2)
       ("libffi" ,libffi)
       ("libxml2" ,libxml2)
       ("mpfr" ,mpfr)
       ("readline" ,readline)
       ("sqlite" ,sqlite)
       ("xscrnsaver" ,libxscrnsaver)))
    (propagated-inputs
     `(("glib" ,glib)
       ("webkit" ,webkitgtk)))
    (synopsis "GObject JavaScriptCore bridge")
    (description "Seed is a library and interpreter, dynamically bridging
(through GObjectIntrospection) the WebKit JavaScriptCore engine, with the
GNOME platform.  It serves as something which enables you to write standalone
applications in JavaScript, or easily enable your application to be extensible
in JavaScript.")
    (home-page "https://wiki.gnome.org/Projects/Seed")
    (license license:lgpl2.0+)))

(define-public libdmapsharing
  (package
    (name "libdmapsharing")
    (version "3.9.10")
    (source
     (origin
       (method url-fetch)
       (uri
        (string-append "https://www.flyn.org/projects/"
                       name "/" name "-" version ".tar.gz"))
       (sha256
        (base32 "152hnddwxv590cn802awv3mn27ixc3s6ac691a7z02d1c5fl45p2"))))
    (build-system glib-or-gtk-build-system)
    (outputs '("out" "doc"))
    (arguments
     `(#:tests? #f                      ; Tests require networking.
       #:configure-flags
       (list
        "--disable-static"
        (string-append "--with-html-dir="
                       (assoc-ref %outputs "doc")
                       "/share/gtk-doc/html"))
       #:phases
       (modify-phases %standard-phases
         (add-after 'unpack 'patch-docbook-xml
           (lambda* (#:key inputs #:allow-other-keys)
             (with-directory-excursion "doc"
               (substitute* "libdmapsharing-4.0-docs.xml"
                 (("http://www.oasis-open.org/docbook/xml/4.3/")
                  (string-append (assoc-ref inputs "docbook-xml")
                                 "/xml/dtd/docbook/"))))
             #t)))))
    (native-inputs
     `(("check" ,check)
       ("docbook-xml" ,docbook-xml-4.3)
       ("gobject-introspection" ,gobject-introspection)
       ("pedansee" ,pedansee)
       ("pkg-config" ,pkg-config)
       ("vala" ,vala)))
    (inputs
     `(("avahi" ,avahi)
       ("gdk-pixbuf" ,gdk-pixbuf+svg)
       ("gee" ,libgee)
       ("gst-plugins-base" ,gst-plugins-base)
       ("gtk+" ,gtk+)))
    (propagated-inputs
     `(("glib" ,glib)
       ("glib-networking" ,glib-networking)
       ("gstreamer" ,gstreamer)
       ("libsoup" ,libsoup)))
    (synopsis "Media management library")
    (description "Libdmapsharing is a library which allows programs to access,
share and control the playback of media content using DMAP (DAAP, DPAP & DACP).
It is written in C using GObject and libsoup.")
    (home-page "https://launchpad.net/gtx")
    (license license:lgpl2.1+)))

(define-public gtx
  (package
    (name "gtx")
    (version "0.2.2")
    (source
     (origin
       (method url-fetch)
       (uri
        (string-append "https://launchpad.net/gtx/trunk/"
                       version "/+download/gtx-" version ".tar.gz"))
       (sha256
        (base32 "0i4zvn5v4rf0cw3fxylk6j2pyy5lkrswdiw8jdxkys0ph0nan33n"))))
    (build-system glib-or-gtk-build-system)
    (outputs '("out" "doc"))
    (arguments
     `(#:configure-flags
       (list
        "--disable-static"
        "--enable-gtk-doc"
        (string-append "--with-html-dir="
                       (assoc-ref %outputs "doc")
                       "/share/gtk-doc/html"))))
    (native-inputs
     `(("gobject-introspection" ,gobject-introspection)
       ("gtk-doc" ,gtk-doc/stable)
       ("pkg-config" ,pkg-config)))
    (propagated-inputs
     `(("glib" ,glib)))
    (synopsis "GLib Testing Framework")
    (description "GTX is a small collection of convenience functions intended to
enhance the GLib testing framework.  With specific emphasis on easing the pain
of writing test cases for asynchronous interactions.")
    (home-page "https://launchpad.net/gtx")
    (license license:lgpl2.1+)))

(define-public dee
  (package
    (name "dee")
    (version "1.2.7")
    (source
     (origin
       (method url-fetch)
       (uri
        (string-append "https://launchpad.net/dee/1.0/"
                       version "/+download/dee-" version ".tar.gz"))
       (sha256
        (base32 "12mzffk0lyd566y46x57jlvb9af152b4dqpasr40zal4wrn37w0v"))
       (patches
        (search-patches "dee-vapi.patch"))))
    (build-system glib-or-gtk-build-system)
    (outputs '("out" "doc"))
    (arguments
     `(#:configure-flags
       (list
        "--disable-maintainer-flags"
        (string-append "--with-pygi-overrides-dir="
                       (assoc-ref %outputs "out")
                       "/lib/python"
                       ,(version-major+minor
                         (package-version python))
                       "/site-packages/gi/overrides")
        (string-append "--with-html-dir="
                       (assoc-ref %outputs "doc")
                       "/share/gtk-doc/html"))
       #:phases
       (modify-phases %standard-phases
         (add-after 'unpack 'patch-docbook-xml
           (lambda* (#:key inputs #:allow-other-keys)
             (with-directory-excursion "doc/reference/dee-1.0"
               (substitute* "dee-1.0-docs.sgml"
                 (("http://www.oasis-open.org/docbook/xml/4.3/")
                  (string-append (assoc-ref inputs "docbook-xml")
                                 "/xml/dtd/docbook/"))))
             #t))
         (add-after 'patch-docbook-xml 'disable-failing-tests
           (lambda _
             (substitute* "tests/test-icu.c"
               (("g_test_add \\(DOMAIN\"/Default/AsciiFolder\", Fixture, 0,")
                "")
               (("setup, test_ascii_folder, teardown\\);")
                ""))
             #t))
         (add-before 'check 'pre-check
           (lambda _
             ;; Tests require a running dbus-daemon.
             (system "dbus-daemon &")
             ;; For missing '/etc/machine-id'.
             (setenv "DBUS_FATAL_WARNINGS" "0")
             #t)))))
    (native-inputs
     `(("dbus" ,dbus)
       ("dbus-test-runner" ,dbus-test-runner)
       ("docbook-xml" ,docbook-xml-4.3)
       ("gobject-introspection" ,gobject-introspection)
       ("gtk-doc" ,gtk-doc/stable)
       ;; Would only be required by configure flag "--enable-extended-tests".
       ;("gtx" ,gtx)
       ("pkg-config" ,pkg-config)
       ("pygobject" ,python-pygobject)
       ("python" ,python-wrapper)
       ("vala" ,vala)))
    (inputs
     `(("icu" ,icu4c)))
    (propagated-inputs
     `(("glib" ,glib)))
    (synopsis "Model to synchronize multiple instances over DBus")
    (description "Dee is a library that uses DBus to provide objects allowing
you to create Model-View-Controller type programs across DBus.  It also consists
of utility objects which extend DBus allowing for peer-to-peer discoverability
of known objects without needing a central registrar.")
    (home-page "https://launchpad.net/dee")
    (license
     ;; Dual-licensed
     (list
      license:lgpl3+
      license:gpl3+))))

(define-public zeitgeist
  (package
    (name "zeitgeist")
    (version "1.0.3")
    (source
     (origin
       (method git-fetch)
       (uri
        (git-reference
         (url "https://gitlab.freedesktop.org/zeitgeist/zeitgeist.git")
         (commit
          (string-append "v" version))))
       (file-name
        (git-file-name name version))
       (sha256
        (base32 "0y6fyzxl5np4yskcxibd0p03h619w9ir907nhf40h02y0pk1kgkp"))))
    (build-system glib-or-gtk-build-system)
    (arguments
     `(#:configure-flags
       (list
        "--enable-explain-queries"
        "--enable-fts"
        "--enable-docs")
       #:phases
       (modify-phases %standard-phases
         (add-after 'unpack 'patch-docbook-xml
           (lambda* (#:key inputs #:allow-other-keys)
             (with-directory-excursion "doc/libzeitgeist"
               (substitute* "zeitgeist-gtkdoc-index.sgml"
                 (("http://www.oasis-open.org/docbook/xml/4.3/")
                  (string-append (assoc-ref inputs "docbook-xml")
                                 "/xml/dtd/docbook/"))))
             #t))
         (add-after 'patch-docbook-xml 'disable-failing-tests
           (lambda _
             (substitute* "test/direct/Makefile.am"
               (("	log-test ")
                ""))
             (substitute* "test/c/Makefile.am"
               (("	test-log ")
                ""))
             #t))
         (add-before 'bootstrap 'remove-autogen-script
           (lambda _
             ;; To honor `autoreconf -vif` by build-system.
             (delete-file "autogen.sh")
             #t)))))
    (native-inputs
     `(("autoconf" ,autoconf)
       ("automake" ,automake)
       ("docbook-xml" ,docbook-xml-4.3)
       ("gettext" ,gettext-minimal)
       ("gobject-introspection" ,gobject-introspection)
       ("gtk-doc" ,gtk-doc/stable)
       ("libtool" ,libtool)
       ("pkg-config" ,pkg-config)
       ("vala" ,vala)
       ("xorg-server-for-tests" ,xorg-server-for-tests)))
    (inputs
     `(("dee-icu" ,dee)
       ("gtk+" ,gtk+)
       ("json-glib" ,json-glib)
       ("sqlite" ,sqlite)
       ("telepathy-glib" ,telepathy-glib)
       ("python" ,python-wrapper)
       ("python-rdflib" ,python-rdflib)
       ("xapian-config" ,xapian)))
    (propagated-inputs
     `(("glib" ,glib)))
    (synopsis "Desktop Activity Logging")
    (description "Zeitgeist is a service which logs the users’s activities and
events, anywhere from files opened to websites visited and conversations.  It
makes this information readily available for other applications to use.  It is
able to establish relationships between items based on similarity and usage
patterns.")
    (home-page "https://zeitgeist.freedesktop.org/")
    (license
     ;; Dual-licensed
     (list
      license:lgpl2.1+
      license:gpl2+))))

(define-public gnome-recipes
  (package
    (name "gnome-recipes")
    (version "2.0.4")
    (source (origin
              (method git-fetch)
              (uri (git-reference
                    (url "https://gitlab.gnome.org/GNOME/recipes")
                    (commit version)))
              (file-name (git-file-name name version))
              (sha256
               (base32
                "1h049mzqnlcfqwrhmzbq3pzzdglvy2bn9fj1p8wql7a60pn8sr32"))))
    (build-system meson-build-system)
    (arguments
     `(#:glib-or-gtk? #t
       #:phases
       (modify-phases %standard-phases
         (add-after 'unpack 'skip-gtk-update-icon-cache
           (lambda _
             (substitute* "meson_post_install.py"
               (("gtk-update-icon-cache") (which "true")))
             #t))
         (add-after 'unpack 'unpack-libgd
           (lambda* (#:key inputs #:allow-other-keys)
             (let ((libgd (assoc-ref inputs "libgd")))
               (copy-recursively libgd "subprojects/libgd")
               #t))))))
    (inputs
     `(("glib" ,glib)
       ("gnome-autoar" ,gnome-autoar)
       ("gnome-online-accounts:lib" ,gnome-online-accounts "lib")
       ("gspell" ,gspell)
       ("gtk+" ,gtk+)
       ("json-glib" ,json-glib)
       ("libcanberra" ,libcanberra)
       ("libsoup" ,libsoup)
       ("rest" ,rest)))
    (native-inputs
     `(("desktop-file-utils" ,desktop-file-utils) ; for update-desktop-database
       ("gettext" ,gettext-minimal)
       ("glib:bin" ,glib "bin")
       ("itstool" ,itstool)
       ("libgd"
        ,(origin
           (method git-fetch)
           (uri (git-reference
                 (url "https://gitlab.gnome.org/GNOME/libgd")
                 (commit "c7c7ff4e05d3fe82854219091cf116cce6b19de0")))
           (file-name (git-file-name "libgd" version))
           (sha256
            (base32 "16yld0ap7qj1n96h4f2sqkjmibg7xx5xwkqxdfzam2nmyfdlrrrs"))))
       ("pkg-config" ,pkg-config)))
    (home-page "https://wiki.gnome.org/Apps/Recipes")
    (synopsis "Discover recipes for preparing food")
    (description "GNOME Recipes helps you discover what to cook today,
tomorrow, the rest of the week and for special occasions.")
    (license license:gpl3+)))

(define-public gnome-photos
  (package
    (name "gnome-photos")
    (version "3.34.2")
    (source
     (origin
       (method url-fetch)
       (uri
        (string-append "mirror://gnome/sources/" name "/"
                       (version-major+minor version) "/"
                       name "-" version ".tar.xz"))
       (sha256
        (base32
         "06ml5sf8xhpan410msqz085hmfc7082d368pb82yq646y9pcfn9w"))))
    (build-system meson-build-system)
    (arguments
     `(#:glib-or-gtk? #t
       #:configure-flags
       (list "-Ddogtail=false"     ; Not available
             ;; Required for RUNPATH validation.
             (string-append "-Dc_link_args=-Wl,-rpath="
                            (assoc-ref %outputs "out") "/lib/gnome-photos"))
       #:phases
       (modify-phases %standard-phases
         (add-after 'install 'wrap-gnome-photos
           (lambda* (#:key inputs outputs #:allow-other-keys)
             (let*
                 ((out (assoc-ref outputs "out")))
               (wrap-program (string-append out "/bin/gnome-photos")
                 `("GRL_PLUGIN_PATH" = (,(getenv "GRL_PLUGIN_PATH")))))
             #t)))))
    (native-inputs
     `(("dbus" ,dbus)
       ("desktop-file-utils" ,desktop-file-utils)
       ("gettext" ,gettext-minimal)
       ("git" ,git-minimal)
       ("glib:bin" ,glib "bin")
       ("gobject-introspection" ,gobject-introspection)
       ("gsettings-desktop-schemas" ,gsettings-desktop-schemas)
       ("gtk+:bin" ,gtk+ "bin")
       ("itstool" ,itstool)
       ("pkg-config" ,pkg-config)))
    (inputs
     `(("babl" ,babl)
       ("cairo" ,cairo)
       ("gdk-pixbuf" ,gdk-pixbuf+svg)
       ("gegl" ,gegl)
       ("geocode-glib" ,geocode-glib)
       ("gexiv2" ,gexiv2)
       ("gnome-online-accounts" ,gnome-online-accounts)
       ("gnome-online-miners" ,gnome-online-miners)
       ("grilo" ,grilo)
       ("grilo-plugins" ,grilo-plugins)
       ("gtk+" ,gtk+)
       ("libdazzle" ,libdazzle)
       ("libgdata" ,libgdata)
       ("libgfbgraph" ,gfbgraph)
       ("libjpeg" ,libjpeg-turbo)
       ("libpng" ,libpng)
       ("librest" ,rest)
       ("pygobject" ,python-pygobject)
       ("tracker" ,tracker)
       ("tracker-miners" ,tracker-miners)))
    (synopsis "Access, organize and share your photos on GNOME desktop")
    (description "GNOME Photos is a simple and elegant replacement for using a
file manager to deal with photos.  Enhance, crop and edit in a snap.  Seamless
cloud integration is offered through GNOME Online Accounts.")
    (home-page "https://wiki.gnome.org/Apps/Photos")
    (license license:gpl3+)))

(define-public gnome-music
  (package
    (name "gnome-music")
    (version "3.34.5")
    (source
     (origin
       (method url-fetch)
       (uri
        (string-append "mirror://gnome/sources/" name "/"
                       (version-major+minor version) "/"
                       name "-" version ".tar.xz"))
       (sha256
        (base32
         "1r5sfw5cbd6qqh27lzhblazir0bfi3k7nqppw66qw990isqm5psy"))))
    (build-system meson-build-system)
    (arguments
     `(#:glib-or-gtk? #t
       #:phases
       (modify-phases %standard-phases
         (add-after 'install 'wrap-gnome-music
           (lambda* (#:key inputs outputs #:allow-other-keys)
             (let*
                 ((out (assoc-ref outputs "out"))
                  (pylib (string-append out "/lib/python"
                                        ,(version-major+minor
                                          (package-version python))
                                        "/site-packages")))
               (wrap-program (string-append out "/bin/gnome-music")
                 `("GI_TYPELIB_PATH" = (,(getenv "GI_TYPELIB_PATH")))
                 `("GST_PLUGIN_SYSTEM_PATH" = (,(getenv "GST_PLUGIN_SYSTEM_PATH")))
                 `("GRL_PLUGIN_PATH" = (,(getenv "GRL_PLUGIN_PATH")))
                 `("PYTHONPATH" = (,(getenv "PYTHONPATH") ,pylib))))
             #t)))))
    (native-inputs
     `(("desktop-file-utils" ,desktop-file-utils)
       ("gettext" ,gettext-minimal)
       ("glib:bin" ,glib "bin")
       ("gobject-introspection" ,gobject-introspection)
       ("gtk+:bin" ,gtk+ "bin")
       ("itstools" ,itstool)
       ("pkg-config" ,pkg-config)))
    (inputs
     `(("gnome-online-accounts:lib" ,gnome-online-accounts "lib")
       ("grilo" ,grilo)
       ("grilo-plugins" ,grilo-plugins)
       ("gst-plugins-base" ,gst-plugins-base)
       ("gstreamer" ,gstreamer)
       ("gvfs" ,gvfs)
       ("libdazzle" ,libdazzle)
       ("libmediaart" ,libmediaart)
       ("libsoup" ,libsoup)
       ("pycairo" ,python-pycairo)
       ("pygobject" ,python-pygobject)
       ("tracker" ,tracker)
       ("tracker-miners" ,tracker-miners)))
    (synopsis "Simple music player for GNOME desktop")
    (description "GNOME Music is the new GNOME music playing application that
aims to combine an elegant and immersive browsing experience with simple
and straightforward controls.")
    (home-page "https://wiki.gnome.org/Apps/Music")
    (license license:gpl2+)))

(define-public portablexdr
  (package
    (name "portablexdr")
    (version "4.9.1")
    (source
     (origin
       (method url-fetch)
       (uri
        (string-append "https://people.redhat.com/~rjones/" name "/files/"
                       name "-" version ".tar.gz"))
       (sha256
        (base32
         "0b77ipvvi520nv7rr6jb1c3xryhc3m2mywhby7m48kfgag8vvx2w"))))
    (build-system gnu-build-system)
    (synopsis "External Data Representation Library")
    (description "PortableXDR is an implementation of External Data
Representation (XDR) Library.  It is a standard data serialization format, for
uses such as computer network protocols.  It allows data to be transferred
between different kinds of computer systems.")
    (home-page "https://people.redhat.com/~rjones/portablexdr/")
    (license
     (list
      license:gpl2+
      license:lgpl2.1+))))

(define-public tepl
  (package
    (name "tepl")
    (version "4.4.0")
    (source
     (origin
       (method url-fetch)
       (uri
        (string-append "mirror://gnome/sources/" name "/"
                       (version-major+minor version) "/"
                       name "-" version ".tar.xz"))
       (sha256
        (base32
         "0mm2z849hnni7597an05mrv0dckrxjngpf2xfa0g5s17i8x6gxp6"))))
    (build-system glib-or-gtk-build-system)
    (arguments
     `(#:tests? #f))                    ; FIX-ME: Requires gvfs
    (native-inputs
     `(("gobject-introspection" ,gobject-introspection)
       ("pkg-config" ,pkg-config)))
    (inputs
     `(("amtk" ,amtk)
       ("glib" ,glib)
       ("gtk+" ,gtk+)
       ("gtksourceview" ,gtksourceview)
       ("libxml2" ,libxml2)
       ("uchardet" ,uchardet)))
    (synopsis "Text editor product line")
    (description "Tepl is a library that eases the development of
GtkSourceView-based text editors and IDEs.")
    (home-page "https://wiki.gnome.org/Projects/Tepl")
    (license license:lgpl2.1+)))

(define-public krb5-auth-dialog
  (package
    (name "krb5-auth-dialog")
    (version "3.26.1")
    (source
     (origin
       (method url-fetch)
       (uri
        (string-append "mirror://gnome/sources/" name "/"
                       (version-major+minor version) "/"
                       name "-" version ".tar.xz"))
       (sha256
        (base32
         "1w91gsvmifqhiam3xqf88i5rk2w6qadjalmbvvamjdc37j0vdc6x"))))
    (build-system glib-or-gtk-build-system)
    (native-inputs
     `(("intltool" ,intltool)
       ("itstool" ,itstool)
       ("libxml2" ,libxml2)
       ("pkg-config" ,pkg-config)
       ("python-wrapper" ,python-wrapper)))
    (inputs
     `(("glib" ,glib)
       ("gtk+" ,gtk+)
       ("libnotify" ,libnotify)
       ("mit-krb5" ,mit-krb5)
       ("network-manager" ,network-manager)))
    (synopsis "Popup dialogs for Kerberos 5")
    (description "krb5-auth-dialog is a simple dialog that monitors Kerberos
tickets, and pops up a dialog when they are about to expire.")
    (home-page "https://gitlab.gnome.org/GNOME/krb5-auth-dialog")
    (license license:gpl2+)))

(define-public notification-daemon
  (package
    (name "notification-daemon")
    (version "3.20.0")
    (source
     (origin
       (method url-fetch)
       (uri
        (string-append "mirror://gnome/sources/" name "/"
                       (version-major+minor version) "/"
                       name "-" version ".tar.xz"))
       (sha256
        (base32
         "1rgchqi4j2ll7d6a7lgy7id0w9rrkwkgic1096fbm2zx6n7pc4yx"))))
    (build-system glib-or-gtk-build-system)
    (native-inputs
     `(("intltool" ,intltool)
       ("pkg-config" ,pkg-config)))
    (inputs
     `(("glib" ,glib)
       ("gtk+" ,gtk+)
       ("x11" ,libx11)))
    (synopsis "Notification Daemon for GNOME Desktop")
    (description "Notification-Daemon is the server implementation of the
freedesktop.org desktop notification specification.")
    (home-page "https://wiki.gnome.org/Projects/NotificationDaemon")
    (license license:gpl2+)))

(define-public mm-common
  (package
    (name "mm-common")
    (version "1.0.2")
    (source (origin
              (method url-fetch)
              (uri (string-append "mirror://gnome/sources/mm-common/"
                                  (version-major+minor version) "/"
                                  "mm-common-" version ".tar.xz"))
              (sha256
               (base32
                "07b4s5ckcz9q5gwx8vchim19mhfgl8wysqwi30pndks3m4zrzad2"))))
    (build-system meson-build-system)
    (arguments
     `(#:phases
       (modify-phases %standard-phases
         (add-after 'unpack 'patch
           (lambda* (#:key inputs #:allow-other-keys)
             (substitute* "util/mm-common-prepare.in"
              (("ln") (string-append (assoc-ref inputs "coreutils")
                                     "/bin/ln"))
              (("cp") (string-append (assoc-ref inputs "coreutils")
                                     "/bin/cp"))
              (("sed") (string-append (assoc-ref inputs "sed")
                                      "/bin/sed"))
              (("cat") (string-append (assoc-ref inputs "coreutils")
                                      "/bin/cat")))
             #t)))))
    (native-inputs
     `(("coreutils" ,coreutils)
       ("gettext" ,gettext-minimal)
       ("pkg-config" ,pkg-config)
       ("sed" ,sed)))
    (inputs
     `(("python" ,python)))
    (synopsis "Module of GNOME C++ bindings")
    (description "The mm-common module provides the build infrastructure
and utilities shared among the GNOME C++ binding libraries.  Release
archives of mm-common include the Doxygen tag file for the GNU C++
Library reference documentation.")
    (home-page "https://gitlab.gnome.org/GNOME/mm-common")
    (license license:gpl2+)))

(define-public phodav
  (package
   (name "phodav")
   (version "2.5")
   (source (origin
            (method url-fetch)
            (uri (string-append "mirror://gnome/sources/" name "/"
                                (version-major+minor version) "/"
                                name "-" version ".tar.xz"))
            (sha256
             (base32
              "045rdzf8isqmzix12lkz6z073b5qvcqq6ad028advm5gf36skw3i"))))
   (build-system meson-build-system)
   (arguments
    `(#:phases
      (modify-phases %standard-phases
        (add-before 'check 'start-virtual-dir-server
          ;; The same server when started by tests/virtual-dir returns an
          ;; unexpected status (4 instead of 200) and fails a test.  It is
          ;; unclear why starting it manually here makes it pass.
          (lambda _
            (system "tests/virtual-dir-server &")
            #t)))))
   (native-inputs
    `(("docbook-xml" ,docbook-xml-4.3)
      ("gettext" ,gettext-minimal)
      ("glib:bin" ,glib "bin")
      ("gtk-doc" ,gtk-doc/stable)
      ("pkg-config" ,pkg-config)))
   (inputs
    `(("avahi" ,avahi)
      ("libgudev" ,libgudev)
      ("libsoup" ,libsoup)))
   (synopsis "WebDav server implementation using libsoup")
   (description "PhoDav was initially developed as a file-sharing mechanism for Spice,
but it is generic enough to be reused in other projects,
in particular in the GNOME desktop.")
   (home-page "https://wiki.gnome.org/phodav")
   (license license:lgpl2.1+)))

(define-public gnome-color-manager
  (package
   (name "gnome-color-manager")
   (version "3.32.0")
   (source (origin
            (method url-fetch)
            (uri (string-append "mirror://gnome/sources/" name "/"
                                (version-major+minor version) "/"
                                name "-" version ".tar.xz"))
            (sha256
             (base32
              "1vpxa2zjz3lkq9ldjg0fl65db9s6b4kcs8nyaqfz3jygma7ifg3w"))))
   (build-system meson-build-system)
   (arguments
    `(#:glib-or-gtk? #t
      #:phases
       (modify-phases %standard-phases
        (add-before
         'check 'pre-check
         (lambda _
           ;; Tests require a running X server.
           (system "Xvfb :1 &")
           (setenv "DISPLAY" ":1")
           #t)))))
   (native-inputs
    `(("desktop-file-utils" ,desktop-file-utils)
      ("gettext" ,gettext-minimal)
      ("glib:bin" ,glib "bin")
      ("gtk+:bin" ,gtk+ "bin")
      ("itstool" ,itstool)
      ("pkg-config" ,pkg-config)
      ("xorg-server" ,xorg-server-for-tests)))
   (inputs
    `(("adwaita-icon-theme" ,adwaita-icon-theme)
      ("appstream-glib" ,appstream-glib)
      ("colord-gtk" ,colord-gtk)
      ("exiv2" ,exiv2)
      ("gnome-desktop" ,gnome-desktop)
      ("libcanberra" ,libcanberra)
      ("libexif" ,libexif)
      ("libtiff" ,libtiff)
      ("libxrandr" ,libxrandr)
      ("libxtst" ,libxtst)
      ("libxxf86vm" ,libxxf86vm)
      ("vte" ,vte)
      ("xorgproto" ,xorgproto)))
   (synopsis "Color profile manager for the GNOME desktop")
   (description "GNOME Color Manager is a session framework that makes
it easy to manage, install and generate color profiles
in the GNOME desktop.")
   (home-page "https://gitlab.gnome.org/GNOME/gnome-color-manager")
   (license license:gpl2+)))

(define-public gnome-online-miners
  (package
    (name "gnome-online-miners")
    (version "3.34.0")
    (source (origin
              (method url-fetch)
              (uri (string-append "mirror://gnome/sources/" name "/"
                                  (version-major+minor version) "/"
                                  name "-" version ".tar.xz"))
              (sha256
               (base32
                "1n2jz9i8a42zwxx5h8j2gdy6q1vyydh4vl00r0al7w8jzdh24p44"))))
    (build-system glib-or-gtk-build-system)
    (native-inputs
     `(("gettext" ,gettext-minimal)
       ("glib:bin" ,glib "bin")
       ("gobject-introspection" ,gobject-introspection)
       ("gtk+:bin" ,gtk+ "bin")
       ("pkg-config" ,pkg-config)))
    (inputs
     `(("gnome-online-accounts" ,gnome-online-accounts)
       ("gnome-online-accounts:lib" ,gnome-online-accounts "lib")
       ("grilo" ,grilo)
       ("libgdata" ,libgdata)
       ("libgfbgraph" ,gfbgraph)
       ("libzapojit" ,libzapojit)
       ("rest" ,rest)
       ("tracker" ,tracker)))
    (synopsis "Web Crawlers for GNOME")
    (description "GNOME Online Miners provides a set of crawlers that
go through your online content and index them locally in Tracker.
It has miners for Facebook, Flickr, Google, ownCloud and SkyDrive.")
    (home-page "https://wiki.gnome.org/Projects/GnomeOnlineMiners")
    (license license:gpl2+)))

(define-public gssdp
  (package
   (name "gssdp")
   (version "1.2.3")
   (source (origin
            (method url-fetch)
            (uri (string-append "mirror://gnome/sources/" name "/"
                                (version-major+minor version) "/"
                                name "-" version ".tar.xz"))
            (sha256
             (base32
              "1s57i8a8wnnxnsfl27cq4503dkdlzbrhry5zpg23sfqfffvdqqx2"))))
   (build-system meson-build-system)
   (native-inputs
    `(("gettext" ,gettext-minimal)
      ("glib:bin" ,glib "bin")
      ("gobject-introspection" ,gobject-introspection)
      ("gtk-doc" ,gtk-doc/stable)
      ("pkg-config" ,pkg-config)
      ("vala" ,vala)))
   (inputs
    `(("gtk+" ,gtk+)
      ("libsoup" ,libsoup)))
   (synopsis "GObject-based API over @acronym{SSDP, Simple Service Discovery
Protocol} for GNOME")
   (description "This package provides a library to handle resource discovery
and announcement over @acronym{SSDP, Simple Service Discovery Protocol} and
a debugging tool, @command{gssdp-device-sniffer}.")
   (home-page "https://gitlab.gnome.org/GNOME/gssdp")
   (license license:lgpl2.0+)))

(define-public gupnp
  (package
   (name "gupnp")
   (version "1.2.4")
   (source (origin
            (method url-fetch)
            (uri (string-append "mirror://gnome/sources/" name "/"
                                (version-major+minor version) "/"
                                name "-" version ".tar.xz"))
            (sha256
             (base32
              "1ld7mrpdv9cszmfzh7i19qx4li25j3fr7x1jp38l8phzlmz3187p"))))
   (build-system meson-build-system)
   (native-inputs
    `(("gettext" ,gettext-minimal)
      ("glib:bin" ,glib "bin")
      ("gobject-introspection" ,gobject-introspection)
      ("gtk-doc" ,gtk-doc/stable)
      ("pkg-config" ,pkg-config)
      ("vala" ,vala)))
   (inputs
    `(("gssdp" ,gssdp)
      ("gtk+" ,gtk+)
      ("libsoup" ,libsoup)))
   (synopsis "PnP API for GNOME")
   (description "This package provides GUPnP, an object-oriented framework
for creating UPnP devices and control points, written in C using
@code{GObject} and @code{libsoup}.")
   (home-page "https://gitlab.gnome.org/GNOME/gupnp")
   (license license:lgpl2.0+)))

(define-public gupnp-dlna
  (package
   (name "gupnp-dlna")
   (version "0.10.5")
   (source (origin
            (method url-fetch)
            (uri (string-append "mirror://gnome/sources/" name "/"
                                (version-major+minor version) "/"
                                name "-" version ".tar.xz"))
            (sha256
             (base32
              "0spzd2saax7w776p5laixdam6d7smyynr9qszhbmq7f14y13cghj"))))
   (build-system gnu-build-system)
   (native-inputs
    `(("gettext" ,gettext-minimal)
      ("glib:bin" ,glib "bin")
      ("gobject-introspection" ,gobject-introspection)
      ("gtk-doc" ,gtk-doc/stable)
      ("libxml" ,libxml2)
      ("pkg-config" ,pkg-config)
      ("vala" ,vala)))
   (inputs
    `(("gstreamer" ,gstreamer)
      ("gupnp" ,gupnp)))
   (propagated-inputs
    `(("gst-plugins-base" ,gst-plugins-base)
      ("gst-plugins-good" ,gst-plugins-good)))
   (synopsis "GUPnP DLNA for GNOME")
   (description "This package provides a small utility library to
support DLNA-related tasks such as media profile guessing, transcoding to a
given profile, etc.  DLNA is a subset of UPnP A/V.")
   (home-page "https://gitlab.gnome.org/GNOME/gupnp-dlna")
   (license license:lgpl2.0+)))

(define-public gupnp-av
  (package
   (name "gupnp-av")
   (version "0.12.11")
   (source (origin
            (method url-fetch)
            (uri (string-append "mirror://gnome/sources/" name "/"
                                (version-major+minor version) "/"
                                name "-" version ".tar.xz"))
            (sha256
             (base32
              "1p3grslwqm9bc8rmpn4l48d7v9s84nina4r9xbd932dbj8acz7b8"))))
   (build-system gnu-build-system)
   (native-inputs
    `(("gettext" ,gettext-minimal)
      ("glib:bin" ,glib "bin")
      ("gobject-introspection" ,gobject-introspection)
      ("gtk-doc" ,gtk-doc/stable)
      ("libxml" ,libxml2)
      ("pkg-config" ,pkg-config)))
   (inputs
    `(("gtk+" ,gtk+)
      ("gupnp" ,gupnp)))
   (synopsis "GUPnP A/V for GNOME")
   (description "This package provides a small library for handling
and implementation of UPnP A/V profiles.")
   (home-page "https://gitlab.gnome.org/GNOME/gupnp-av")
   (license license:lgpl2.0+)))

(define-public libmediaart
  (package
    (name "libmediaart")
    (version "1.9.4")
    (source (origin
              (method url-fetch)
              (uri (string-append "mirror://gnome/sources/" name "/"
                                  (version-major+minor version) "/"
                                  name "-" version ".tar.xz"))
              (sha256
               (base32
                "0gc10imyabk57ar54m0qzms0x9dnmkymhkzyk8w1aj3y4lby0yx5"))))
    (build-system gnu-build-system)
    (native-inputs
     `(("glib:bin" ,glib "bin")
       ("pkg-config" ,pkg-config)))
    (inputs
     `(("gdk-pixbuf" ,gdk-pixbuf)
       ("gettext" ,gettext-minimal)
       ("gobject-introspection" ,gobject-introspection)
       ("gtk+:doc" ,gtk+ "doc")
       ("vala" ,vala)))
    (synopsis "Media art library for the GNOME desktop")
    (description
     "The libmediaart library is the foundation for media art caching,
extraction, and lookup for applications on the desktop.")
    (home-page "https://gitlab.gnome.org/GNOME/libmediaart")
    (license license:lgpl2.1+)))

(define-public gnome-initial-setup
  (package
   (name "gnome-initial-setup")
   (version "3.32.1")
   (source (origin
            (method url-fetch)
           (uri (string-append "mirror://gnome/sources/gnome-initial-setup/"
                                (version-major+minor version)
                                "/gnome-initial-setup-" version ".tar.xz"))
            (sha256
             (base32
              "1gwhp7dalyc8zsb2pa66cmpdrj2d6drbq5p331sq6zp8ds10k9ry"))))
   (build-system meson-build-system)
   (arguments
    '(#:configure-flags '(;; Enable camera support for user selfie.
                          "-Dcheese=auto"
                          "-Dsystemd=false")
      #:phases (modify-phases %standard-phases
                 (add-after 'unpack 'set-gkbd-file-name
                   (lambda* (#:key inputs #:allow-other-keys)
                     ;; Allow the "Preview" button in the keyboard layout
                     ;; selection dialog to display the layout.
                     (let ((libgnomekbd (assoc-ref inputs "libgnomekbd")))
                       (substitute* "gnome-initial-setup/pages/keyboard/cc-input-chooser.c"
                         (("\"gkbd-keyboard-display")
                          (string-append "\"" libgnomekbd
                                         "/bin/gkbd-keyboard-display")))
                       #t))))))
   (native-inputs
    `(("gettext" ,gettext-minimal)
      ("glib:bin" ,glib "bin")
      ("gobject-introspection" ,gobject-introspection)
      ("gtk+:bin" ,gtk+ "bin")
      ("pkg-config" ,pkg-config)))
   (inputs
    `(("accountsservice" ,accountsservice)
      ;("adwaita-icon-theme" ,adwaita-icon-theme)
      ("gdm" ,gdm)
      ("geoclue" ,geoclue)
      ("gnome-desktop" ,gnome-desktop)
      ("gnome-getting-started-docs" ,gnome-getting-started-docs)
      ("gnome-online-accounts" ,gnome-online-accounts)
      ("gnome-online-accounts:lib" ,gnome-online-accounts "lib")
      ("gstreamer" ,gstreamer)
      ("ibus" ,ibus)
      ("json-glib" ,json-glib)
      ("krb5" ,mit-krb5)
      ("libgweather" ,libgweather)
      ("libnma" ,libnma)
      ("libsecret" ,libsecret)
      ("network-manager" ,network-manager)
      ("packagekit" ,packagekit)
      ("polkit" ,polkit)
      ("pwquality" ,libpwquality)
      ("rest" ,rest)
      ("upower" ,upower)
      ("webkitgtk" ,webkitgtk)
      ("libgnomekbd" ,libgnomekbd)))
   (synopsis "Initial setup wizard for GNOME desktop")
   (description "This package provides a set-up wizard when a
user logs into GNOME for the first time.  It typically provides a
tour of all gnome components and allows the user to set them up.")
   (home-page "https://gitlab.gnome.org/GNOME/gnome-initial-setup")
   (license license:gpl2)))

(define-public gnome-user-share
  (package
   (name "gnome-user-share")
   (version "3.33.1")
   (source (origin
            (method url-fetch)
            (uri (string-append "mirror://gnome/sources/" name "/"
                                (version-major+minor version) "/"
                                name "-" version ".tar.xz"))
            (sha256
             (base32
              "0lf790pyamdyj7180ils8vizjl8brxcg7jsm1iavfp9ay4wa8mz7"))))
   (build-system meson-build-system)
   (arguments
    `(#:glib-or-gtk? #t
      #:configure-flags
       `("-Dsystemd=false"
         ;; Enable nautilus extension for file sharing.
         "-Dnautilus_extension=true")))
   (native-inputs
    `(("gettext" ,gettext-minimal)
      ("glib:bin" ,glib "bin")
      ("gobject-introspection" ,gobject-introspection)
      ("gtk+:bin" ,gtk+ "bin")
      ("pkg-config" ,pkg-config)
      ("yelp-tools" ,yelp-tools)))
   (inputs
    `(("glib" ,glib)
      ("gnome-bluetooth" ,gnome-bluetooth)
      ("gtk+" ,gtk+)
      ("libcanberra" ,libcanberra)
      ("libnotify" ,libnotify)
      ("nautilus" ,nautilus)))      ; For nautilus extension.
   (synopsis "File sharing for GNOME desktop")
   (description "GNOME User Share is a small package that binds together
various free software projects to bring easy to use user-level file
sharing to the masses.")
   (home-page "https://gitlab.gnome.org/GNOME/gnome-user-share")
   (license license:gpl2+)))

(define-public sushi
  (package
    (name "sushi")
    (version "3.32.1")
    (source (origin
              (method url-fetch)
              (uri (string-append "mirror://gnome/sources/" name "/"
                                  (version-major+minor version) "/"
                                  name "-" version ".tar.xz"))
              (sha256
               (base32
                "02idvqjk76lii9xyg3b1yz4rw721709bdm5j8ikjym6amcghl0aj"))))
    (build-system meson-build-system)
    (arguments
     `(#:glib-or-gtk? #t
       #:phases
       (modify-phases %standard-phases
         (add-after 'glib-or-gtk-wrap 'wrap-typelib
           (lambda* (#:key outputs #:allow-other-keys)
             (let ((prog (string-append (assoc-ref outputs "out")
                                        "/bin/sushi")))
               ;; Put existing typelibs before sushi's deps, so as to correctly
               ;; infer gdk-pixbuf
               (wrap-program prog
                 `("GI_TYPELIB_PATH" suffix (,(getenv "GI_TYPELIB_PATH"))))
               #t))))))
    (native-inputs
     `(("glib:bin" ,glib "bin")
       ("gettext" ,gettext-minimal)
       ("gobject-introspection" ,gobject-introspection)
       ("pkg-config" ,pkg-config)))
    (inputs
     `(("clutter" ,clutter)
       ("clutter-gst" ,clutter-gst)
       ("clutter-gtk" ,clutter-gtk)
       ("evince" ,evince)                         ; For file previewing.
       ("freetype" ,freetype)
       ("gdk-pixbuf" ,gdk-pixbuf)
       ("gjs" ,gjs)
       ("gst-plugins-base" ,gst-plugins-base)
       ("gstreamer" ,gstreamer)
       ("gtksourceview" ,gtksourceview-3)
       ("harfbuzz" ,harfbuzz)
       ("libepoxy" ,libepoxy)
       ("libmusicbrainz" ,libmusicbrainz)
       ("libxml2" ,libxml2)
       ("neon" ,neon)
       ("webkitgtk" ,webkitgtk)))
    (synopsis "File previewer for the GNOME desktop")
    (description "Sushi is a DBus-activated service that allows applications to
preview files on the GNOME desktop.")
    (home-page "https://gitlab.gnome.org/GNOME/sushi")
    (license license:gpl2+)))

(define-public rygel
  (package
    (name "rygel")
    (version "0.38.3")
    (source (origin
              (method url-fetch)
              (uri (string-append "mirror://gnome/sources/" name "/"
                                  (version-major+minor version) "/"
                                  name "-" version ".tar.xz"))
              (sha256
               (base32
                "003xficqb08r1dgid20i7cn889lbfwrglpx78rjd5nkvgxbimhh8"))))
    (build-system gnu-build-system)
    (native-inputs
     `(("gettext" ,gettext-minimal)
       ("gobject-introspection" ,gobject-introspection)
       ("gtk-doc" ,gtk-doc/stable)
       ("pkg-config" ,pkg-config)
       ("vala" ,vala)))
    (inputs
     `(("gdk-pixbuf" ,gdk-pixbuf)
       ("gssdp" ,gssdp)
       ("gstreamer" ,gstreamer)
       ("gst-plugins-base" ,gst-plugins-base)
       ("gtk+" ,gtk+)
       ("gupnp" ,gupnp)
       ("gupnp-av" ,gupnp-av)
       ("gupnp-dlna" ,gupnp-dlna)
       ("libgee" ,libgee)
       ("libmediaart" ,libmediaart)
       ("libsoup" ,libsoup)
       ("libxslt" ,libxslt)
       ("libunistring" ,libunistring)
       ("tracker" ,tracker)))
    (synopsis "Share audio, video, and pictures with other devices")
    (description
     "Rygel is a home media solution (@dfn{UPnP AV MediaServer and
MediaRenderer}) for GNOME that allows you to easily share audio, video, and
pictures, and to control a media player on your home network.

Rygel achieves interoperability with other devices by trying to conform to the
strict requirements of DLNA and by converting media on-the-fly to formats that
client devices can handle.")
    (home-page "https://wiki.gnome.org/Projects/Rygel")
    (license (list
              ;; For logo (data/icons/*).
              license:cc-by-sa3.0
              ;; For all others.
              license:lgpl2.1+))))

(define-public libnma
  (package
    (name "libnma")
    (version "1.8.28")
    (source (origin
              (method url-fetch)
              (uri (string-append "mirror://gnome/sources/" name "/"
                                  (version-major+minor version) "/"
                                  name "-" version ".tar.xz"))
              (sha256
               (base32
                "09mp6k0hfam1vyyv9kcd8j4gb2r58i05ipx2nswb58ris599bxja"))))
    (build-system meson-build-system)
    (arguments
     `(#:phases
       (modify-phases %standard-phases
         (add-after 'unpack 'patch-docbook-xml
           (lambda* (#:key inputs #:allow-other-keys)
             (let ((xmldoc (string-append (assoc-ref inputs "docbook-xml")
                                          "/xml/dtd/docbook")))
               (substitute* "libnma-docs.xml"
                 (("http://.*/docbookx\\.dtd")
                  (string-append xmldoc "/docbookx.dtd")))
               #t))))))
    (native-inputs
     `(("docbook-xml" ,docbook-xml-4.3)
       ("gettext" ,gettext-minimal)
       ("glib:bin" ,glib "bin")
       ("gtk-doc" ,gtk-doc/stable)
       ("gobject-introspection" ,gobject-introspection)
       ("pkg-config" ,pkg-config)
       ("vala" ,vala)))
    (inputs
     `(("gcr" ,gcr)
       ("gtk+" ,gtk+)
       ("iso-codes" ,iso-codes)
       ("mobile-broadband-provider-info" ,mobile-broadband-provider-info)
       ("network-manager" ,network-manager)))
    (synopsis "Network Manager's applet library")
    (description "Libnma is an applet library for Network Manager.  It was
initially part of network-manager-applet and has now become a separate
project.")
    (home-page "https://gitlab.gnome.org/GNOME/libnma")
    ;; Some files carry the "GPL-2.0+" SPDX identifier while others say
    ;; "LGPL-2.1+".
    (license license:gpl2+)))

(define-public gnome-menus
  (package
    (name "gnome-menus")
    (version "3.32.0")
    (source (origin
              (method url-fetch)
              (uri (string-append "mirror://gnome/sources/gnome-menus/"
                                  (version-major+minor version) "/"
                                  name "-" version ".tar.xz"))
              (sha256
               (base32
                "0x2blzqrapmbsbfzxjcdcpa3vkw9hq5k96h9kvjmy9kl415wcl68"))))
    (build-system gnu-build-system)
    (native-inputs
     `(("gettext" ,gettext-minimal)
       ("glib" ,glib)
       ("pkg-config" ,pkg-config)))
    (synopsis "Menu support for GNOME desktop")
    (description "GNOME Menus contains the libgnome-menu library, the layout
configuration files for the GNOME menu, as well as a simple menu editor.")
    (home-page "https://gitlab.gnome.org/GNOME/gnome-menus")
    (license license:lgpl2.0+)))

(define-public deja-dup
  (package
    (name "deja-dup")
    (version "40.6")
    (source (origin
              (method url-fetch)
              (uri (string-append "https://gitlab.gnome.org/World/deja-dup/-/archive/"
                                  version "/deja-dup-" version ".tar.bz2"))
              (sha256
               (base32
                "0lwazh6crby5wpy9fg6zvwy4plqbhs2f98bm5lbizjdlbh88n5q0"))))
    (build-system meson-build-system)
    (arguments
     `(#:glib-or-gtk? #t
       #:configure-flags
       (list
        ;; Otherwise, the RUNPATH will lack the final path component.
        (string-append "-Dc_link_args=-Wl,-rpath="
                       (assoc-ref %outputs "out") "/lib/deja-dup"))
       #:phases
       (modify-phases %standard-phases
         (add-after 'unpack 'patch-paths
           (lambda* (#:key inputs #:allow-other-keys)
             (let ((python (assoc-ref inputs "python")))
               (substitute* '("libdeja/tools/duplicity/DuplicityInstance.vala"
                              "libdeja/tests/scripts/instance-error.test")
                 (("/bin/rm")
                  (which "rm")))
               (substitute* "libdeja/tests/runner.vala"
                 (("/bin/sh")
                  (which "sh")))
               (substitute* "libdeja/tests/scripts/instance-error.test"
                 (("`which python3`")
                  (string-append python "/bin/python3"))))))
         (add-after 'unpack 'patch-libgpg-error
           (lambda* (#:key inputs #:allow-other-keys)
             (let ((libgpg-error (assoc-ref inputs "libgpg-error")))
               (substitute* "meson.build"
                 (("(gpgerror_libs = ).*" _ var)
                  (format #f "~a '-L~a/lib -lgpg-error'\n" var libgpg-error))))
             #t))
         (add-after 'unpack 'skip-gtk-update-icon-cache
           ;; Don't create 'icon-theme.cache'.
           (lambda _
             (substitute* "data/post-install.sh"
               (("gtk-update-icon-cache") "true"))
             #t)))))
    (inputs
     `(("gsettings-desktop-schemas" ,gsettings-desktop-schemas)
       ("duplicity" ,duplicity)
       ("python" ,python)
       ("python-pygobject" ,python-pygobject)
       ("gtk+" ,gtk+)
       ("json-glib" ,json-glib)
       ("libnotify" ,libnotify)
       ("libgpg-error" ,libgpg-error)
       ("libsecret" ,libsecret)
       ("libsoup" ,libsoup)
       ("packagekit" ,packagekit)))
    (native-inputs
     `(("appstream-glib" ,appstream-glib)
       ("desktop-file-utils" ,desktop-file-utils)
       ("gettext" ,gettext-minimal)
       ("glib" ,glib "bin")             ; for glib-compile-schemas.
       ("gobject-introspection" ,gobject-introspection)
       ("itstool" ,itstool)
       ("pkg-config" ,pkg-config)
       ("vala" ,vala)))
    (home-page "https://wiki.gnome.org/Apps/DejaDup")
    (synopsis "Simple backup tool, for regular encrypted backups")
    (description
     "Déjà Dup is a simple backup tool, for regular encrypted backups.  It
uses duplicity as the backend, which supports incremental backups and storage
either on a local, or remote machine via a number of methods.")
    (license license:gpl3+)))

(define-public gnome-commander
  (package
    (name "gnome-commander")
    (version "1.10.3")
    (source
     (origin
       (method url-fetch)
       (uri (string-append "mirror://gnome/sources/" name "/"
                           (version-major+minor version)  "/"
                           "gnome-commander-" version ".tar.xz"))
       (sha256
        (base32 "0bis36awb73vhkncq8yr0qlnyaxynqkvmyqbg57ijqwd0m8hh4zg"))))
    (build-system glib-or-gtk-build-system)
    (native-inputs
     `(("desktop-file-utils" ,desktop-file-utils)
       ("gcc" ,gcc-8) ;required for -Wcast-function-type
       ("gettext" ,gettext-minimal)
       ("glib:bin" ,glib "bin")
       ("gobject-introspection" ,gobject-introspection)
       ("googletest" ,googletest)
       ("intltool" ,intltool)
       ("itstool" ,itstool)
       ("libtool" ,libtool)
       ("pkg-config" ,pkg-config)))
    (inputs
     `(("gconf" ,gconf)
       ("gnome-vfs" ,gnome-vfs)
       ("gtk+" ,gtk+-2)
       ("libxml2" ,libxml2)))
    (home-page "https://gcmd.github.io/")
    (synopsis "Two-pane graphical file manager for the GNOME desktop")
    (description
     "GNOME Commander is a two-pane graphical file manager using GNOME
libraries.  It aims to fulfill the demands of more advanced users who
like to focus on file management, their work through special applications
and running smart commands.")
    (license license:gpl2+)))

(define-public gnome-user-docs
  (package
   (name "gnome-user-docs")
   (version "3.32.3")
   (source
    (origin
      (method url-fetch)
      (uri (string-append "mirror://gnome/sources/gnome-user-docs/"
                          (version-major+minor version)
                          "/gnome-user-docs-" version ".tar.xz"))
      (sha256
       (base32 "0dvsl0ldg8rf7yq0r4dv1pn41s7gjgcqp7agkbflkbmhrl6vbhig"))))
   (build-system gnu-build-system)
   (native-inputs
    `(("gettext" ,gettext-minimal)
      ("itstool" ,itstool)
      ("pkg-config" ,pkg-config)
      ("xmllint" ,libxml2)))
   (synopsis "User documentation for the GNOME desktop")
   (description
    "The GNOME User Documentation explains how to use the GNOME desktop and its
components.  It covers usage and setup of the core GNOME programs by end-users
and system administrators.")
   (home-page "https://live.gnome.org/DocumentationProject")
   (license license:cc-by3.0)))

(define-public gnome-getting-started-docs
  (package
   (name "gnome-getting-started-docs")
   (version "3.32.2")
   (source
    (origin
      (method url-fetch)
      (uri (string-append "mirror://gnome/sources/gnome-getting-started-docs/"
                          (version-major+minor version)
                          "/gnome-getting-started-docs-" version ".tar.xz"))
      (sha256
       (base32 "1v4k465mlzrhgcdddzs6bmm0yliyrfx6jg3gh0s17a08i0w5rbwq"))))
   (build-system gnu-build-system)
   (native-inputs
    `(("gettext" ,gettext-minimal)
      ("itstool" ,itstool)
      ("pkg-config" ,pkg-config)
      ("xmllint" ,libxml2)))
   (synopsis "Help to get new users started with the GNOME desktop")
   (description
    "The GNOME Getting Started Documentation contains GNOME's intuitive
\"Getting Started\" tour, with video guides, that can be viewed with Yelp.

It is normally used together with @command{gnome-initial-setup}, but is also
useful as a tutorial and users' guide for new or less experienced users.")
   (home-page "https://live.gnome.org/DocumentationProject")
   (license license:cc-by-sa3.0)))

(define-public dia
  ;; This version from GNOME's repository includes fixes for compiling with
  ;; recent versions of the build tools.  The latest activity on the
  ;; pre-GNOME version has been in 2014, while GNOME has continued applying
  ;; fixes since.
  (let ((commit "3cf7ec4c2e5bca139a7f3e17f9fc9009c237fcc5")
        (revision "2"))
    (package
      (name "dia")
      (version (git-version "0.97.3" revision commit))
      (source (origin
                (method git-fetch)
                (uri (git-reference
                      (url "https://gitlab.gnome.org/GNOME/dia.git/")
                      (commit commit)))
                (file-name (git-file-name name version))
                (sha256
                 (base32
                  "04r8dspa6nmicrifhi3sh46hqvyy88hzq37xx99q3q1mwsrpmwy8"))))
      (build-system meson-build-system)
      (inputs
       `(("graphene" ,graphene)
         ("gtk+" ,gtk+-2)
         ("libxml2" ,libxml2)
         ("libxslt" ,libxslt)
         ("poppler" ,poppler)
         ;; Without Python 2, build fails: plug-ins/python/meson.build:4:0:
         ;; ERROR: Unknown method "dependency" in object.
         ("python-2" ,python-2)))
      (native-inputs
       `(("appstream-glib" ,appstream-glib)
         ("docbook-xsl" ,docbook-xsl)
         ("glib" ,glib "bin")
         ("intltool" ,intltool)
         ("pkg-config" ,pkg-config)))
      (home-page "https://wiki.gnome.org/Apps/Dia")
      (synopsis "Diagram creation for GNOME")
      (description "Dia can be used to draw different types of diagrams, and
includes support for UML static structure diagrams (class diagrams), entity
relationship modeling, and network diagrams.  The program supports various file
formats like PNG, SVG, PDF and EPS.")
      (license license:gpl2+))))

;; This is the unstable release, but it is required for the current stable
;; release of gvfs (1.38.1).
(define-public libgdata
  (package
    (name "libgdata")
    (version "0.17.9")
    (source (origin
              (method url-fetch)
              (uri (string-append "mirror://gnome/sources/" name "/"
                                  (version-major+minor version)  "/"
                                  name "-" version ".tar.xz"))
              (sha256
               (base32
                "0fj54yqxdapdppisqm1xcyrpgcichdmipq0a0spzz6009ikzgi45"))))
    (build-system gnu-build-system)
    (arguments
     '(#:phases
       (modify-phases %standard-phases
         (add-before 'check 'disable-failing-tests
           (lambda _
             ;; The PicasaWeb API tests fail with gnome-online-accounts@3.24.2.
             ;; They have been removed in libgdata 0.17.6, so just do the same.
             (substitute* "gdata/tests/Makefile"
               (("picasaweb\\$\\(EXEEXT\\) ") ""))
             #t)))))
    (native-inputs
     `(("glib:bin" ,glib "bin")
       ("gsettings-desktop-schemas" ,gsettings-desktop-schemas)
       ("intltool" ,intltool)
       ("pkg-config" ,pkg-config)
       ("uhttpmock" ,uhttpmock)))
    (inputs
     `(("cyrus-sasl" ,cyrus-sasl)
       ("glib-networking" ,glib-networking)))
    (propagated-inputs
     `(("gcr" ,gcr)
       ("glib" ,glib)
       ("gnome-online-accounts:lib" ,gnome-online-accounts "lib")
       ("json-glib" ,json-glib)
       ("liboauth" ,liboauth)
       ("libsoup" ,libsoup)
       ("libxml2" ,libxml2)))
    (home-page "https://wiki.gnome.org/Projects/libgdata")
    (synopsis "Library for accessing online service APIs")
    (description
     "libgdata is a GLib-based library for accessing online service APIs using
the GData protocol — most notably, Google's services.  It provides APIs to
access the common Google services, and has full asynchronous support.")
    (license license:lgpl2.1+)))

(define-public libgxps
  (package
    (name "libgxps")
    (version "0.3.2")
    (source (origin
              (method url-fetch)
              (uri (string-append "mirror://gnome/sources/" name "/"
                                  (version-major+minor version) "/"
                                  name "-" version ".tar.xz"))
              (sha256
               (base32
                "07156nj7yrp3h9zyzx6mjwxwmfijialb4gi5d6dwyp53arr8c9vd"))))
    (build-system meson-build-system)
    (native-inputs
     `(("gobject-introspection" ,gobject-introspection)
       ("pkg-config" ,pkg-config)))
    (inputs
     `(("gtk+" ,gtk+)
       ("libjpeg" ,libjpeg-turbo)
       ("lcms" ,lcms)
       ("libtiff" ,libtiff)))
    (propagated-inputs
     ;; In Requires of libgxps.pc.
     `(("cairo" ,cairo)
       ("glib" ,glib)
       ("libarchive" ,libarchive)))
    (home-page "https://wiki.gnome.org/Projects/libgxps")
    (synopsis "GObject-based library for handling and rendering XPS documents")
    (description
     "libgxps is a GObject-based library for handling and rendering XPS
documents.  This package also contains binaries that can convert XPS documents
to other formats.")
    (license license:lgpl2.1+)))

(define-public gnome-characters
  (package
    (name "gnome-characters")
    (version "3.30.0")
    (source
     (origin
       (method url-fetch)
       (uri (string-append "mirror://gnome/sources/"
                           "gnome-characters/" (version-major+minor version)
                           "/gnome-characters-" version ".tar.xz"))
       (sha256
        (base32
         "08cwz39iwgsyyb2wqhb8vfbmh1cwfkgfiy7adp08w7rwqi99x3dp"))))
    (build-system meson-build-system)
    (arguments
     `(#:glib-or-gtk? #t
       #:phases (modify-phases %standard-phases
                  (add-after 'install 'wrap
                    (lambda* (#:key outputs #:allow-other-keys)
                      ;; GNOME Characters needs Typelib files from GTK and
                      ;; gnome-desktop.
                      (wrap-program (string-append (assoc-ref outputs "out")
                                                   "/bin/gnome-characters")
                        `("GI_TYPELIB_PATH" ":" prefix
                          (,(getenv "GI_TYPELIB_PATH"))))
                      #t)))))
    (native-inputs
     `(("gettext" ,gettext-minimal)
       ("glib:bin" ,glib "bin")
       ("gtk+:bin" ,gtk+ "bin")
       ("pkg-config" ,pkg-config)
       ("python" ,python-minimal)))
    (inputs
     `(("gjs" ,gjs)
       ("gtk+" ,gtk+)
       ("libunistring" ,libunistring)
       ("gnome-desktop" ,gnome-desktop)))
    (home-page "https://wiki.gnome.org/Apps/CharacterMap")
    (synopsis "Find and insert unusual characters")
    (description "Characters is a simple utility application to find
and insert unusual characters.  It allows you to quickly find the
character you are looking for by searching for keywords.")
    (license license:bsd-3)))

(define-public gnome-common
  (package
    (name "gnome-common")
    (version "3.18.0")
    (source
     (origin
       (method url-fetch)
       (uri (string-append "mirror://gnome/sources/" name "/"
                           (version-major+minor version)  "/"
                           name "-" version ".tar.xz"))
       (sha256
        (base32
         "1kzqi8qvh5p1zncj8msazlmvcwsczjz2hqxp4x2y0mg718vrwmi2"))))
    (build-system gnu-build-system)
    (home-page "https://www.gnome.org/")
    (synopsis "Bootstrap GNOME modules built from Git")
    (description "gnome-common contains various files needed to bootstrap
GNOME modules built from Git.  It contains a common \"autogen.sh\" script that
can be used to configure a source directory checked out from Git and some
commonly used macros.")
    (license license:gpl2+)))

(define-public gnome-contacts
  (package
    (name "gnome-contacts")
    (version "3.34")
    (source (origin
              (method url-fetch)
              (uri (string-append "mirror://gnome/sources/gnome-contacts/"
                                  (version-major+minor version) "/"
                                  name "-" version ".tar.xz"))
              (sha256
               (base32
                "04igc9xvyc4kb5xf5g2missnvyvj9zv5cqxf5k4z7hb0sv42wq4r"))))
    (build-system meson-build-system)
    (arguments
     `(#:configure-flags '("-Dcheese=false")
       #:phases
       (modify-phases %standard-phases
         (add-after 'unpack 'generate-vapis
           (lambda* (#:key inputs #:allow-other-keys)
             ;; To generate goa's missing .vapi file
             (define goa
               (assoc-ref inputs "gnome-online-accounts:lib"))

             (invoke "vapigen" "--directory=vapi" "--pkg=gio-2.0"
                     "--library=goa-1.0"
                     (string-append goa "/share/gir-1.0/Goa-1.0.gir"))
             #t))
         (add-after 'unpack 'skip-gtk-update-icon-cache
           ;; Don't create 'icon-theme.cache'.
           (lambda _
             (substitute* "build-aux/meson_post_install.py"
               (("gtk-update-icon-cache") "true"))
             #t)))))
    (native-inputs
     `(("glib:bin" ,glib "bin")
       ("pkg-config" ,pkg-config)))
    (inputs
     `(("docbook-xml" ,docbook-xml)
       ("dockbook-xsl" ,docbook-xsl)
       ("evolution-data-server" ,evolution-data-server)
       ("gettext" ,gettext-minimal)
       ("gnome-desktop" ,gnome-desktop)
       ("gnome-online-accounts:lib" ,gnome-online-accounts "lib")
       ("gobject-introspection" ,gobject-introspection)
       ("gst-plugins-base" ,gst-plugins-base)
       ("gtk+" ,gtk+)
       ("libgee" ,libgee)
       ("libxslt" ,libxslt)
       ("telepathy-glib" ,telepathy-glib)
       ("vala" ,vala)))
    (propagated-inputs
     `(("folks" ,folks)
       ("telepathy-mission-control" ,telepathy-mission-control)))
    (synopsis "GNOME's integrated address book")
    (description
     "GNOME Contacts organizes your contact information from online and
offline sources, providing a centralized place for managing your contacts.")
    (home-page "https://wiki.gnome.org/Apps/Contacts")
    (license license:gpl2+)))

(define-public gnome-desktop
  (package
    (name "gnome-desktop")
    (version "3.34.2")
    (source
     (origin
      (method url-fetch)
      (uri (string-append "mirror://gnome/sources/" name "/"
                          (version-major+minor version)  "/"
                          name "-" version ".tar.xz"))
      (sha256
       (base32
        "1v983xirwp1y6ggz97bh742ak6gff0hxb359dgn37nikjxhvm0a0"))))
    (build-system meson-build-system)
    (arguments
     '(#:phases
       (modify-phases %standard-phases
         (add-before 'configure 'patch-path
           (lambda* (#:key inputs #:allow-other-keys)
             (let ((libc   (assoc-ref inputs "libc")))
               (substitute* "libgnome-desktop/gnome-languages.c"
                 (("\"locale\"")
                  (string-append "\"" libc "/bin/locale\"")))
               #t)))
         (add-before 'configure 'patch-bubblewrap
           (lambda* (#:key inputs #:allow-other-keys)
             (substitute* "libgnome-desktop/gnome-desktop-thumbnail-script.c"
               (("\"bwrap\",")
                (string-append "\"" (which "bwrap") "\","))
               (("\"--ro-bind\", \"/usr\", \"/usr\",")
                (string-append "\"--ro-bind\", \""
                               (%store-directory)
                               "\", \""
                               (%store-directory)
                               "\","))
               (("\"--ro-bind\", \"/etc/ld.so.cache\", \"/etc/ld.so.cache\",") ""))
             #t))
         (add-before 'check 'pre-check
           (lambda* (#:key inputs #:allow-other-keys)
             ;; Tests require a running X server and locales.
             (system "Xvfb :1 &")
             (setenv "DISPLAY" ":1")
             (setenv "GUIX_LOCPATH"
                     (string-append (assoc-ref inputs "glibc-locales")
                                    "/lib/locale"))
             #t)))))
    (native-inputs
     `(("glib:bin" ,glib "bin") ; for gdbus-codegen
       ("glibc-locales" ,glibc-locales) ; for tests
       ("gobject-introspection" ,gobject-introspection)
       ("itstool" ,itstool)
       ("intltool" ,intltool)
       ("pkg-config" ,pkg-config)
       ("xmllint" ,libxml2)
       ("xorg-server" ,xorg-server-for-tests)))
    (propagated-inputs
     ;; Required by gnome-desktop-3.0.pc.
     `(("gsettings-desktop-schemas" ,gsettings-desktop-schemas)
       ("gtk+" ,gtk+)
       ("iso-codes" ,iso-codes)
       ("libseccomp" ,libseccomp)
       ("libx11" ,libx11)
       ("xkeyboard-config" ,xkeyboard-config)))
    (inputs
     `(("gdk-pixbuf" ,gdk-pixbuf)
       ("glib" ,glib)
       ("bubblewrap" ,bubblewrap)
       ("libxext" ,libxext)
       ("libxkbfile" ,libxkbfile)
       ("libxrandr" ,libxrandr)))
    (home-page "https://www.gnome.org/")
    (synopsis
     "Libgnome-desktop, gnome-about, and desktop-wide documents")
    (description
     "The libgnome-desktop library provides API shared by several applications
on the desktop, but that cannot live in the platform for various reasons.
There is no API or ABI guarantee, although we are doing our best to provide
stability.  Documentation for the API is available with gtk-doc.

The gnome-about program helps find which version of GNOME is installed.")
    ; Some bits under the LGPL.
    (license license:gpl2+)))

(define-public gnome-doc-utils
  (package
    (name "gnome-doc-utils")
    (version "0.20.10")
    (source
     (origin
      (method url-fetch)
      (uri (string-append "mirror://gnome/sources/" name "/"
                          (version-major+minor version)  "/"
                          name "-" version ".tar.xz"))
      (sha256
       (base32
        "19n4x25ndzngaciiyd8dd6s2mf9gv6nv3wv27ggns2smm7zkj1nb"))))
    (build-system gnu-build-system)
    (native-inputs
     `(("intltool" ,intltool)
       ("docbook-xml" ,docbook-xml-4.4)
       ("python2-libxml2" ,python2-libxml2)
       ("libxml2" ,libxml2)
       ("libxslt" ,libxslt)
       ("pkg-config" ,pkg-config)
       ("python-2" ,python-2)))
    (home-page "https://wiki.gnome.org/GnomeDocUtils")
    (synopsis
     "Documentation utilities for the Gnome project")
    (description
     "Gnome-doc-utils is a collection of documentation utilities for the
Gnome project.  It includes xml2po tool which makes it easier to translate
and keep up to date translations of documentation.")
    (license license:gpl2+))) ; xslt under lgpl

(define-public gnome-disk-utility
  (package
    (name "gnome-disk-utility")
    (version "3.34.0")
    (source (origin
              (method url-fetch)
              (uri (string-append "mirror://gnome/sources/" name "/"
                                  (version-major+minor version) "/"
                                  name "-" version ".tar.xz"))
              (sha256
               (base32
                "1mb7q90lnlp97dhxhnadhjagcfd12dfqzp0vj9h6b1r61pzhy97y"))))
    (build-system meson-build-system)
    (arguments
     '(#:configure-flags '("-Dlogind=libelogind")
       #:phases
       (modify-phases %standard-phases
         (add-after 'unpack 'skip-gtk-update-icon-cache
           ;; Don't create 'icon-theme.cache'.
           (lambda _
             (substitute* "meson_post_install.py"
               (("gtk-update-icon-cache") "true"))
             #t)))))
    (native-inputs
     `(("glib:bin" ,glib "bin")
       ("intltool" ,intltool)
       ("pkg-config" ,pkg-config)
       ("docbook-xml" ,docbook-xml)
       ("docbook-xsl" ,docbook-xsl)
       ("libxml2" ,libxml2)
       ("libxslt" ,libxslt)))
    (inputs
     `(("elogind" ,elogind)
       ("glib" ,glib)
       ("appstream-glib" ,appstream-glib)
       ("gnome-settings-daemon" ,gnome-settings-daemon)
       ("gtk+" ,gtk+)
       ("libcanberra" ,libcanberra)
       ("libdvdread" ,libdvdread)
       ("libnotify" ,libnotify)
       ("libpwquality" ,libpwquality)
       ("libsecret" ,libsecret)
       ("udisks" ,udisks)))
    (home-page "https://git.gnome.org/browse/gnome-disk-utility")
    (synopsis "Disk management utility for GNOME")
    (description "Disk management utility for GNOME.")
    (license license:gpl2+)))

(define-public gnome-font-viewer
  (package
    (name "gnome-font-viewer")
    (version "3.30.0")
    (source (origin
              (method url-fetch)
              (uri (string-append "mirror://gnome/sources/gnome-font-viewer/"
                                  (version-major+minor version)
                                  "/gnome-font-viewer-" version ".tar.xz"))
              (sha256
               (base32
                "1wwnx2zrlbd2d6np7m9s78alx6j6ranrnh1g2z6zrv9qcj8rpzz5"))))
    (build-system meson-build-system)
    (arguments
     '(#:phases
       (modify-phases %standard-phases
         (add-after 'unpack 'patch-post-install-script
           (lambda _
             (substitute* "meson-postinstall.sh"
               (("update-desktop-database") (which "true")))
             #t))
         (add-after 'install 'patch-thumbnailer
           (lambda* (#:key outputs #:allow-other-keys)
             (let ((out (assoc-ref outputs "out")))
               (substitute*
                   (string-append
                    out
                    "/share/thumbnailers/gnome-font-viewer.thumbnailer")
                 (("gnome-thumbnail-font")
                  (string-append out "/bin/gnome-thumbnail-font"))))
             #t)))))
    (native-inputs
     `(("gettext" ,gettext-minimal)
       ("glib:bin" ,glib "bin")
       ("pkg-config" ,pkg-config)))
    (inputs
     `(("glib" ,glib)
       ("gnome-desktop" ,gnome-desktop)
       ("gtk+" ,gtk+)))
    (home-page "https://gitlab.gnome.org/GNOME/gnome-font-viewer")
    (synopsis "GNOME Fonts")
    (description "Application to show you the fonts installed on your computer
for your use as thumbnails.  Selecting any thumbnails shows the full view of how
the font would look under various sizes.")
    (license license:gpl2+)))

(define-public gcr
  (package
    (name "gcr")
    (version "3.34.0")
    (source (origin
              (method url-fetch)
              (uri (string-append "mirror://gnome/sources/" name "/"
                                  (version-major+minor version)  "/"
                                  name "-" version ".tar.xz"))
              (sha256
               (base32
                "0925snsixzkwh49xiayqmj6fcrmklqk8kyy0jkv7m64h9abm1pr9"))))
    (build-system gnu-build-system)
    (arguments
     '(#:phases
       (modify-phases %standard-phases
         ;; These fail because /var/lib/dbus/machine-id is not present in the
         ;; build environment.
         (add-after 'unpack 'disable-failing-tests
           (lambda _
             (substitute* "Makefile.in"
               (("[[:blank:]]+test-system-prompt\\$\\(EXEEXT\\)")
                ""))
             #t))
         (add-before 'check 'pre-check
           (lambda _
             ;; Some tests expect to write to $HOME.
             (setenv "HOME" "/tmp")
             #t)))))
    (inputs
     `(("dbus" ,dbus)
       ("gnupg" ,gnupg)                ;called as a child process during tests
       ("libgcrypt" ,libgcrypt)))
    (native-inputs
     `(("python" ,python-wrapper)       ;for tests
       ("pkg-config" ,pkg-config)
       ("gettext" ,gettext-minimal)
       ("glib" ,glib "bin")
       ("gobject-introspection" ,gobject-introspection)
       ("libxml2" ,libxml2)
       ("vala" ,vala)
       ("xsltproc" ,libxslt)))
    ;; mentioned in gck.pc, gcr.pc and gcr-ui.pc
    (propagated-inputs
     `(("p11-kit" ,p11-kit)
       ("glib" ,glib)
       ("gtk+" ,gtk+)))
    (home-page "https://www.gnome.org")
    (synopsis "Libraries for displaying certificates and accessing key stores")
    (description
     "The GCR package contains libraries used for displaying certificates and
accessing key stores.  It also provides the viewer for crypto files on the
GNOME Desktop.")
    (license license:lgpl2.1+)))

(define-public gdl
  (package
    (name "gdl")
    (version "3.34.0")
    (source (origin
              (method git-fetch)
              (uri (git-reference
                    (url "https://gitlab.gnome.org/GNOME/gdl.git")
                    (commit (string-append "GDL_" (string-map (match-lambda
                                                                (#\. #\_)
                                                                (c c))
                                                              version)))))
              (file-name (git-file-name name version))
              (sha256
               (base32
                "154qcr0x6f68f4q526y87imv0rscmp34n47nk1pp82rsq52h2zna"))))
    (build-system gnu-build-system)
    (native-inputs
     `(("autoconf" ,autoconf)
       ("automake" ,automake)
       ("glib" ,glib "bin")             ; for glib-genmarshal, etc.
       ("gnome-common" ,gnome-common)
       ("gtk-doc" ,gtk-doc/stable)
       ("intltool" ,intltool)
       ("pkg-config" ,pkg-config)
       ("libtool" ,libtool)
       ("which" ,which)))
    (inputs
     `(("libxml2" ,libxml2)))
    (propagated-inputs
     ;; The gdl-3.0.pc file 'Requires' GTK+.
     `(("gtk+" ,gtk+)))
    (home-page "https://gitlab.gnome.org/GNOME/gdl/")
    (synopsis "GNOME docking library")
    (description "This library provides docking features for gtk+.")
    (license license:lgpl2.1+)))

;;; A minimal variant used to break a cycle with Inkscape.
(define-public gdl-minimal
  (package/inherit gdl
    (name "gdl-minimal")
    (arguments
     '(#:phases
       (modify-phases %standard-phases
         (add-after 'unpack 'disable-doc-generation
           ;; XXX: There is no easy way to disable generating the
           ;; documentation.
           (lambda _
             (substitute* "configure.in"
               (("GTK_DOC_CHECK.*") "")
               (("docs/.*") ""))
             (substitute* "Makefile.am"
               (("gdl docs po") "gdl po"))
             #t)))))
    (native-inputs (alist-delete "gtk-doc" (package-native-inputs gdl)))))

(define-public libgnome-keyring
  (package
    (name "libgnome-keyring")
    (version "3.12.0")
    (source (origin
             (method url-fetch)
             (uri (string-append "mirror://gnome/sources/" name "/"
                                 (version-major+minor version)  "/"
                                 name "-" version ".tar.xz"))
             (sha256
              (base32
               "10vpjhgbjm7z2djy04qakd02qlzpd02xnbfjhk2aqwjzn3xpihf4"))))
    (build-system gnu-build-system)
    (inputs
     `(("libgcrypt" ,libgcrypt)
       ("dbus" ,dbus)))
    (native-inputs
     `(("pkg-config" ,pkg-config)
       ("glib" ,glib "bin")
       ("intltool" ,intltool)))
    (propagated-inputs
     ;; Referred to in .h files and .pc.
     `(("glib" ,glib)))
    (home-page "https://www.gnome.org")
    (synopsis "Accessing passwords from the GNOME keyring")
    (description
     "Client library to access passwords from the GNOME keyring.")

    ;; Though a couple of files are LGPLv2.1+.
    (license license:lgpl2.0+)))

(define-public gnome-keyring
  (package
    (name "gnome-keyring")
    (version "3.34.0")
    (source (origin
             (method url-fetch)
             (uri (string-append "mirror://gnome/sources/" name "/"
                                 (version-major+minor version)  "/"
                                 name "-" version ".tar.xz"))
             (sha256
              (base32
               "0hqrsh5g9q9lm190f0m85q4nki8k4ng7wphl6qbccdry59aakkg9"))))
    (build-system gnu-build-system)
    (arguments
     `(#:tests? #f ;48 of 603 tests fail because /var/lib/dbus/machine-id does
                   ;not exist
       #:configure-flags
       (list
        (string-append "--with-pkcs11-config="
                       (assoc-ref %outputs "out") "/share/p11-kit/modules/")
        (string-append "--with-pkcs11-modules="
                       (assoc-ref %outputs "out") "/share/p11-kit/modules/"))
       #:phases
       (modify-phases %standard-phases
         (add-after 'unpack 'fix-/bin/sh-reference
           (lambda _
             (substitute* "po/Makefile.in.in"
               (("/bin/sh") (which "sh")))
             #t))
         (add-after 'unpack 'fix-docbook
           (lambda* (#:key inputs #:allow-other-keys)
             (substitute* "docs/Makefile.am"
               (("http://docbook.sourceforge.net/release/xsl/current/manpages/docbook.xsl")
                (string-append (assoc-ref inputs "docbook-xsl")
                               "/xml/xsl/docbook-xsl-"
                               ,(package-version docbook-xsl)
                               "/manpages/docbook.xsl")))
             (setenv "XML_CATALOG_FILES"
                     (string-append (assoc-ref inputs "docbook-xml")
                                    "/xml/dtd/docbook/catalog.xml"))
             ;; Rerun the whole thing to avoid version mismatch ("This is
             ;; Automake 1.15.1, but the definition used by this
             ;; AM_INIT_AUTOMAKE comes from Automake 1.15.").  Note: we don't
             ;; use 'autoreconf' because it insists on running 'libtoolize'.
             (invoke "autoconf")
             (invoke "aclocal")
             (invoke "automake" "-ac"))))))
    (inputs
     `(("libgcrypt" ,libgcrypt)
       ("linux-pam" ,linux-pam)
       ("openssh" ,openssh)
       ("dbus" ,dbus)
       ("gcr" ,gcr)))
    (native-inputs
     `(("pkg-config" ,pkg-config)
       ("glib" ,glib "bin")
       ("glib" ,glib) ; for m4 macros
       ("python" ,python-2) ;for tests
       ("intltool" ,intltool)
       ("autoconf" ,autoconf)
       ("automake" ,automake)
       ("libxslt" ,libxslt) ;for documentation
       ("docbook-xml" ,docbook-xml-4.2)
       ("docbook-xsl" ,docbook-xsl)))
    (propagated-inputs
     `(("gcr" ,gcr)))
    (home-page "https://www.gnome.org")
    (synopsis "Daemon to store passwords and encryption keys")
    (description
     "gnome-keyring is a program that keeps passwords and other secrets for
users.  It is run as a daemon in the session, similar to ssh-agent, and other
applications locate it via an environment variable or D-Bus.

The program can manage several keyrings, each with its own master password,
and there is also a session keyring which is never stored to disk, but
forgotten when the session ends.")
    (license license:lgpl2.1+)))

(define-public evince
  (package
    (name "evince")
    (version "3.36.5")
    (source (origin
             (method url-fetch)
             (uri (string-append "mirror://gnome/sources/evince/"
                                 (version-major+minor version) "/"
                                 "evince-" version ".tar.xz"))
             (sha256
              (base32
               "0z79jl0j9xq9wgwkfr0d1w1qrdy4447y8shs407n5srr0vixc3bg"))))
    (build-system glib-or-gtk-build-system)
    (arguments
     `(#:configure-flags '("--disable-nautilus" "--enable-introspection")
       #:phases
       (modify-phases %standard-phases
         (add-before 'install 'skip-gtk-update-icon-cache
           ;; Don't create 'icon-theme.cache'.
           (lambda _
             (substitute* "data/Makefile"
               (("gtk-update-icon-cache") "true"))
             #t)))))
    (inputs
     `(("libarchive" ,libarchive)
       ("libgxps" ,libgxps)
       ("libspectre" ,libspectre)
       ("djvulibre" ,djvulibre)
       ("ghostscript" ,ghostscript)
       ("poppler" ,poppler)
       ("libtiff" ,libtiff)
       ;; TODO:
       ;;   Build libkpathsea as a shared library for DVI support.
       ;; ("libkpathsea" ,texlive-bin)
       ("gnome-desktop" ,gnome-desktop)
       ("gsettings-desktop-schemas" ,gsettings-desktop-schemas)
       ("gspell" ,gspell)
       ("libgnome-keyring" ,libgnome-keyring)
       ("adwaita-icon-theme" ,adwaita-icon-theme)
       ("gdk-pixbuf" ,gdk-pixbuf)
       ("atk" ,atk)
       ("pango" ,pango)
       ("gtk+" ,gtk+)
       ("glib" ,glib)
       ("libxml2" ,libxml2)
       ("libsm" ,libsm)
       ("libice" ,libice)
       ("shared-mime-info" ,shared-mime-info)
       ("dconf" ,dconf)
       ("libcanberra" ,libcanberra)
       ("libsecret" ,libsecret)

       ;; For tests.
       ("dogtail" ,python2-dogtail)))
    (native-inputs
     `(("itstool" ,itstool)
       ("intltool" ,intltool)
       ("glib" ,glib "bin")
       ("gobject-introspection" ,gobject-introspection)
       ("pkg-config" ,pkg-config)
       ("xmllint" ,libxml2)))
    (home-page "https://www.gnome.org/projects/evince/")
    (synopsis "GNOME's document viewer")
    (description
     "Evince is a document viewer for multiple document formats.  It
currently supports PDF, PostScript, DjVu, TIFF and DVI.  The goal
of Evince is to replace the multiple document viewers that exist
on the GNOME Desktop with a single simple application.")
    (license license:gpl2+)))

(define-public gsettings-desktop-schemas
  (package
    (name "gsettings-desktop-schemas")
    (version "3.34.0")
    (source
     (origin
      (method url-fetch)
      (uri (string-append "mirror://gnome/sources/" name "/"
                          (version-major+minor version)  "/"
                          name "-" version ".tar.xz"))
      (sha256
       (base32
        "1bayr76aylawf2fhyjhv9zgk4kpv7ivrrmd80khb0h3h1wk092r8"))))
    (build-system meson-build-system)
    (arguments
     '(#:phases (modify-phases %standard-phases
                  (add-after 'unpack 'patch-schemas
                    (lambda* (#:key inputs #:allow-other-keys)
                      (let ((theme (assoc-ref inputs "gnome-backgrounds")))
                        (substitute* (find-files "schemas"
                                                 "\\.gschema\\.xml\\.in$")
                          ;; Provide the correct file name of the default GNOME
                          ;; background, 'adwaita-timed.xml'.
                          (("@datadir@/backgrounds/gnome")
                           (string-append theme "/share/backgrounds/gnome"))
                          ;; Do not reference fonts, that may not exist.
                          (("'Source Code Pro 10'") "'Monospace 11'"))
                        #t))))))
    (inputs
     `(("glib" ,glib)
       ("gnome-backgrounds" ,gnome-backgrounds)))
    (native-inputs
     `(("intltool" ,intltool)
       ("glib" ,glib "bin")                       ; glib-compile-schemas, etc.
       ("gobject-introspection" ,gobject-introspection)
       ("pkg-config" ,pkg-config)))
    (home-page "https://launchpad.net/gsettings-desktop-schemas")
    (synopsis
     "GNOME settings for various desktop components")
    (description
     "Gsettings-desktop-schemas contains a collection of GSettings schemas
for settings shared by various components of the GNOME desktop.")
    (license license:lgpl2.1+)))

(define-public python-liblarch
  (package
    (name "python-liblarch")
    (version "3.0.1")
    (source
     (origin
       (method git-fetch)
       (uri (git-reference
             (url "https://github.com/getting-things-gnome/liblarch")
             (commit (string-append "v" version))))
       (file-name (git-file-name name version))
       (sha256
        (base32 "0xv2mfvyzipbny3iz8vll77wsqxfwh28xj6bj1ff0l452waph45m"))))
    (build-system python-build-system)
    (arguments
     `(#:phases
       (modify-phases %standard-phases
         (add-before 'check 'start-xserver
           (lambda* (#:key inputs #:allow-other-keys)
             (system (format #f "~a/bin/Xvfb :1 &"
                             (assoc-ref inputs "xorg-server")))
             (setenv "DISPLAY" ":1")
             #t)))))
    (native-inputs
     `(("xorg-server" ,xorg-server-for-tests)))
    (inputs
     `(("gtk+" ,gtk+)))
    (propagated-inputs
     `(("python-pygobject" ,python-pygobject)))
    (home-page "https://wiki.gnome.org/Projects/liblarch")
    (synopsis "Library to easily handle complex data structures")
    (description
     "Liblarch is a Python library built to easily handle data structures such
as lists, trees and acyclic graphs.  There's also a GTK binding that will
allow you to use your data structure in a @code{Gtk.Treeview}.

Liblarch support multiple views of one data structure and complex filtering.
That way, you have a clear separation between your data themselves (Model)
and how they are displayed (View).")
    (license license:lgpl3+)))

(define-public gtg
  (package
    (name "gtg")
    (version "0.4")
    (source
     (origin
       (method git-fetch)
       (uri (git-reference
             (url "https://github.com/getting-things-gnome/gtg")
             (commit (string-append "v" version))))
       (file-name (git-file-name name version))
       (sha256
        (base32 "0r28vyr88rj3kd3cg4gj7sd29wadjchi92wzmbx67d4hlg25h8kk"))))
    (build-system meson-build-system)
    (arguments
     `(#:glib-or-gtk? #t
       #:phases
       (modify-phases %standard-phases
         (add-after 'glib-or-gtk-wrap 'python-and-gi-wrap
           (lambda* (#:key outputs #:allow-other-keys)
             (let ((prog (string-append (assoc-ref outputs "out")
                                        "/bin/gtg"))
                   (pylib (string-append (assoc-ref outputs "out")
                                         "/lib/python"
                                         ,(version-major+minor
                                           (package-version python))
                                         "/site-packages")))
               (wrap-program prog
                 `("PYTHONPATH" = (,(getenv "PYTHONPATH") ,pylib))
                 `("GI_TYPELIB_PATH" = (,(getenv "GI_TYPELIB_PATH"))))
               #t))))))
    (native-inputs
     `(("desktop-file-utils" ,desktop-file-utils)
       ("gettext" ,gettext-minimal)
       ("glib:bin" ,glib "bin")
       ("gobject-introspection" ,gobject-introspection)
       ("gtk+:bin" ,gtk+ "bin")
       ("pkg-config" ,pkg-config)))
    (inputs
     `(("gsettings-desktop-schemas" ,gsettings-desktop-schemas)
       ("gtk+" ,gtk+)
       ("python-dbus" ,python-dbus)
       ("python-liblarch" ,python-liblarch)
       ("python-pycairo" ,python-pycairo)
       ("python-pygobject" ,python-pygobject)
       ("python-pyxdg" ,python-pyxdg)))
    (home-page "https://wiki.gnome.org/Apps/GTG")
    (synopsis "Personal organizer for the GNOME desktop")
    (description
     "Getting Things GNOME! (GTG) is a personal tasks and TODO list items
organizer for the GNOME desktop environment inspired by the Getting Things
Done (GTD) methodology.  GTG is designed with flexibility, adaptability,
and ease of use in mind so it can be used as more than just GTD software.
GTG is intended to help you track everything you need to do and need to
know, from small tasks to large projects.")
    (license license:gpl3+)))

(define-public icon-naming-utils
  (package
    (name "icon-naming-utils")
    (version "0.8.90")
    (source
     (origin
      (method url-fetch)
      (uri (string-append "https://tango.freedesktop.org/releases/icon-naming-utils-"
                          version ".tar.bz2"))
      (sha256
       (base32
        "1mc3v28fdfqanx3lqx233vcr4glb4c2376k0kx2v91a4vxwqcdxi"))))
    (build-system gnu-build-system)
    (inputs
     `(("perl" ,perl)
       ("perl-xml-simple" ,perl-xml-simple)))
    (arguments
     '(#:phases
       (modify-phases %standard-phases
         (add-after 'install 'set-load-paths
           ;; Tell 'icon-name-mapping' where XML::Simple is.
           (lambda* (#:key outputs #:allow-other-keys)
             (let* ((out  (assoc-ref outputs "out"))
                    (prog (string-append out "/libexec/icon-name-mapping")))
               (wrap-program
                   prog
                 `("PERL5LIB" = ,(list (getenv "PERL5LIB")))))
             #t)))))
    (home-page "http://tango.freedesktop.org/Standard_Icon_Naming_Specification")
    (synopsis
     "Utility to implement the Freedesktop Icon Naming Specification")
    (description
     "To help with the transition to the Freedesktop Icon Naming
Specification, the icon naming utility maps the icon names used by the
GNOME and KDE desktops to the icon names proposed in the specification.")
    (license license:lgpl2.1+)))

(define-public gnome-icon-theme
  (package
    (name "gnome-icon-theme")
    (version "3.12.0")
    (source
     (origin
      (method url-fetch)
      (uri (string-append "mirror://gnome/sources/" name "/"
                          (version-major+minor version)  "/"
                          name "-" version ".tar.xz"))
      (sha256
       (base32
        "0fjh9qmmgj34zlgxb09231ld7khys562qxbpsjlaplq2j85p57im"))))
    (build-system gnu-build-system)
    (arguments
     '(#:configure-flags
       ;; Don't create 'icon-theme.cache'.
       (let* ((coreutils (assoc-ref %build-inputs "coreutils"))
              (true      (string-append coreutils "/bin/true")))
         (list (string-append "GTK_UPDATE_ICON_CACHE=" true)))))
    (native-inputs
     `(("icon-naming-utils" ,icon-naming-utils)
       ("intltool" ,intltool)
       ("pkg-config" ,pkg-config)))
    (home-page "https://wiki.gnome.org/Personalization")
    (synopsis "GNOME icon theme")
    (description "Icons for the GNOME desktop.")
    (license license:lgpl3))) ; or Creative Commons BY-SA 3.0

;; gnome-icon-theme was renamed to adwaita-icon-theme after version 3.12.0.
(define-public adwaita-icon-theme
  (package (inherit gnome-icon-theme)
    (name "adwaita-icon-theme")
    (version "3.34.3")
    (source (origin
              (method url-fetch)
              (uri (string-append "mirror://gnome/sources/" name "/"
                                  (version-major+minor version) "/"
                                  name "-" version ".tar.xz"))
              (sha256
               (base32
                "025rj1fskw1y448hiar4a9icyzpyr242nlh9xhsmyp8jb71dihp7"))))
    (native-inputs
     `(("gtk-encode-symbolic-svg" ,gtk+ "bin")))))

(define-public tango-icon-theme
  (package
    (name "tango-icon-theme")
    (version "0.8.90")
    (source (origin
              (method url-fetch)
              (uri (string-append "http://tango.freedesktop.org/releases/"
                                  "tango-icon-theme-" version ".tar.bz2"))
              (sha256
               (base32
                "034r9s944b4yikyfgn602yv7s54wdzlq0qfvqh52b9x6kbx08h79"))))
    (build-system gnu-build-system)
    (native-inputs
     `(("icon-naming-utils" ,icon-naming-utils)
       ("intltool" ,intltool)
       ("imagemagick" ,imagemagick)
       ("pkg-config" ,pkg-config)))
    (home-page "http://tango-project.org/")
    (synopsis "Tango icon theme")
    (description "This is an icon theme that follows the Tango visual
guidelines.")
    (license license:public-domain)))

(define-public shared-mime-info
  (package
    (name "shared-mime-info")
    (version "1.15")
    (source (origin
             (method url-fetch)
             (uri (string-append
                   "https://gitlab.freedesktop.org/xdg/shared-mime-info/uploads/"
                   "b27eb88e4155d8fccb8bb3cd12025d5b/shared-mime-info-" version
                   ".tar.xz"))
             (sha256
              (base32
               "146vynj78wcwdq0ms52jzm1r4m6dzi1rhyh3h4xyb6bw8ckv10pl"))))
    (build-system gnu-build-system)
    (arguments
     ;; The build system appears not to be parallel-safe.
     '(#:parallel-build? #f))
    (inputs
     `(("glib" ,glib)
       ("libxml2" ,libxml2)))
    (native-inputs
     `(("gettext" ,gettext-minimal)
       ("itstool" ,itstool)
       ("pkg-config" ,pkg-config)))
    (home-page "https://www.freedesktop.org/wiki/Software/shared-mime-info")
    (synopsis "Database of common MIME types")
    (description
     "The shared-mime-info package contains the core database of common types
and the update-mime-database command used to extend it.  It requires glib2 to
be installed for building the update command.  Additionally, it uses intltool
for translations, though this is only a dependency for the maintainers.  This
database is translated at Transifex.")
    (license license:gpl2+)))

(define-public system-config-printer
  (package
    (name "system-config-printer")
    (version "1.5.15")
    (source
     (origin
       (method url-fetch)
       (uri (string-append
             "https://github.com/OpenPrinting/system-config-printer/releases/"
             "download/v" version
             "/system-config-printer-" version ".tar.xz"))
       (sha256
        (base32 "12d6xx51vizc476zfnsga9q09nflp51ipn6y7lhi9w2v4772dlpv"))))
    (build-system glib-or-gtk-build-system)
    (arguments
     `(#:imported-modules ((guix build python-build-system)
                           ,@%glib-or-gtk-build-system-modules)
       #:phases
       (modify-phases %standard-phases
         (add-after 'unpack 'patch-Makefile.am
           (lambda _
             ;; The Makefile generates some scripts, so set a valid shebang
             (substitute* "Makefile.am"
               (("/bin/bash") (which "bash")))
             (delete-file "configure")
             #t))
         (add-after 'unpack 'patch-docbook-xml
           (lambda* (#:key inputs #:allow-other-keys)
             ;; Modify the man XML otherwise xmlto tries to access the network
             (substitute* "man/system-config-printer.xml"
               (("http://www.oasis-open.org/docbook/xml/4.1.2/")
                (string-append (assoc-ref inputs "docbook-xml")
                               "/xml/dtd/docbook/")))
             #t))
         (add-after 'install 'wrap-for-python
           (@@ (guix build python-build-system) wrap))
         (add-after 'install 'wrap
           (lambda* (#:key outputs #:allow-other-keys)
             (let ((out               (assoc-ref outputs "out"))
                   (gi-typelib-path   (getenv "GI_TYPELIB_PATH")))
               (for-each
                (lambda (program)
                  (wrap-program program
                    `("GI_TYPELIB_PATH" ":" prefix (,gi-typelib-path))))
                (map (lambda (name)
                       (string-append out "/bin/" name))
                     '("system-config-printer"
                       "system-config-printer-applet"
                       "install-printerdriver"
                       "scp-dbus-service"))))
             #t)))))
    (inputs
     `(("gsettings-desktop-schemas" ,gsettings-desktop-schemas)
       ("gobject-introspection" ,gobject-introspection)
       ("python" ,python)
       ("cups" ,cups)
       ("gtk+" ,gtk+)
       ("python-dbus" ,python-dbus)
       ("python-pygobject" ,python-pygobject)
       ("python-pycups" ,python-pycups)
       ("python-requests" ,python-requests)
       ("python-pycairo" ,python-pycairo)
       ("libnotify" ,libnotify)
       ("packagekit" ,packagekit)))
    (native-inputs
     `(("pkg-config" ,pkg-config)
       ("desktop-file-utils" ,desktop-file-utils)
       ("glib" ,glib)
       ("autoconf" ,autoconf)
       ("automake" ,automake)
       ("intltool" ,intltool)
       ("xmlto" ,xmlto)
       ("docbook-xml" ,docbook-xml-4.1.2)
       ("docbook-xsl" ,docbook-xsl)
       ("libxml2" ,libxml2)))
    (home-page "https://github.com/zdohnal/system-config-printer")
    (synopsis "CUPS administration tool")
    (description
     "system-config-printer is a CUPS administration tool.  It's written in
Python using GTK+, and uses the @acronym{IPP, Internet Printing Protocol} when
configuring CUPS.")
    (license license:gpl2+)))

(define-public hicolor-icon-theme
  (package
    (name "hicolor-icon-theme")
    (version "0.17")
    (source
     (origin
      (method url-fetch)
      (uri (string-append "https://icon-theme.freedesktop.org/releases/"
                          "hicolor-icon-theme-" version ".tar.xz"))
      (sha256
       (base32
        "1n59i3al3zx6p90ff0l43gzpzmlqnzm6hf5cryxqrlbi48sq8x1i"))))
    (build-system gnu-build-system)
    (arguments
     `(#:tests? #f)) ; no check target
    (home-page "https://icon-theme.freedesktop.org/releases/")
    (synopsis
     "Freedesktop icon theme")
    (description
     "Freedesktop icon theme.")
    (license license:gpl2)))

(define-public libnotify
  (package
    (name "libnotify")
    (version "0.7.9")
    (source
     (origin
       (method url-fetch)
       (uri (string-append "mirror://gnome/sources/" name "/"
                           (version-major+minor version)  "/"
                           name "-" version ".tar.xz"))
       (sha256
        (base32
         "0qa7cx6ra5hwqnxw95b9svgjg5q6ynm8y843iqjszxvds5z53h36"))))
    (build-system meson-build-system)
    (arguments
     `(#:phases
       (modify-phases %standard-phases
         (add-after 'unpack 'fix-docbook
           (lambda* (#:key inputs #:allow-other-keys)
             ;; Don't attempt to download XSL schema.
             (substitute* "meson.build"
               (("http://docbook.sourceforge.net/release/xsl-ns/current\
/manpages/docbook.xsl")
                (string-append (assoc-ref inputs "docbook-xsl")
                               "/xml/xsl/docbook-xsl-"
                               ,(package-version docbook-xsl)
                               "/manpages/docbook.xsl")))
             #t)))))
    (propagated-inputs
     `(;; In Requires of libnotify.pc.
       ("gdk-pixbuf" ,gdk-pixbuf+svg)
       ("glib" ,glib)))
    (inputs
     `(("gtk+" ,gtk+)
       ("libpng" ,libpng)))
    (native-inputs
     `(("pkg-config" ,pkg-config)
       ("glib" ,glib "bin")
       ("gobject-introspection" ,gobject-introspection)

       ;; For the documentation.
       ("gtk-doc" ,gtk-doc/stable)
       ("xsltproc" ,libxslt)
       ("docbook-xsl" ,docbook-xsl)))
    (home-page "https://developer-next.gnome.org/libnotify/")
    (synopsis
     "GNOME desktop notification library")
    (description
     "Libnotify is a library that sends desktop notifications to a
notification daemon, as defined in the Desktop Notifications spec.  These
notifications can be used to inform the user about an event or display
some form of information without getting in the user's way.")
    (license license:lgpl2.1+)))

(define-public libpeas
  (package
    (name "libpeas")
    (version "1.28.0")
    (source
     (origin
      (method url-fetch)
      (uri (string-append "mirror://gnome/sources/" name "/"
                          (version-major+minor version)  "/"
                          name "-" version ".tar.xz"))
      (sha256
       (base32
        "05cb7drn6arc4gi02wgsvzibigi2riz5gnfnmlb0zmbfnj9ikna2"))))
    (build-system meson-build-system)
    (arguments
     '(#:phases
       (modify-phases %standard-phases
         (add-before 'check 'start-xserver
           (lambda* (#:key inputs #:allow-other-keys)
             (let ((xorg-server (assoc-ref inputs "xorg-server"))
                   (disp ":1"))
               (setenv "DISPLAY" disp)
               ;; Tests require a running X server.
               (system (format #f "~a/bin/Xvfb ~a &" xorg-server disp))
               #t))))))
    (inputs
     `(("gtk+" ,gtk+)
       ("glade" ,glade3)
       ("python" ,python)
       ("python-pygobject" ,python-pygobject)))
    (native-inputs
     `(("pkg-config" ,pkg-config)
       ("gettext" ,gettext-minimal)
       ("glib:bin" ,glib "bin")
       ("gobject-introspection" ,gobject-introspection)
       ("xorg-server" ,xorg-server-for-tests)))
    (propagated-inputs
     ;; The .pc file "Requires" gobject-introspection.
     `(("gobject-introspection" ,gobject-introspection)))
    (home-page "https://wiki.gnome.org/Libpeas")
    (synopsis "GObject plugin system")
    (description
     "Libpeas is a gobject-based plugin engine, targeted at giving every
application the chance to assume its own extensibility.  It also has a set of
features including, but not limited to: multiple extension points; on-demand
(lazy) programming language support for C, Python and JS; simplicity of the
API.")
    (license license:lgpl2.0+)))

(define-public gtkglext
  (package
    (name "gtkglext")
    (version "1.2.0")
    (source (origin
              (method url-fetch)
              (uri (string-append "mirror://sourceforge/gtkglext/gtkglext/"
                                  version "/gtkglext-" version ".tar.gz"))
              (sha256
               (base32 "1ya4d2j2aacr9ii5zj4ac95fjpdvlm2rg79mgnk7yvl1dcy3y1z5"))
              (patches (search-patches
                        "gtkglext-disable-disable-deprecated.patch"))))
    (build-system gnu-build-system)
    (arguments
     `(#:phases
       (modify-phases %standard-phases
         ;; Fix a collision between a local variable and a definition from
         ;; glibc's string.h.
         (add-after 'unpack 'fix-collision
           (lambda _
             (substitute* "gdk/gdkglshapes.c"
               ((" index") " triangle_index"))
             #t)))))
    (inputs `(("gtk+" ,gtk+-2)
              ("mesa" ,mesa)
              ("glu" ,glu)
              ("libx11" ,libx11)
              ("libxt" ,libxt)))
    (native-inputs `(("pkg-config" ,pkg-config)
                     ("glib" ,glib "bin")))
    (propagated-inputs `(("pangox-compat" ,pangox-compat)))
    (home-page "https://projects.gnome.org/gtkglext")
    (synopsis "OpenGL extension to GTK+")
    (description "GtkGLExt is an OpenGL extension to GTK+.  It provides
additional GDK objects which support OpenGL rendering in GTK+ and GtkWidget
API add-ons to make GTK+ widgets OpenGL-capable.")
    (license license:lgpl2.1+)))

(define-public glade3
  (package
    (name "glade")
    (version "3.36.0")
    (source (origin
              (method url-fetch)
              (uri (string-append "mirror://gnome/sources/" name "/"
                                  (version-major+minor version)  "/"
                                  name "-" version ".tar.xz"))
              (sha256
               (base32
                "023gx8rj51njn8fsb6ma5kz1irjpxi4js0n8rwy22inc4ysldd8r"))))
    (build-system glib-or-gtk-build-system)
    (arguments
     `(#:phases
       (modify-phases %standard-phases
         (add-before 'configure 'fix-docbook
           (lambda* (#:key inputs #:allow-other-keys)
             (substitute* "man/Makefile.in"
               (("http://docbook.sourceforge.net/release/xsl/current/manpages/docbook.xsl")
                (string-append (assoc-ref inputs "docbook-xsl")
                               "/xml/xsl/docbook-xsl-"
                               ,(package-version docbook-xsl)
                               "/manpages/docbook.xsl")))
             #t))
         (add-before 'check 'pre-check
           (lambda _
             (setenv "HOME" "/tmp")
             ;; Tests require a running X server.
             (system "Xvfb :1 &")
             (setenv "DISPLAY" ":1")
             #t)))))
    (inputs
     `(("gtk+" ,gtk+)
       ("libxml2" ,libxml2)))
    (native-inputs
     `(("hicolor-icon-theme" ,hicolor-icon-theme)
       ("intltool" ,intltool)
       ("itstool" ,itstool)
       ("libxslt" ,libxslt) ;for xsltproc
       ("docbook-xml" ,docbook-xml-4.2)
       ("docbook-xsl" ,docbook-xsl)
       ("python" ,python-2)
       ("pkg-config" ,pkg-config)
       ("xorg-server" ,xorg-server-for-tests)))
    (home-page "https://glade.gnome.org")
    (synopsis "GTK+ rapid application development tool")
    (description "Glade is a rapid application development (RAD) tool to
enable quick & easy development of user interfaces for the GTK+ toolkit and
the GNOME desktop environment.")
    (license license:lgpl2.0+)
    (native-search-paths (list (search-path-specification
                                (variable "GLADE_CATALOG_SEARCH_PATH")
                                (files '("share/glade/catalogs")))
                               (search-path-specification
                                (variable "GLADE_MODULE_SEARCH_PATH")
                                (files '("lib/glade/modules")))))))

(define-public libcroco
  (package
    (name "libcroco")
    (version "0.6.13")
    (source (origin
              (method url-fetch)
              (uri (string-append "mirror://gnome/sources/" name "/"
                                  (version-major+minor version)  "/"
                                  name "-" version ".tar.xz"))
              (sha256
               (base32
                "1m110rbj5d2raxcdp4iz0qp172284945awrsbdlq99ksmqsc4zkn"))))
    (replacement libcroco/fixed)
    (build-system gnu-build-system)
    (native-inputs
     `(("pkg-config" ,pkg-config)))
    (inputs
     `(("glib" ,glib)
       ("libxml2" ,libxml2)
       ("zlib" ,zlib)))
    (home-page "https://github.com/GNOME/libcroco")
    (synopsis "CSS2 parsing and manipulation library")
    (description
     "Libcroco is a standalone CSS2 parsing and manipulation library.
The parser provides a low level event driven SAC-like API and a CSS object
model like API.  Libcroco provides a CSS2 selection engine and an experimental
XML/CSS rendering engine.")

    ;; LGPLv2.1-only.
    (license license:lgpl2.1)))

(define libcroco/fixed
  (package
    (inherit libcroco)
    (name "libcroco")
    (version "0.6.13")
    (source (origin
              (method url-fetch)
              (uri (string-append "mirror://gnome/sources/" name "/"
                                  (version-major+minor version)  "/"
                                  name "-" version ".tar.xz"))
              (sha256
               (base32
                "1m110rbj5d2raxcdp4iz0qp172284945awrsbdlq99ksmqsc4zkn"))
              (patches (search-patches "libcroco-CVE-2020-12825.patch"))))))

(define-public libgsf
  (package
    (name "libgsf")
    (version "1.14.47")
    (source (origin
              (method url-fetch)
              (uri (string-append "mirror://gnome/sources/" name "/"
                                  (version-major+minor version)  "/"
                                  name "-" version ".tar.xz"))
              (sha256
               (base32
                "0kbpp9ksl7977xiga37sk1gdw1r039v6zviqznl7alvvg39yp26i"))))
    (build-system gnu-build-system)
    (arguments
     '(#:configure-flags '("--disable-static")))
    (native-inputs
     `(("pkg-config" ,pkg-config)
       ("gettext" ,gettext-minimal)

       ;; For tests.
       ("perl" ,perl)
       ("perl-xml-parser" ,perl-xml-parser)))
    (inputs
     `(("gdk-pixbuf" ,gdk-pixbuf)
       ("zlib" ,zlib)
       ("bzip2" ,bzip2)))
    (propagated-inputs
     `(("glib" ,glib)
       ("libxml2" ,libxml2)))
    (home-page "https://www.gnome.org/projects/libgsf")
    (synopsis "GNOME's Structured File Library")
    (description
     "Libgsf aims to provide an efficient extensible I/O abstraction for
dealing with different structured file formats.")

    ;; LGPLv2.1-only.
    (license license:lgpl2.1)))

(define-public librsvg
  (package
    (name "librsvg")
    (version "2.40.21")
    (source (origin
              (method url-fetch)
              (uri (string-append "mirror://gnome/sources/" name "/"
                                  (version-major+minor version)  "/"
                                  name "-" version ".tar.xz"))
              (sha256
               (base32
                "1fljkag2gr7c4k5mn798lgf9903xslz8h51bgvl89nnay42qjqpp"))))
    (build-system gnu-build-system)
    (outputs '("out" "debug"))
    (arguments
     `(#:configure-flags
       (list "--disable-static"
             "--enable-vala") ; needed for e.g. gnome-mines
       #:phases
       (modify-phases %standard-phases
         (add-before 'configure 'pre-configure
           (lambda* (#:key inputs #:allow-other-keys)
             (substitute* "gdk-pixbuf-loader/Makefile.in"
               ;; By default the gdk-pixbuf loader is installed under
               ;; gdk-pixbuf's prefix.  Work around that.
               (("gdk_pixbuf_moduledir = .*$")
                (string-append "gdk_pixbuf_moduledir = "
                               "$(prefix)/lib/gdk-pixbuf-2.0/2.10.0/"
                                "loaders\n"))
               ;; Drop the 'loaders.cache' file, it's in gdk-pixbuf+svg.
               (("gdk_pixbuf_cache_file = .*$")
                "gdk_pixbuf_cache_file = $(TMPDIR)/loaders.cache\n"))
             #t))
         (add-before 'check 'remove-failing-tests
           (lambda _
             (with-directory-excursion "tests/fixtures/reftests"
               (for-each delete-file
                         '(;; This test fails on i686:
                           "svg1.1/masking-path-04-b.svg"
                           ;; This test fails on armhf:
                           "svg1.1/masking-mask-01-b.svg"
                           ;; This test fails on aarch64:
                           "bugs/777834-empty-text-children.svg")))
             #t)))))
    (native-inputs
     `(("pkg-config" ,pkg-config)
       ("vala" ,vala)
       ("glib" ,glib "bin")                               ; glib-mkenums, etc.
       ("gobject-introspection" ,gobject-introspection))) ; g-ir-compiler, etc.
    (inputs
     `(;; XXX: 1.44 causes some test failures, so we stick with 1.42 for
       ;; this ancient version of librsvg.
       ("pango" ,pango-1.42)
       ("libcroco" ,libcroco)
       ("bzip2" ,bzip2)
       ("libgsf" ,libgsf)
       ("gdk-pixbuf" ,gdk-pixbuf)
       ("libxml2" ,libxml2)))
    (propagated-inputs
     ;; librsvg-2.0.pc refers to all of that.
     `(("cairo" ,cairo)
       ("glib" ,glib)))
    (home-page "https://wiki.gnome.org/LibRsvg")
    (synopsis "Render SVG files using Cairo")
    (description
     "Librsvg is a C library to render SVG files using the Cairo 2D graphics
library.")
    (license license:lgpl2.0+)))

(define-public librsvg-next
  (package
<<<<<<< HEAD
    (name "librsvg-next")
    (version "2.50.2")
=======
    (name "librsvg")
    (version "2.50.3")
>>>>>>> c762df54
    (source (origin
              (method url-fetch)
              (uri (string-append "mirror://gnome/sources/librsvg/"
                                  (version-major+minor version)  "/"
                                  "librsvg-" version ".tar.xz"))
              (sha256
               (base32
                "0n79i4wj9hm0d3bbn4xvknq5ylhqs16pvhaqr1rxspx9wfc8lad4"))
              (modules '((guix build utils)))
              (snippet
               '(begin (delete-file-recursively "vendor")
                       #t))))
    (build-system cargo-build-system)
    (outputs '("out" "debug" "doc"))
    (arguments
     `(#:install-source? #f
       #:modules
       ((guix build cargo-build-system)
        (guix build utils)
        ((guix build gnu-build-system) #:prefix gnu:))
       #:cargo-inputs
       (("rust-bitflags" ,rust-bitflags-1)
        ("rust-cairo-rs" ,rust-cairo-rs-0.8)
        ("rust-cairo-sys-rs" ,rust-cairo-sys-rs-0.9)
        ("rust-cast" ,rust-cast-0.2)
        ("rust-cssparser" ,rust-cssparser-0.27)
        ("rust-data-url" ,rust-data-url-0.1)
        ("rust-encoding" ,rust-encoding-0.2)
        ("rust-float-cmp" ,rust-float-cmp-0.8)
        ("rust-gdk-pixbuf" ,rust-gdk-pixbuf-0.8)
        ("rust-gdk-pixbuf-sys" ,rust-gdk-pixbuf-sys-0.9)
        ("rust-gio" ,rust-gio-0.8)
        ("rust-gio-sys" ,rust-gio-sys-0.9)
        ("rust-glib" ,rust-glib-0.9)
        ("rust-glib-sys" ,rust-glib-sys-0.9)
        ("rust-gobject-sys" ,rust-gobject-sys-0.9)
        ("rust-itertools" ,rust-itertools-0.9)
        ("rust-language-tags" ,rust-language-tags-0.2)
        ("rust-libc" ,rust-libc-0.2)
        ("rust-locale-config" ,rust-locale-config-0.3)
        ("rust-markup5ever" ,rust-markup5ever-0.10)
        ("rust-nalgebra" ,rust-nalgebra-0.21)
        ("rust-num-traits" ,rust-num-traits-0.2)
        ("rust-once-cell" ,rust-once-cell-1)
        ("rust-pkg-config" ,rust-pkg-config-0.3)
        ("rust-pango" ,rust-pango-0.8)
        ("rust-pango-sys" ,rust-pango-sys-0.9)
        ("rust-pangocairo" ,rust-pangocairo-0.9)
        ("rust-rayon" ,rust-rayon-1)
        ("rust-rctree" ,rust-rctree-0.3)
        ("rust-rgb" ,rust-rgb-0.8)
        ("rust-regex" ,rust-regex-1)
        ("rust-selectors" ,rust-selectors-0.22)
        ("rust-string-cache" ,rust-string-cache-0.8)
        ("rust-tinyvec" ,rust-tinyvec-0.3)
        ("rust-url" ,rust-url-2)
        ("rust-xml5ever" ,rust-xml5ever-0.16))
       #:cargo-development-inputs
       (("rust-assert-cmd" ,rust-assert-cmd-1)
        ("rust-cairo-rs" ,rust-cairo-rs-0.8)
        ("rust-chrono" ,rust-chrono-0.4)
        ("rust-criterion" ,rust-criterion-0.3)
        ("rust-float-cmp" ,rust-float-cmp-0.8)
        ("rust-lopdf" ,rust-lopdf-0.26)
        ("rust-png" ,rust-png-0.16)
        ("rust-predicates" ,rust-predicates-1)
        ("rust-tempfile" ,rust-tempfile-3))
       #:phases
       (modify-phases %standard-phases
         (add-after 'unpack 'patch-docbook-xml
           (lambda* (#:key inputs #:allow-other-keys)
             (with-directory-excursion "doc"
               (substitute* "rsvg-docs.xml"
                 (("http://www.oasis-open.org/docbook/xml/4.3/")
                  (string-append (assoc-ref inputs "docbook-xml")
                                 "/xml/dtd/docbook/"))))
             #t))
         (add-after 'unpack 'prepare-for-build
           (lambda _
             ;; In lieu of #:make-flags
             (setenv "CC" ,(cc-for-target))
             ;; Something about the build environment resists building
             ;; successfully with the '--locked' flag.
             (substitute* '("Makefile.am" "Makefile.in")
               (("--locked") ""))
             #t))
         (add-before 'configure 'pre-configure
           (lambda _
             (substitute* "gdk-pixbuf-loader/Makefile.in"
               ;; By default the gdk-pixbuf loader is installed under
               ;; gdk-pixbuf's prefix.  Work around that.
               (("gdk_pixbuf_moduledir = .*$")
                (string-append "gdk_pixbuf_moduledir = "
                               "$(prefix)/lib/gdk-pixbuf-2.0/2.10.0/"
                               "loaders\n"))
               ;; Drop the 'loaders.cache' file, it's in gdk-pixbuf+svg.
               (("gdk_pixbuf_cache_file = .*$")
                "gdk_pixbuf_cache_file = $(TMPDIR)/loaders.cache\n"))
             #t))
         (add-after 'configure 'gnu-configure
           (lambda* (#:key inputs native-inputs outputs #:allow-other-keys)
             ((assoc-ref gnu:%standard-phases 'configure)
              #:native-inputs native-inputs
              #:inputs inputs
              #:outputs outputs
              #:configure-flags
              (list "--disable-static"
                    "--enable-vala"
               (string-append "--with-html-dir="
                              (assoc-ref %outputs "doc")
                              "/share/gtk-doc/html")))))
         (add-after 'configure 'dont-vendor-self
           (lambda* (#:key vendor-dir #:allow-other-keys)
             ;; Don't keep the whole tarball in the vendor directory
             (delete-file-recursively
              (string-append vendor-dir "/" ,name "-" ,version ".tar.xz"))
             #t))
         (replace 'build
           (assoc-ref gnu:%standard-phases 'build))
         (add-before 'check 'ignore-failing-tests
           ;; stderr=```/tmp/guix-build-.../librsvg-2.50.1/rsvg-convert: line 150: ls: command not found
           (lambda _
             (substitute* "tests/src/cmdline/rsvg_convert.rs"
               (("fn background_color_option_invalid_color_yields_error" all)
                (string-append "#[ignore] " all))
               (("fn empty_input_yields_error" all)
                (string-append "#[ignore] " all))
               (("fn empty_svg_yields_error" all)
                (string-append "#[ignore] " all))
               (("fn env_source_data_epoch_empty" all)
                (string-append "#[ignore] " all))
               (("fn env_source_data_epoch_no_digits" all)
                (string-append "#[ignore] " all))
               (("fn env_source_data_epoch_trailing_garbage" all)
                (string-append "#[ignore] " all))
               (("fn export_id_option_error" all)
                (string-append "#[ignore] " all))
               (("fn huge_zoom_factor_yields_error" all)
                (string-append "#[ignore] " all))
               (("fn multiple_input_files_not_allowed_for_png_output" all)
                (string-append "#[ignore] " all))
               (("fn stylesheet_option_error" all)
                (string-append "#[ignore] " all)))
             #t))
         (replace 'check
           (lambda* args
             ((assoc-ref gnu:%standard-phases 'check)
              #:test-target "check")))
         (replace 'install
           (assoc-ref gnu:%standard-phases 'install)))))
    (native-inputs
     `(("docbook-xml" ,docbook-xml-4.3)
       ("glib" ,glib "bin")
       ("gobject-introspection" ,gobject-introspection)
       ("pkg-config" ,pkg-config)
       ("python" ,python-wrapper)
       ("ruby" ,ruby)
       ("vala" ,vala)))
    (inputs
     `(("bzip2" ,bzip2)
       ("fontconfig" ,fontconfig)
       ("freetype" ,freetype)
       ("gdk-pixbuf" ,gdk-pixbuf)
       ("harfbuzz" ,harfbuzz)
       ("libcroco" ,libcroco)
       ("libgsf" ,libgsf)
       ("libxml2" ,libxml2)
       ("pango" ,pango)))
    (propagated-inputs
     `(("cairo" ,cairo)
       ("glib" ,glib)))
    (synopsis "SVG rendering library")
    (description "Librsvg is a library to render SVG images to Cairo surfaces.
GNOME uses this to render SVG icons.  Outside of GNOME, other desktop
environments use it for similar purposes.  Wikimedia uses it for Wikipedia's SVG
diagrams.")
    (home-page "https://wiki.gnome.org/LibRsvg")
    (license license:lgpl2.1+)))

(define-public libidl
  (package
    (name "libidl")
    (version "0.8.14")
    (source (origin
              (method url-fetch)
              (uri (string-append "mirror://gnome/sources/libIDL/"
                                  (version-major+minor version) "/"
                                  "libIDL-" version ".tar.bz2"))
              (sha256
               (base32
                "08129my8s9fbrk0vqvnmx6ph4nid744g5vbwphzkaik51664vln5"))))
    (build-system gnu-build-system)
    (inputs `(("glib" ,glib)))
    (native-inputs
     `(("pkg-config" ,pkg-config)
       ("flex" ,flex)
       ("bison" ,bison)))
    (home-page "http://freecode.com/projects/libidl")
    (synopsis "Create trees of CORBA Interface Definition Language files")
    (description  "Libidl is a library for creating trees of CORBA Interface
Definition Language (idl) files, which is a specification for defining
portable interfaces. libidl was initially written for orbit (the orb from the
GNOME project, and the primary means of libidl distribution).  However, the
functionality was designed to be as reusable and portable as possible.")
    (properties `((upstream-name . "libIDL")))
    (license license:lgpl2.0+)))


(define-public orbit2
  (package
    (name "orbit2")
    (version "2.14.19")
    (source (origin
              (method url-fetch)
              (uri (let ((upstream-name "ORBit2"))
                     (string-append "mirror://gnome/sources/" upstream-name "/"
                                    (version-major+minor version) "/"
                                    upstream-name "-" version ".tar.bz2")))
              (sha256
               (base32
                "0l3mhpyym9m5iz09fz0rgiqxl2ym6kpkwpsp1xrr4aa80nlh1jam"))))
    (build-system gnu-build-system)
    (arguments
     `(;; The "timeout-server" test hangs when run in parallel.
       #:parallel-tests? #f
       #:configure-flags
       '(;; We don't need static libraries, plus they don't build reproducibly
         ;; (non-deterministic ordering of .o files in the archive.)
         "--disable-static"

         ;; The programmer kindly gives us a hook to turn off deprecation
         ;; warnings ...
         "DISABLE_DEPRECATED_CFLAGS=-DGLIB_DISABLE_DEPRECATION_WARNINGS")
       ;; ... which they then completly ignore !!
       #:phases
       (modify-phases %standard-phases
         (add-before 'configure 'ignore-deprecations
           (lambda _
             (substitute* "linc2/src/Makefile.in"
               (("-DG_DISABLE_DEPRECATED") "-DGLIB_DISABLE_DEPRECATION_WARNINGS"))
             #t)))))
    (inputs `(("glib" ,glib)
              ("libidl" ,libidl)))
    (native-inputs
     `(("pkg-config" ,pkg-config)))
    (home-page "https://projects.gnome.org/orbit2/")
    (synopsis "CORBA 2.4-compliant Object Request Broker")
    (description  "ORBit2 is a CORBA 2.4-compliant Object Request Broker (orb)
featuring mature C, C++ and Python bindings.")
    ;; Licence notice is unclear.  The Web page simply say "GPL" without giving
    ;; a version.  SOME of the code files have licence notices for GPLv2+.
    ;; The tarball contains files of the text of GPLv2 and LGPLv2.
    (license license:gpl2+)
    (properties `((upstream-name . "ORBit2")))))


(define-public libbonobo
  (package
    (name "libbonobo")
    (version "2.32.1")
    (source (origin
              (method url-fetch)
              (uri (string-append "mirror://gnome/sources/" name "/"
                                  (version-major+minor version)
                                  "/" name "-" version ".tar.bz2"))
              (sha256
               (base32 "0swp4kk6x7hy1rvd1f9jba31lvfc6qvafkvbpg9h0r34fzrd8q4i"))
              (patches (search-patches
                        "libbonobo-activation-test-race.patch"))))
    (build-system gnu-build-system)
    (arguments
     ;; The programmer kindly gives us a hook to turn off deprecation warnings ...
     `(#:configure-flags
       '("DISABLE_DEPRECATED_CFLAGS=-DGLIB_DISABLE_DEPRECATION_WARNINGS")
       ;; ... which they then completly ignore !!
       #:phases
       (modify-phases %standard-phases
         (add-before 'configure 'ignore-deprecations
           (lambda _
             (substitute* "activation-server/Makefile.in"
               (("-DG_DISABLE_DEPRECATED") "-DGLIB_DISABLE_DEPRECATION_WARNINGS"))
             #t)))

       ;; There's apparently a race condition between the server stub
       ;; generation and linking of the example under 'samples/echo' that can
       ;; lead do undefined references when building in parallel, as reported
       ;; at <https://forums.gentoo.org/viewtopic-t-223376-start-550.html>.
       ;; Thus, disable parallel builds.
       #:parallel-build? #f))
    (inputs `(("popt" ,popt)
              ("libxml2" ,libxml2)))
    ;; The following are Required by the .pc file
    (propagated-inputs
     `(("glib" ,glib)
       ("orbit2" ,orbit2)))
    (native-inputs
     `(("intltool" ,intltool)
       ("pkg-config" ,pkg-config)
       ("glib" ,glib "bin")             ; for glib-genmarshal, etc.
       ("flex" ,flex)
       ("bison" ,bison)))
    (home-page "https://developer.gnome.org/libbonobo/")
    (synopsis "Framework for creating reusable components for use in GNOME applications")
    (description "Bonobo is a framework for creating reusable components for
use in GNOME applications, built on top of CORBA.")
    ;; Licence not explicitly stated.  Source files contain no licence notices.
    ;; Tarball contains text of both GPLv2 and LGPLv2
    ;; GPLv2 covers both conditions
    (license license:gpl2+)))


(define-public gconf
  (package
    (name "gconf")
    (version "3.2.6")
    (source (origin
              (method url-fetch)
              (uri
               (let ((upstream-name "GConf"))
                 (string-append "mirror://gnome/sources/" upstream-name "/"
                                (version-major+minor version) "/"
                                upstream-name "-" version ".tar.xz")))
              (sha256
               (base32 "0k3q9nh53yhc9qxf1zaicz4sk8p3kzq4ndjdsgpaa2db0ccbj4hr"))))
    (build-system gnu-build-system)
    (inputs `(("dbus-glib" ,dbus-glib)
              ("libxml2" ,libxml2)))
    (propagated-inputs `(("glib" ,glib) ; referred to in the .pc file
                         ("orbit2" ,orbit2)))
    (native-inputs
     `(("intltool" ,intltool)
       ("glib" ,glib "bin")             ; for glib-genmarshal, etc.
       ("pkg-config" ,pkg-config)))
    (home-page "https://projects.gnome.org/gconf/")
    (synopsis "Store application preferences")
    (description "Gconf is a system for storing application preferences.  It
is intended for user preferences; not arbitrary data storage.")
    (license license:lgpl2.0+)
    (properties '((upstream-name . "GConf")))))


(define-public gnome-mime-data
  (package
    (name "gnome-mime-data")
    (version "2.18.0")
    (source (origin
              (method url-fetch)
              (uri (string-append "mirror://gnome/sources/" name "/"
                                  (version-major+minor version)  "/"
                                  name "-" version ".tar.bz2"))
              (sha256
               (base32
                "1mvg8glb2a40yilmyabmb7fkbzlqd3i3d31kbkabqnq86xdnn69p"))))
    (build-system gnu-build-system)
    (native-inputs
     `(("perl" ,perl)
       ("intltool" ,intltool)))
    (arguments
     '(#:phases (modify-phases %standard-phases
                  (add-after 'configure 'use-our-intltool
                    (lambda _
                      ;; Do not use the bundled intltool commands, which lack
                      ;; the "dotless @INC" fixes of our 'intltool' package.
                      (substitute* (find-files "." "^Makefile$")
                        (("^INTLTOOL_(EXTRACT|UPDATE|MERGE) = .*$" _ tool)
                         (string-append "INTLTOOL_" tool " = intltool-"
                                        (string-downcase tool) "\n")))
                      #t)))))
    (home-page "https://www.gnome.org")
    (synopsis "Base MIME and Application database for GNOME")
    (description  "GNOME Mime Data is a module which contains the base MIME
and Application database for GNOME.  The data stored by this module is
designed to be accessed through the MIME functions in GnomeVFS.")
    (license license:gpl2+)))


(define-public gnome-vfs
  (package
    (name "gnome-vfs")
    (version "2.24.4")
    (source (origin
              (method url-fetch)
              (uri (string-append "mirror://gnome/sources/" name "/"
                                  (version-major+minor version)  "/"
                                  name "-" version ".tar.bz2"))
              (sha256
               (base32
                "1ajg8jb8k3snxc7rrgczlh8daxkjidmcv3zr9w809sq4p2sn9pk2"))))
    (build-system gnu-build-system)
    (arguments
     `(#:phases
       (modify-phases %standard-phases
         (add-before 'configure 'ignore-deprecations
           (lambda _
             (substitute* '("libgnomevfs/Makefile.in"
                            "daemon/Makefile.in")
               (("-DG_DISABLE_DEPRECATED") "-DGLIB_DISABLE_DEPRECATION_WARNINGS"))
             #t))
         (add-before 'configure 'patch-test-async-cancel-to-never-fail
           (lambda _
             (substitute* "test/test-async-cancel.c"
               (("EXIT_FAILURE") "77"))
             #t)))))
    (inputs `(("libxml2" ,libxml2)
              ("dbus-glib" ,dbus-glib)
              ("gconf" ,gconf)
              ("gnome-mime-data" ,gnome-mime-data)
              ("zlib" ,zlib)))
    (native-inputs
     `(("glib" ,glib "bin")             ; for glib-mkenums, etc.
       ("intltool" ,intltool)
       ("pkg-config" ,pkg-config)))
    (home-page "https://developer.gnome.org/gnome-vfs/")
    (synopsis "Access files and folders in GNOME applications")
    (description
     "GnomeVFS is the core library used to access files and folders in GNOME
applications.  It provides a file system abstraction which allows applications
to access local and remote files with a single consistent API.")
    (license license:lgpl2.0+)))



(define-public libgnome
  (package
    (name "libgnome")
    (version "2.32.1")
    (source (origin
              (method url-fetch)
              (uri (string-append "mirror://gnome/sources/" name "/"
                                  (version-major+minor version)  "/"
                                  name "-" version ".tar.bz2"))
              (sha256
               (base32
                "197pnq8y0knqjhm2fg4j6hbqqm3qfzfnd0irhwxpk1b4hqb3kimj"))
              (patches (search-patches "libgnome-encoding.patch"))))
    (build-system gnu-build-system)
    (arguments
     `(#:phases
       (modify-phases %standard-phases
         (add-before 'configure 'enable-deprecated
           (lambda _
             (substitute* "libgnome/Makefile.in"
               (("-DG_DISABLE_DEPRECATED") "-DGLIB_DISABLE_DEPRECATION_WARNINGS"))
             #t)))))
    (inputs `(("libxml2" ,libxml2)))
    (native-inputs
     `(("glib" ,glib "bin")             ; for glib-mkenums, etc.
       ("intltool" ,intltool)
       ("pkg-config" ,pkg-config)))
    ;; The following are listed as Required in the .pc file
    ;; (except for libcanberra -- which seems to be oversight on the part
    ;; of the upstream developers -- anything that links against libgnome,
    ;; must also link against libcanberra
    (propagated-inputs
     `(("libcanberra" ,libcanberra)
       ("libbonobo" ,libbonobo)
       ("gconf" ,gconf)
       ("gnome-vfs" ,gnome-vfs)
       ("popt" ,popt)))                       ;gnome-program.h includes popt.h
    (home-page "https://developer.gnome.org/libgnome/")
    (synopsis "Useful routines for building applications")
    (description  "The libgnome library provides a number of useful routines
for building modern applications, including session management, activation of
files and URIs, and displaying help.")
    (license license:lgpl2.0+)))


(define-public libart-lgpl
  (package
    (name "libart-lgpl")
    (version "2.3.21")
    (source (origin
              (method url-fetch)
              (uri (let ((upstream-name "libart_lgpl"))
                     (string-append "mirror://gnome/sources/" upstream-name "/"
                                    (version-major+minor version) "/"
                                    upstream-name "-" version ".tar.bz2")))
              (sha256
               (base32
                "1yknfkyzgz9s616is0l9gp5aray0f2ry4dw533jgzj8gq5s1xhgx"))))
    (build-system gnu-build-system)
    (native-inputs
     `(("pkg-config" ,pkg-config)))
    (home-page "https://people.gnome.org/~mathieu/libart")
    (synopsis "2D drawing library")
    (description  "Libart is a 2D drawing library intended as a
high-quality vector-based 2D library with antialiasing and alpha composition.")
    (license license:lgpl2.0+)))



(define-public libgnomecanvas
  (package
    (name "libgnomecanvas")
    (version "2.30.3")
    (source (origin
              (method url-fetch)
              (uri (string-append "mirror://gnome/sources/" name "/"
                                  (version-major+minor version)  "/"
                                  name "-" version ".tar.gz"))
              (sha256
               (base32
                "1nhnq4lfkk8ljkdafscwaggx0h95mq0rxnd7zgqyq0xb6kkqbjm8"))))
    (build-system gnu-build-system)
    ;; Mentioned as Required in the .pc file
    (propagated-inputs `(("libart-lgpl" ,libart-lgpl)
                         ("gtk+" ,gtk+-2)))
    (native-inputs
     `(("intltool" ,intltool)
       ("glib" ,glib "bin")             ; for glib-genmarshal, etc.
       ("pkg-config" ,pkg-config)))
    (home-page "https://developer.gnome.org/libgnomecanvas/")
    (synopsis "Flexible widget for creating interactive structured graphics")
    (description  "The GnomeCanvas widget provides a flexible widget for
creating interactive structured graphics.")
    (license license:lgpl2.0+)))

(define-public libgnomecanvasmm
  (package
    (name "libgnomecanvasmm")
    (version "2.26.0")
    (source (origin
              (method url-fetch)
              (uri (string-append "mirror://gnome/sources/" name "/"
                                  (version-major+minor version)  "/"
                                  name "-" version ".tar.bz2"))
              (sha256
               (base32
                "0679hcnpam2gkag2i63sm0wdm35gwvzafnz1354mg6j5gzwpfrcr"))))
    (build-system gnu-build-system)
    (propagated-inputs `(("libgnomecanvas" ,libgnomecanvas)))
    (native-inputs
     `(("gtkmm-2" ,gtkmm-2)
       ("pkg-config" ,pkg-config)))
    (home-page "https://gtkmm.org")
    (synopsis "C++ bindings to the GNOME Canvas library")
    (description "C++ bindings to the GNOME Canvas library.")
    (license license:lgpl2.0+)))

(define-public libgnomeui
  (package
    (name "libgnomeui")
    (version "2.24.5")
    (source (origin
              (method url-fetch)
              (uri (string-append "mirror://gnome/sources/" name "/"
                                  (version-major+minor version)  "/"
                                  name "-" version ".tar.bz2"))
              (patches (search-patches "libgnomeui-utf8.patch"))
              (sha256
               (base32
                "03rwbli76crkjl6gp422wrc9lqpl174k56cp9i96b7l8jlj2yddf"))))
    (build-system gnu-build-system)
    ;; Mentioned as Required in the .pc file
    (propagated-inputs `(("libbonoboui" ,libbonoboui)
                         ("libgnome" ,libgnome)
                         ("libgnomecanvas" ,libgnomecanvas)
                         ("libgnome-keyring" ,libgnome-keyring)))
    (inputs `(("libjpeg" ,libjpeg-turbo)
              ("popt" ,popt)
              ("libbonobo" ,libbonobo)
              ("libxml2" ,libxml2)
              ("libglade" ,libglade)))
    (native-inputs
     `(("glib" ,glib "bin")             ; for glib-mkenums, etc.
       ("intltool" ,intltool)
       ("pkg-config" ,pkg-config)))
    (home-page "https://developer.gnome.org/libgnomeui/")
    (synopsis "Additional widgets for applications")
    (description "The libgnomeui library provides additional widgets for
applications.  Many of the widgets from libgnomeui have already been
ported to GTK+.")
    (license license:lgpl2.0+)))

(define-public libglade
  (package
    (name "libglade")
    (version "2.6.4")
    (source (origin
              (method url-fetch)
              (uri (string-append "mirror://gnome/sources/" name "/"
                                  (version-major+minor version)  "/"
                                  name "-" version ".tar.bz2"))
              (sha256
               (base32
                "1v2x2s04jry4gpabws92i0wq2ghd47yr5n9nhgnkd7c38xv1wdk4"))))
    (build-system gnu-build-system)
    (inputs
     `(("python" ,python))) ;; needed for the optional libglade-convert program
    (propagated-inputs
     `(("gtk+-2" ,gtk+-2)
       ("libxml2" ,libxml2))) ; required by libglade-2.0.pc
    (native-inputs
     `(("pkg-config" ,pkg-config)))
    (home-page "https://developer.gnome.org/libglade")
    (synopsis "Load glade interfaces and access the glade built widgets")
    (description "Libglade is a library that provides interfaces for loading
graphical interfaces described in glade files and for accessing the
widgets built in the loading process.")
    (license license:gpl2+))) ; This is correct.  GPL not LGPL

(define-public libgnomeprint
  ;; This library has been deprecated since 2006; see
  ;; <https://mail.gnome.org/archives/devel-announce-list/2006-August/msg00005.html>.
  (package
    (name "libgnomeprint")
    (version "2.18.8")
    (source (origin
              (method url-fetch)
              (uri (string-append "mirror://gnome/sources/" name "/"
                                  (version-major+minor version)  "/"
                                  name "-" version ".tar.bz2"))
              (sha256
               (base32
                "14cnimvlc7ky22g2snyf4362412k3jk1syjf8b9887q5a63fqd0h"))))
    (build-system gnu-build-system)
    (inputs
     `(("popt" ,popt)
       ("libart-lgpl" ,libart-lgpl)
       ("gtk+" ,gtk+-2)
       ("libxml2" ,libxml2)))
    (native-inputs
     `(("intltool" ,intltool)
       ("glib" ,glib "bin")             ; for glib-genmarshal, etc.
       ("pkg-config" ,pkg-config)))
    (home-page "https://projects.gnome.org/gnome-print/home/faq.html")
    (synopsis "Printing framework for GNOME")
    (description
     "GNOME-print was a printing framework for GNOME.  It has been deprecated
since ca. 2006, when GTK+ itself incorporated printing support.")
    (license license:lgpl2.0+)))


(define-public libgnomeprintui
  ;; Deprecated; see libgnomeprint.
  (package
    (name "libgnomeprintui")
    (version "2.18.6")
    (source (origin
              (method url-fetch)
              (uri (string-append "mirror://gnome/sources/" name "/"
                                  (version-major+minor version)  "/"
                                  name "-" version ".tar.bz2"))
              (sha256
               (base32
                "0spl8vinb5n6n1krnfnr61dwaxidg67h8j94z9p59k2xdsvfashm"))))
    (build-system gnu-build-system)
    ;; Mentioned as Required in the .pc file
    (propagated-inputs `(("libgnomeprint" ,libgnomeprint)))
    (inputs `(("gtk+" ,gtk+-2)
              ("glib" ,glib)
              ("gnome-icon-theme" ,gnome-icon-theme)
              ("libgnomecanvas" ,libgnomecanvas)
              ("libxml2" ,libxml2)))
    (native-inputs
     `(("intltool" ,intltool)
       ("pkg-config" ,pkg-config)))
    (home-page "https://projects.gnome.org/gnome-print/home/faq.html")
    (synopsis "Printing framework for GNOME")
    (description (package-description libgnomeprint))
    (license license:lgpl2.0+)))

(define-public libbonoboui
  (package
    (name "libbonoboui")
    (version "2.24.5")
    (source (origin
              (method url-fetch)
              (uri (string-append "mirror://gnome/sources/" name "/"
                                  (version-major+minor version)  "/"
                                  name "-" version ".tar.bz2"))
              (sha256
               (base32
                "1kbgqh7bw0fdx4f1a1aqwpff7gp5mwhbaz60c6c98bc4djng5dgs"))))
    (build-system gnu-build-system)
    (arguments
     `(#:phases
       (modify-phases %standard-phases
         (add-before 'check 'start-xserver
           (lambda* (#:key inputs #:allow-other-keys)
             (let ((xorg-server (assoc-ref inputs "xorg-server"))
                   (disp ":1"))

               (setenv "HOME" (getcwd))
               (setenv "DISPLAY" disp)
               ;; There must be a running X server and make check doesn't start one.
               ;; Therefore we must do it.
               (zero? (system (format #f "~a/bin/Xvfb ~a &" xorg-server disp)))))))))
    ;; Mentioned as Required by the .pc file
    (propagated-inputs `(("libxml2" ,libxml2)))
    (inputs
     `(("popt" ,popt)
       ("pangox-compat" ,pangox-compat)
       ("libgnome" ,libgnome)
       ("libgnomecanvas" ,libgnomecanvas)
       ("libglade" ,libglade)))
    (native-inputs
     `(("glib" ,glib "bin")             ; for glib-genmarshal, etc.
       ("intltool" ,intltool)
       ("xorg-server" ,xorg-server-for-tests) ; For running the tests
       ("pkg-config" ,pkg-config)))
    (home-page "https://developer.gnome.org/libbonoboui/")
    (synopsis "Some user interface controls using Bonobo")
    (description  "The Bonobo UI library provides a number of user interface
controls using the Bonobo component framework.")
    (license license:lgpl2.0+)))

(define-public libwnck
  (package
    (name "libwnck")
    (version "3.32.0")
    (source (origin
              (method url-fetch)
              (uri (string-append "mirror://gnome/sources/" name "/"
                                  (version-major+minor version) "/"
                                  name "-" version ".tar.xz"))
              (sha256
               (base32
                "1jp3p1lnwnwi6fxl2rz3166cmwzwy9vqz896anpwc3wdy9f875cm"))))
    (build-system meson-build-system)
    (native-inputs
     `(("pkg-config" ,pkg-config)
       ("glib" ,glib "bin") ; for glib-mkenums
       ("gobject-introspection" ,gobject-introspection) ; for g-ir-scanner
       ("intltool" ,intltool)))
    (propagated-inputs
     `(("gtk+" ,gtk+)
       ("libxres" ,libxres)
       ("startup-notification" ,startup-notification)))
    (home-page "https://developer.gnome.org/libwnck/")
    (synopsis "Window Navigator Construction Kit")
    (description
     "Libwnck is the Window Navigator Construction Kit, a library for use in
writing pagers, tasklists, and more generally applications that are dealing
with window management.  It tries hard to respect the Extended Window Manager
Hints specification (EWMH).")
    (license license:lgpl2.0+)))

;; stable version for gtk2, required by xfwm4.
(define-public libwnck-2
  (package (inherit libwnck)
    (name "libwnck")
    (version "2.30.7")
    (source (origin
              (method url-fetch)
              (uri (string-append "mirror://gnome/sources/" name "/"
                                  (version-major+minor version) "/"
                                  name "-" version ".tar.xz"))
              (sha256
               (base32
                "15713yl0f8f3p99jzqqfmbicrdswd3vwpx7r3bkf1bgh6d9lvs4b"))))
    (build-system gnu-build-system)
    (native-inputs
     `(("pkg-config" ,pkg-config)
       ("intltool" ,intltool)))
    (propagated-inputs
     `(("gtk+" ,gtk+-2)
       ("libxres" ,libxres)
       ("startup-notification" ,startup-notification)))))

(define-public goffice
  (package
    (name "goffice")
    (version "0.10.49")
    (source (origin
              (method url-fetch)
              (uri (string-append "mirror://gnome/sources/goffice/"
                                  (version-major+minor version)  "/"
                                  "goffice-" version ".tar.xz"))
              (sha256
               (base32 "1s87ngs3g3nfvcn96aq4lgzx5cscbfg4n9f6ns2zpvc5ngdiiz2z"))))
    (build-system gnu-build-system)
    (outputs '("out"
               "doc"))                  ; 4.0 MiB of gtk-doc
    (arguments
     '(#:configure-flags (list (string-append "--with-html-dir="
                                              (assoc-ref %outputs "doc")
                                              "/share/gtk-doc/html"))))
    (inputs
     `(("gtk+" ,gtk+)
       ("libgsf" ,libgsf)
       ("librsvg" ,librsvg)
       ("libxslt" ,libxslt)
       ("libxml2" ,libxml2)))
    (native-inputs
     `(("intltool" ,intltool)
       ("glib" ,glib "bin")
       ("pkg-config" ,pkg-config)))
    (home-page "https://developer.gnome.org/goffice/")
    (synopsis "Document-centric objects and utilities")
    (description "A GLib/GTK+ set of document-centric objects and utilities.")
    (license
     ;; Dual licensed under GPLv2 or GPLv3 (both without "or later")
     ;; Note: NOT LGPL
     (list license:gpl2 license:gpl3))))

(define-public goffice-0.8
  (package (inherit goffice)
    (version "0.8.17")
    (source (origin
              (method url-fetch)
              (uri (string-append "mirror://gnome/sources/" (package-name goffice) "/"
                                  (version-major+minor version)  "/"
                                  (package-name goffice) "-" version ".tar.xz"))
              (sha256
               (base32 "05fvzbs5bin05bbsr4dp79aiva3lnq0a3a40zq55i13vnsz70l0n"))))
    (arguments
     `(#:phases
       (modify-phases %standard-phases
         (add-after 'unpack 'fix-pcre-check
           (lambda _
             ;; Only glib.h can be included directly.  See
             ;; https://bugzilla.gnome.org/show_bug.cgi?id=670316
             (substitute* "configure"
               (("glib/gregex\\.h") "glib.h")) #t)))

       ,@(package-arguments goffice)))
    (propagated-inputs
     ;; libgoffice-0.8.pc mentions libgsf-1
     `(("libgsf" ,libgsf)))
    (inputs
     `(("gtk" ,gtk+-2)
       ,@(alist-delete "gtk" (package-inputs goffice))))))

(define-public gnumeric
  (package
    (name "gnumeric")
    (version "1.12.49")
    (source (origin
              (method url-fetch)
              (uri (string-append "mirror://gnome/sources/gnumeric/"
                                  (version-major+minor version)  "/"
                                  "gnumeric-" version ".tar.xz"))
              (sha256
               (base32
                "0mzdhhpa7kwkc51l344g6vgqwaxkjdf03s7zasqh0bn3jpn75h4i"))))
    (build-system glib-or-gtk-build-system)
    (arguments
     `(;; The gnumeric developers don't worry much about failing tests.
       ;; See https://bugzilla.gnome.org/show_bug.cgi?id=732387
       #:tests? #f
       #:phases
       (modify-phases %standard-phases
         (add-before
          'configure 'pre-conf
           (lambda* (#:key outputs #:allow-other-keys)
             ;; Make install tries to write into the directory of goffice
             ;; I am informed that this only affects the possibility to embed a
             ;; spreadsheet inside an Abiword document.   So presumably when we
             ;; package Abiword we'll have to refer it to this directory.
             (substitute* "configure"
               (("^GOFFICE_PLUGINS_DIR=.*")
                (string-append "GOFFICE_PLUGINS_DIR="
                               (assoc-ref outputs "out")
                               "/goffice/plugins"))))))))
    (inputs
     `(("glib" ,glib)
       ("gtk+" ,gtk+)
       ("goffice" ,goffice)
       ("libgsf" ,libgsf)
       ("librsvg" ,librsvg)
       ("libxml2" ,libxml2)
       ("libxslt" ,libxslt)
       ("python" ,python)
       ("python-pygobject" ,python-pygobject)
       ("zlib" ,zlib)))
    (native-inputs
     `(("bison" ,bison)
       ("docbook-xml" ,docbook-xml)
       ("intltool" ,intltool)
       ("itstool" ,itstool)
       ("glib:bin" ,glib "bin")
       ("pkg-config" ,pkg-config)))
    (home-page "http://www.gnumeric.org")
    (synopsis "Spreadsheet application")
    (description
     "GNUmeric is a GNU spreadsheet application, running under GNOME.  It is
interoperable with other spreadsheet applications.  It has a vast array of
features beyond typical spreadsheet functionality, such as support for linear
and non-linear solvers, statistical analysis, and telecommunication
engineering.")
    (license
    ;; Dual licensed under GPLv2 or GPLv3 (both without "or later")
     (list license:gpl2 license:gpl3))))

(define-public drawing
  (package
    (name "drawing")
    (version "0.6.5")
    (source
     (origin
       (method git-fetch)
       (uri (git-reference
             (url "https://github.com/maoschanz/drawing")
             (commit version)))
       (file-name (git-file-name name version))
       (sha256
        (base32 "1kfgmalakifcvzhzss9zhmqjbdk24zr22c5xwkkahlvfcafp13wn"))))
    (build-system meson-build-system)
    (arguments
     `(#:glib-or-gtk? #t
       #:phases
       (modify-phases %standard-phases
         (add-after 'glib-or-gtk-wrap 'python-and-gi-wrap
           (lambda* (#:key outputs #:allow-other-keys)
             (let ((prog (string-append (assoc-ref outputs "out")
                                        "/bin/drawing"))
                   (pylib (string-append (assoc-ref outputs "out")
                                         "/lib/python"
                                         ,(version-major+minor
                                           (package-version python))
                                         "/site-packages")))
               (wrap-program prog
                 `("PYTHONPATH" = (,(getenv "PYTHONPATH") ,pylib))
                 `("GI_TYPELIB_PATH" = (,(getenv "GI_TYPELIB_PATH"))))
               #t))))))
    (native-inputs
     `(("desktop-file-utils" ,desktop-file-utils)
       ("gettext" ,gettext-minimal)
       ("glib:bin" ,glib "bin")
       ("gobject-introspection" ,gobject-introspection)
       ("gtk+:bin" ,gtk+ "bin")
       ("pkg-config" ,pkg-config)))
    (inputs
     `(("gdk-pixbuf" ,gdk-pixbuf+svg)
       ("gsettings-desktop-schemas" ,gsettings-desktop-schemas)
       ("gtk+" ,gtk+)
       ("pango" ,pango)
       ("python-pycairo" ,python-pycairo)
       ("python-pygobject" ,python-pygobject)))
    (home-page "https://maoschanz.github.io/drawing/")
    (synopsis "Basic image editor for GNOME")
    (description
     "Drawing is a basic image editor aiming at the GNOME desktop.")
    (license license:gpl3+)))

(define-public gnome-themes-standard
  (package
    (name "gnome-themes-standard")
    (version "3.22.3")
    (source
     (origin
       (method url-fetch)
       (uri (string-append "mirror://gnome/sources/" name "/"
                           (version-major+minor version) "/" name "-"
                           version ".tar.xz"))
       (sha256
        (base32
         "0smmiamrgcgf5sa88bsn8hwmvsyx4gczzs359nwxbkv14b2qgp31"))))
    (build-system gnu-build-system)
    (arguments
     '(#:configure-flags
       ;; Don't create 'icon-theme.cache'.
       (let* ((coreutils (assoc-ref %build-inputs "coreutils"))
              (true      (string-append coreutils "/bin/true")))
         (list (string-append "GTK_UPDATE_ICON_CACHE=" true)))))
    (inputs
     `(("gtk+" ,gtk+)
       ("gtk+-2" ,gtk+-2)
       ("librsvg" ,librsvg)
       ("libxml2" ,libxml2)
       ("glib" ,glib)))
    (native-inputs
     `(("intltool" ,intltool)
       ("glib:bin" ,glib "bin")
       ("pkg-config" ,pkg-config)))
    (home-page "https://launchpad.net/gnome-themes-standard")
    (synopsis "Default GNOME 3 themes")
    (description
     "The default GNOME 3 themes (Adwaita and some accessibility themes).")
    (license license:lgpl2.1+)))

(define-public seahorse
  (package
    (name "seahorse")
    (version "3.36.2")
    (source
     (origin
       (method url-fetch)
       (uri (string-append "mirror://gnome/sources/" name "/"
                           (version-major+minor version) "/" name "-"
                           version ".tar.xz"))
       (sha256
        (base32 "16wmxxppgcgfj8zkagcny5af1c81x32ysm9d6j9f2k7bmik21ss5"))))
    (build-system meson-build-system)
    (arguments
     '(#:glib-or-gtk? #t
       #:phases
       (modify-phases %standard-phases
         (add-after 'unpack 'skip-gtk-update-icon-cache
           ;; Don't create 'icon-theme.cache'.
           (lambda _
             (substitute* "build-aux/meson_post_install.py"
               (("gtk-update-icon-cache") "true"))
             #t)))))
    (inputs
     `(("gtk+" ,gtk+)
       ("gcr" ,gcr)
       ("gnupg" ,gnupg)
       ("gpgme" ,gpgme)
       ("openldap" ,openldap)
       ("openssh" ,openssh)
       ("avahi" ,avahi)
       ("libhandy" ,libhandy-0.0)
       ("libpwquality" ,libpwquality)
       ("libsecret" ,libsecret)
       ("libsoup" ,libsoup)))
    (native-inputs
     `(("gettext" ,gettext-minimal)
       ("glib:bin" ,glib "bin")
       ("itstool" ,itstool)
       ("pkg-config" ,pkg-config)
       ("vala" ,vala)
       ("xmllint" ,libxml2)))
    (home-page "https://wiki.gnome.org/Apps/Seahorse")
    (synopsis "Manage encryption keys and passwords in the GNOME keyring")
    (description
     "Seahorse is a GNOME application for managing encryption keys and
passwords in the GNOME keyring.")
    (license license:gpl2+)))

(define-public vala
  (package
    (name "vala")
    (version "0.46.5")
    (source (origin
              (method url-fetch)
              (uri (string-append "mirror://gnome/sources/" name "/"
                                  (version-major+minor version) "/"
                                  name "-" version ".tar.xz"))
              (sha256
               (base32
                "07fv895sp9wq74b20qig7hic0r4ynrr5pfaqba02r44xb794fy0s"))))
    (build-system gnu-build-system)
    (arguments
     '(#:phases
       (modify-phases %standard-phases
         (add-before 'check 'pre-check
                     (lambda _
                       (setenv "CC" "gcc")
                       (substitute* "valadoc/tests/testrunner.sh"
                         (("export PKG_CONFIG_PATH=" m)
                          (string-append m "$PKG_CONFIG_PATH:")))
                       ;; For missing '/etc/machine-id'.
                       (setenv "DBUS_FATAL_WARNINGS" "0")
                       #t)))))
    (native-inputs
     `(("pkg-config" ,pkg-config)
       ("flex" ,flex)
       ("bison" ,bison)
       ("xsltproc" ,libxslt)
       ("dbus" ,dbus)                                     ; for dbus tests
       ("gobject-introspection" ,gobject-introspection))) ; for gir tests
    (inputs
     `(("graphviz" ,graphviz)))
    (propagated-inputs
     `(("glib" ,glib))) ; required by libvala-0.40.pc
    (home-page "https://wiki.gnome.org/Projects/Vala/")
    (synopsis "Compiler for the GObject type system")
    (description
     "Vala is a programming language that aims to bring modern programming
language features to GNOME developers without imposing any additional runtime
requirements and without using a different ABI compared to applications and
libraries written in C.")
    (license license:lgpl2.1+)))

(define-public vala-0.50
  (package
    (inherit vala)
    (version "0.50.2")
    (source (origin
              (method url-fetch)
              (uri (string-append "mirror://gnome/sources/vala/"
                                  (version-major+minor version) "/"
                                  "vala-" version ".tar.xz"))
              (sha256
               (base32
                "1nnf0x6vk0a9p2y6z7jwjfvmlxh3qhj581v381r0y1sxsv35s39c"))))))

(define-public vte
  (package
    (name "vte")
    (version "0.60.3")
    (source (origin
              (method url-fetch)
              (uri (string-append "mirror://gnome/sources/vte/"
                                  (version-major+minor version) "/"
                                  "vte-" version ".tar.xz"))
              (sha256
               (base32
                "0al2v6fn061v4j1wwvppim1q283y2a6s0iyl29hxhmx3h48nxdzy"))))
    (build-system meson-build-system)
    (arguments
     `(#:configure-flags
       '("-Dvapi=true"
         "-D_systemd=false")))
    (native-inputs
     `(("pkg-config" ,pkg-config)
       ("gettext" ,gettext-minimal)
       ("vala" ,vala)
       ("gobject-introspection" ,gobject-introspection)
       ("glib" ,glib "bin")             ; for glib-genmarshal, etc.
       ("gperf" ,gperf)
       ("xmllint" ,libxml2)))
    (propagated-inputs
     `(("gtk+" ,gtk+)                   ; required by vte-2.91.pc
       ("gnutls" ,gnutls)               ; ditto
       ("pcre2" ,pcre2)))               ; ditto
    (home-page "https://www.gnome.org/")
    (synopsis "Virtual Terminal Emulator")
    (description
     "VTE is a library (libvte) implementing a terminal emulator widget for
GTK+, and a minimal sample application (vte) using that.  Vte is mainly used in
gnome-terminal, but can also be used to embed a console/terminal in games,
editors, IDEs, etc.")
    (license license:lgpl2.1+)))

(define-public vte-ng
  (package
    (inherit vte)
    (name "vte-ng")
    (version "0.58.2.a")
    (home-page "https://github.com/thestinger/vte-ng")
    (source (origin
              (method git-fetch)
              (uri (git-reference (url home-page) (commit version)))
              (file-name (git-file-name name version))
              (sha256
               (base32
                "0rnm5c6m3abbm81jsfdas0y80z299ny54gr4syn4bfrms3s4g19l"))))
    (build-system meson-build-system)
    (native-inputs
     `(("gtk-doc" ,gtk-doc/stable)
       ,@(package-native-inputs vte)))
    (arguments
     `(#:configure-flags '("-Ddocs=true")))
  (synopsis "Enhanced VTE terminal widget")
  (description
   "VTE is a library (libvte) implementing a terminal emulator widget for
GTK+, this fork provides additional functions exposed for keyboard text
selection and URL hints.")))

;; Stable version for gtk2, required by gnurobots and lxterminal as of 2020-07.
(define-public vte/gtk+-2
  (package (inherit vte)
    (name "vte")
    (version "0.28.2")
    (source (origin
              (method url-fetch)
              (uri (string-append "mirror://gnome/sources/" name "/"
                                  (version-major+minor version) "/"
                                  name "-" version ".tar.xz"))
              (sha256
               (base32
                "1bmhahkf8wdsra9whd3k5l5z4rv7r58ksr8mshzajgq2ma0hpkw6"))
              (patches (search-patches
                         "vte-CVE-2012-2738-pt1.patch"
                         "vte-CVE-2012-2738-pt2.patch"))))
    (build-system gnu-build-system)
    (arguments
     '(#:configure-flags '("--disable-python")))
    (native-inputs
     `(("pkg-config" ,pkg-config)
       ("intltool" ,intltool)
       ("glib" ,glib "bin")))   ; for glib-genmarshal, etc.
    (propagated-inputs
     `(("gtk+" ,gtk+-2)         ; required by libvte.pc
       ("ncurses" ,ncurses))))) ; required by libvte.la

(define-public vinagre
  (package
    (name "vinagre")
    (version "3.22.0")
    (source (origin
              (method url-fetch)
              (uri (string-append "mirror://gnome/sources/" name "/"
                                  (version-major+minor version) "/"
                                  name "-" version ".tar.xz"))
              (patches (search-patches "vinagre-newer-freerdp.patch"
                                       "vinagre-newer-rdp-parameters.patch"))
              (sha256
               (base32
                "10jya3jyrm18nbw3v410gbkc7677bqamax44pzgd3j15randn76d"))))
    (build-system glib-or-gtk-build-system)
    (arguments
     ;; Disable -Werror and such, to avoid build failures on compilation
     ;; warnings.
     '(#:configure-flags '("--enable-compile-warnings=minimum")
       #:phases
       (modify-phases %standard-phases
         (add-before 'install 'skip-gtk-update-icon-cache
           (lambda _
             ;; Don't create 'icon-theme.cache'
             (substitute* (find-files "." "^Makefile$")
               (("gtk-update-icon-cache") (which "true")))
             #t))
         (add-after 'unpack 'patch-configure
           (lambda _
             (substitute* "configure"
               (("freerdp") "freerdp2"))
             #t)))))
    (native-inputs
     `(("pkg-config" ,pkg-config)
       ("intltool" ,intltool)
       ("itstool" ,itstool)
       ("glib-bin" ,glib "bin")))                 ;for glib-compile-schemas
    (inputs
     `(("libxml2" ,libxml2)
       ("gtk-vnc" ,gtk-vnc)
       ("gnome-keyring" ,gnome-keyring)
       ("libsecret" ,libsecret)
       ("freerdp" ,freerdp)
       ("spice" ,spice)
       ("spice-gtk" ,spice-gtk)
       ("telepathy-glib" ,telepathy-glib)
       ("vte" ,vte)))
    (home-page "https://wiki.gnome.org/Apps/Vinagre")
    (synopsis "Remote desktop viewer for GNOME")
    (description "Vinagre is a remote display client supporting the VNC, SPICE
and RDP protocols.")
    (license license:gpl3+)))

(define-public dconf
  (package
    (name "dconf")
    (version "0.36.0")
    (source (origin
              (method url-fetch)
              (uri (string-append
                    "mirror://gnome/sources/" name "/"
                    (version-major+minor version) "/"
                    name "-" version ".tar.xz"))
              (sha256
               (base32
                "0bfs069pjv6lhp7xrzmrhz3876ay2ryqxzc6mlva1hhz34ibprlz"))))
    (build-system meson-build-system)
    (propagated-inputs
     ;; In Requires of dconf.pc.
     `(("glib" ,glib)))
    (inputs
     `(("gtk+" ,gtk+)
       ("dbus" ,dbus)))
    (native-inputs
     `(("bash-completion" ,bash-completion)
       ("libxslt" ,libxslt)                     ;for xsltproc
       ("libxml2" ,libxml2)                     ;for XML_CATALOG_FILES
       ("docbook-xml" ,docbook-xml-4.2)
       ("docbook-xsl" ,docbook-xsl)
       ("glib:bin" ,glib "bin")
       ("gtk-doc" ,gtk-doc/stable)
       ("pkg-config" ,pkg-config)
       ("vala" ,vala)))
    (arguments
     `(#:glib-or-gtk? #t
       #:configure-flags '("-Denable-gtk-doc=true")
       #:phases (modify-phases %standard-phases
                  (add-after 'unpack 'increase-test-timeout
                    (lambda _
                      ;; On big-memory systems, the engine test may take
                      ;; much longer than the default of 30 seconds.
                      (substitute* "tests/meson.build"
                        (("test\\(unit_test\\[0\\], exe" all)
                         (string-append all ", timeout : 90")))
                      #t)))))
    (home-page "https://developer.gnome.org/dconf/")
    (synopsis "Low-level GNOME configuration system")
    (description "Dconf is a low-level configuration system.  Its main purpose
is to provide a backend to GSettings on platforms that don't already have
configuration storage systems.")
    (license license:lgpl2.1+)))

(define-public json-glib
  (package
    (name "json-glib")
    (version "1.4.4")
    (source (origin
              (method url-fetch)
              (uri (string-append "mirror://gnome/sources/" name "/"
                                  (version-major+minor version) "/"
                                  name "-" version ".tar.xz"))
              (sha256
               (base32
                "0ixwyis47v5bkx6h8a1iqlw3638cxcv57ivxv4gw2gaig51my33j"))))
    (build-system meson-build-system)
    (native-inputs
     `(("gettext" ,gettext-minimal)
       ("glib" ,glib "bin")              ;for glib-mkenums and glib-genmarshal
       ("gobject-introspection" ,gobject-introspection)
       ("pkg-config" ,pkg-config)))
    (propagated-inputs
     `(("glib" ,glib)))                         ;according to json-glib-1.0.pc
    (home-page "https://wiki.gnome.org/Projects/JsonGlib")
    (synopsis "Compiler for the GObject type system")
    (description
     "JSON-GLib is a C library based on GLib providing serialization and
deserialization support for the JavaScript Object Notation (JSON) format
described by RFC 4627.  It provides parser and generator GObject classes and
various wrappers for the complex data types employed by JSON, such as arrays
and objects.")
    (license license:lgpl2.1+)))

(define-public libxklavier
  (package
    (name "libxklavier")
    (version "5.4")
    (source (origin
              ;; Note: There's no tarball at ftp.gnome.org for this version.
              (method git-fetch)
              (uri (git-reference
                    (url "https://anongit.freedesktop.org/git/libxklavier")
                    (commit (string-append "libxklavier-" version))))
              (sha256
               (base32
                "1w1x5mrgly2ldiw3q2r6y620zgd89gk7n90ja46775lhaswxzv7a"))
              (file-name (git-file-name name version))))
    (build-system gnu-build-system)
    (arguments
     '(#:configure-flags
       (list (string-append "--with-xkb-base="
                            (assoc-ref %build-inputs "xkeyboard-config")
                            "/share/X11/xkb")
             "--disable-xmodmap-support")))
    (native-inputs
     `(("glib:bin"              ,glib "bin") ; for glib-mkenums, etc.
       ("gobject-introspection" ,gobject-introspection)
       ("pkg-config"            ,pkg-config)
       ("gtk-doc" ,gtk-doc/stable)
       ("intltool" ,intltool)
       ("which" ,which)
       ("autoconf" ,autoconf)
       ("automake" ,automake)
       ("libtool" ,libtool)))
    (propagated-inputs
     ;; Required by libxklavier.pc.
     `(("glib"    ,glib)
       ("libxml2" ,libxml2)))
    (inputs
     `(("iso-codes"        ,iso-codes)
       ("libxi"            ,libxi)
       ("libxkbfile"       ,libxkbfile)
       ("xkbcomp"          ,xkbcomp)
       ("xkeyboard-config" ,xkeyboard-config)))
    (home-page "https://www.freedesktop.org/wiki/Software/LibXklavier/")
    (synopsis "High-level API for X Keyboard Extension")
    (description
     "LibXklavier is a library providing high-level API for X Keyboard
Extension known as XKB.  This library is intended to support XFree86 and other
commercial X servers.  It is useful for creating XKB-related software (layout
indicators etc).")
    (license license:lgpl2.0+)))

(define-public python2-rsvg
  ;; XXX: This is actually a subset of gnome-python-desktop.
  (package
    (name "python2-rsvg")
    (version "2.32.0")
    (source
     (origin
       (method url-fetch)
       (uri (string-append
             "mirror://gnome/sources/gnome-python-desktop/2.32/gnome-python-desktop-"
             version ".tar.bz2"))
       (sha256
        (base32
         "1s8f9rns9v7qlwjv9qh9lr8crp88dpzfm45hj47zc3ivpy0dbnq9"))))
    (build-system gnu-build-system)
    (native-inputs
     `(("pkg-config" ,pkg-config)))
    (inputs
     `(("python" ,python-2)
       ("python2-pygtk" ,python2-pygtk)
       ("librsvg" ,librsvg)))
    (home-page "https://www.gnome.org")
    (synopsis "Python bindings to librsvg")
    (description
     "This package provides Python bindings to librsvg, the SVG rendering
library.")

    ;; This is the license of the rsvg bindings.  The license of each module
    ;; of gnome-python-desktop is given in 'COPYING'.
    (license license:lgpl2.1+)))

(define-public glib-networking
  (package
    (name "glib-networking")
    (version "2.62.2")
    (source (origin
              (method url-fetch)
              (uri (string-append "mirror://gnome/sources/glib-networking/"
                                  (version-major+minor version) "/"
                                  "glib-networking-" version ".tar.xz"))
              (sha256
               (base32
                "0i2mw75297ql72h47vyvff3hqa0kcmqybblj52fqrarb0kfbhi06"))))
    (build-system meson-build-system)
    (arguments
     `(#:configure-flags '("-Dlibproxy_support=false")))
    (native-inputs
     `(("pkg-config" ,pkg-config)
       ("intltool" ,intltool)))
    (inputs
     `(("glib" ,glib)
       ("gnutls" ,gnutls)
       ("gsettings-desktop-schemas" ,gsettings-desktop-schemas)))
    (home-page "https://www.gnome.org")
    (synopsis "Network-related GIO modules")
    (description
     "This package contains various network related extensions for the GIO
library.")
    (license license:lgpl2.0+)))

(define-public rest
  (package
    (name "rest")
    (version "0.8.1")
    (source (origin
              (method url-fetch)
              (uri (string-append "mirror://gnome/sources/rest/"
                                  (version-major+minor version) "/"
                                  name "-" version ".tar.xz"))
              (sha256
               (base32
                "1j81bgqmd55s5lxyaxcplym9n6xywcs1cm9wmvafsg2xiv9sl4q5"))))
    (build-system gnu-build-system)
    (arguments
     '(#:tests? #f ; tests require internet connection
       #:configure-flags
       '("--with-ca-certificates=/etc/ssl/certs/ca-certificates.crt")))
    (native-inputs
     `(("glib-mkenums" ,glib "bin")
       ("gobject-introspection" ,gobject-introspection)
       ("pkg-config" ,pkg-config)))
    (propagated-inputs
     ;; rest-0.7.pc refers to all these.
     `(("glib"    ,glib)
       ("libsoup" ,libsoup)
       ("libxml2" ,libxml2)))
    (home-page "https://www.gtk.org/")
    (synopsis "RESTful web api query library")
    (description
     "This library was designed to make it easier to access web services that
claim to be \"RESTful\".  It includes convenience wrappers for libsoup and
libxml to ease remote use of the RESTful API.")
    (license license:lgpl2.1+)))

(define-public libsoup
  (package
    (name "libsoup")
    (version "2.72.0")
    (source (origin
              (method url-fetch)
              (uri (string-append "mirror://gnome/sources/libsoup/"
                                  (version-major+minor version) "/"
                                  "libsoup-" version ".tar.xz"))
              (sha256
               (base32
                "11skbyw2pw32178q3h8pi7xqa41b2x4k6q4k9f75zxmh8s23y30p"))))
    (build-system meson-build-system)
    (outputs '("out" "doc"))
    (arguments
     `(#:modules ((guix build utils)
                  (guix build meson-build-system)
                  (ice-9 popen))

       #:configure-flags '("-Dgtk_doc=true")
       #:phases
       (modify-phases %standard-phases
         (add-after 'unpack 'patch-docbook-xml
           (lambda* (#:key inputs #:allow-other-keys)
             (let ((xmldoc (string-append (assoc-ref inputs "docbook-xml")
                                          "/xml/dtd/docbook")))
               (substitute* (find-files "docs/reference")
                 (("http://.*/docbookx\\.dtd")
                  (string-append xmldoc "/docbookx.dtd")))
               #t)))
         (add-after 'unpack 'adjust-tests
           (lambda _
             ;; This test fails due to missing /etc/nsswitch.conf
             ;; in the build environment.
             (substitute* "tests/socket-test.c"
               ((".*/sockets/unconnected.*") ""))

             ;; These fail because "subdomain.localhost" does not resolve in
             ;; the build environment.
             (substitute* "tests/hsts-test.c"
               ((".*/hsts/basic.*") "")
               ((".*/hsts/subdomains.*") "")
               ((".*/hsts/superdomain.*") "")
               ((".*/hsts/utf8-address.*") ""))
             (substitute* "tests/hsts-db-test.c"
               ((".*/hsts-db/subdomains.*") ""))

             ;; Generate a self-signed certificate that has "localhost" as its
             ;; 'dnsName'.  Failing to do that, and starting with GnuTLS
             ;; 3.5.12, tests such as "ssl-tests" fail:
             ;;
             ;; ERROR:ssl-test.c:406:do_tls_interaction_test: Unexpected status 6 Unacceptable TLS certificate (expected 200 OK)
             ;;
             ;; 'certtool' is interactive so we have to pipe it the answers.
             ;; Reported at <https://bugzilla.gnome.org/show_bug.cgi?id=784696>.
             (let ((pipe (open-output-pipe "certtool --generate-self-signed \
 --load-privkey tests/test-key.pem --outfile tests/test-cert.pem")))
               (for-each (lambda (line)
                           (display line pipe)
                           (newline pipe))
                         '(""               ;Common name
                           ""               ;UID
                           "Guix"           ;Organizational unit name
                           "GNU"            ;Organization name
                           ""               ;Locality name
                           ""               ;State or province
                           ""               ;Country
                           ""               ;subject's domain component (DC)
                           ""               ;E-mail
                           ""               ;serial number
                           "-1"             ;expiration time
                           "N"              ;belong to authority?
                           "N"              ;web client certificate?
                           "N"              ;IPsec IKE?
                           "Y"              ;web server certificate?
                           "localhost"      ;dnsName of subject
                           ""               ;dnsName of subject (end)
                           ""               ;URI of subject
                           "127.0.0.1"      ;IP address of subject
                           ""               ;signing?
                           ""               ;encryption (RSA)?
                           ""               ;data encryption?
                           ""               ;sign OCSP requests?
                           ""               ;sign code?
                           ""               ;time stamping?
                           ""               ;email protection?
                           ""               ;URI of the CRL distribution point
                           "y"              ;above info OK?
                           ))
               (close-pipe pipe))
             #t))
         (add-after 'install 'move-doc
           (lambda* (#:key outputs #:allow-other-keys)
             (let ((out (assoc-ref outputs "out"))
                   (doc (assoc-ref outputs "doc")))
               (mkdir-p (string-append doc "/share"))
               (copy-recursively (string-append out "/share/gtk-doc")
                                 (string-append doc "/share/gtk-doc"))
               (delete-file-recursively (string-append out "/share/gtk-doc"))
               #t))))))
    (native-inputs
     `(("docbook-xml" ,docbook-xml-4.1.2)
       ("glib:bin" ,glib "bin")                   ; for glib-mkenums
       ("gobject-introspection" ,gobject-introspection)
       ("gtk-doc" ,gtk-doc/stable)
       ("intltool" ,intltool)
       ("pkg-config" ,pkg-config)
       ("python" ,python-wrapper)
       ("vala" ,vala)
       ("php" ,php)
       ("curl" ,curl)
       ("gnutls" ,gnutls)                         ;for 'certtool'
       ("httpd" ,httpd)))
    (propagated-inputs
     ;; libsoup-2.4.pc refers to all these.
     `(("brotli" ,google-brotli)
       ("glib" ,glib)
       ("libpsl" ,libpsl)
       ("libxml2" ,libxml2)
       ("sqlite" ,sqlite)
       ("zlib" ,zlib)))
    (inputs
     `(("glib-networking" ,glib-networking)
       ("mit-krb5" ,mit-krb5)))
    (home-page "https://live.gnome.org/LibSoup/")
    (synopsis "GLib-based HTTP Library")
    (description
     "LibSoup is an HTTP client/server library for GNOME.  It uses GObjects
and the GLib main loop, to integrate well with GNOME applications.")
    (license license:lgpl2.0+)))


;;; A minimal version of libsoup used to prevent a cycle with Inkscape.
(define-public libsoup-minimal
  (package/inherit libsoup
    (name "libsoup-minimal")
    (outputs (delete "doc" (package-outputs libsoup)))
    (arguments
     (substitute-keyword-arguments (package-arguments libsoup)
       ((#:configure-flags configure-flags)
        `(delete "-Dgtk_doc=true" ,configure-flags))
       ((#:phases phases)
        `(modify-phases ,phases
           (delete 'move-doc)))))
    (native-inputs (alist-delete "gtk-doc" (package-native-inputs libsoup)))))

(define-public libsecret
  (package
    (name "libsecret")
    (version "0.20.4")
    (source (origin
              (method url-fetch)
              (uri (string-append
                    "mirror://gnome/sources/libsecret/"
                    (version-major+minor version) "/"
                    "libsecret-" version ".tar.xz"))
              (sha256
               (base32
                "0a4xnfmraxchd9cq5ai66j12jv2vrgjmaaxz25kl031jvda4qnij"))))
    (build-system gnu-build-system)
    (outputs '("out" "doc"))
    (arguments
     `(#:tests? #f ; FIXME: Testing hangs.
       #:configure-flags
       (list (string-append "--with-html-dir="
                            (assoc-ref %outputs "doc")
                            "/share/gtk-doc/html"))))
    (native-inputs
     `(("gettext" ,gettext-minimal)
       ("glib:bin" ,glib "bin") ; for gdbus-codegen, etc.
       ("gobject-introspection" ,gobject-introspection)
       ("pkg-config" ,pkg-config)
       ("vala" ,vala)
       ("xsltproc" ,libxslt)))
       ;; These are needed for the tests.
       ;; FIXME: Add gjs once available.
       ;("dbus" ,dbus)
       ;("python2" ,python-2)
       ;("python2-dbus" ,python2-dbus)
       ;("python2-pygobject" ,python2-pygobject)
       ;("python2-pygobject-2" ,python2-pygobject-2)))
    (propagated-inputs
     `(("glib" ,glib))) ; required by libsecret-1.pc
    (inputs
     ;; The ‘build’ phase complains about missing docbook-xml-4.2 but adding it
     ;; doesn't seem to affect the build result.
     `(("docbook-xsl" ,docbook-xsl)
       ("libgcrypt" ,libgcrypt)
       ("libxml2" ,libxml2))) ; for XML_CATALOG_FILES
    (home-page "https://wiki.gnome.org/Projects/Libsecret/")
    (synopsis "GObject bindings for \"Secret Service\" API")
    (description
     "Libsecret is a GObject based library for storing and retrieving passwords
and other secrets.  It communicates with the \"Secret Service\" using DBus.")
    (license license:lgpl2.1+)))

(define-public five-or-more
  (package
    (name "five-or-more")
    (version "3.32.2")
    (source
     (origin
       (method url-fetch)
       (uri (string-append "mirror://gnome/sources/five-or-more/"
                           (version-major+minor version) "/"
                           "five-or-more-" version ".tar.xz"))
       (sha256
        (base32 "19pf8wzbf3ciqf2k4bj9sddvyhckfd62x86pnqr6s8h4vn9jc6ii"))))
    (build-system meson-build-system)
    (arguments
     '(#:glib-or-gtk? #t
       #:phases
       (modify-phases %standard-phases
         (add-after 'unpack 'skip-gtk-update-icon-cache
           (lambda _
             (substitute* "meson_post_install.py"
               (("gtk-update-icon-cache") (which "true")))
             #t)))))
    (native-inputs
     `(("pkg-config" ,pkg-config)
       ("appstream-glib" ,appstream-glib)
       ("desktop-file-utils" ,desktop-file-utils)
       ("glib:bin" ,glib "bin") ; for glib-compile-resources
       ("intltool" ,intltool)
       ("itstool" ,itstool)
       ("vala" ,vala)
       ("xmllint" ,libxml2)))
    (inputs
     `(("gtk+" ,gtk+)
       ("libgnome-games-support" ,libgnome-games-support)
       ("librsvg" ,librsvg)))
    (home-page "https://wiki.gnome.org/Apps/Five%20or%20more")
    (synopsis "Logic puzzle game")
    (description "Five or More is a game where you try to align
 five or more objects of the same color and shape causing them to disappear.
 On every turn more objects will appear, until the board is full.
 Try to last as long as possible.")
    (license license:gpl2+)))

(define-public gnome-mines
  (package
    (name "gnome-mines")
    (version "3.36.1")
    (source
     (origin
       (method url-fetch)
       (uri (string-append "mirror://gnome/sources/" name "/"
                           (version-major+minor version) "/"
                           name "-" version ".tar.xz"))
       (sha256
        (base32 "0m2680r94nk61imym4x73j03jwfjd8cxm592m5ybiqdfdw6i723i"))))
    (build-system meson-build-system)
    (arguments
     '(#:glib-or-gtk? #t
       #:phases
       (modify-phases %standard-phases
         (add-after 'unpack 'skip-gtk-update-icon-cache
           (lambda _
             (substitute* "build-aux/meson_post_install.py"
               (("gtk-update-icon-cache") (which "true")))
             #t)))))
    (native-inputs
     `(("glib:bin" ,glib "bin")       ; for glib-compile-resources
       ("pkg-config" ,pkg-config)
       ("desktop-file-utils" ,desktop-file-utils)
       ("intltool" ,intltool)
       ("itstool" ,itstool)
       ("vala" ,vala)
       ("yelp" ,yelp)
       ("appstream-glib" ,appstream-glib)))
    (inputs
     `(("gtk+" ,gtk+)
       ("libgnome-games-support" ,libgnome-games-support)
       ("librsvg" ,librsvg)))
    (home-page "https://wiki.gnome.org/Apps/Mines")
    (synopsis "Minesweeper game")
    (description
     "Mines (previously gnomine) is a puzzle game where you locate mines
floating in an ocean using only your brain and a little bit of luck.")
    (license license:gpl2+)))

(define-public gnome-multi-writer
  (package
    (name "gnome-multi-writer")
    (version "3.35.90")
    (source
     (origin
       (method url-fetch)
       (uri (string-append "mirror://gnome/sources/gnome-multi-writer/"
                           (version-major+minor version) "/"
                           "gnome-multi-writer-" version ".tar.xz"))
       (sha256
        (base32
         "07vgzjjdrxcp7h73z13h9agafxb4vmqx5i81bcfyw0ilw9kkdzmp"))))
    (build-system meson-build-system)
    (arguments
     '(#:glib-or-gtk? #t
       #:phases
       (modify-phases %standard-phases
         (add-after 'unpack 'skip-post-install
           (lambda _
             (substitute* "meson.build"
               (("meson.add_install_script" &) (string-append "# " &)))
             #t)))))
    (native-inputs
     `(("glib:bin" ,glib "bin")
       ("pkg-config" ,pkg-config)))
    (inputs
     `(("gtk+" ,gtk+)
       ("glib" ,glib)                   ; for gio
       ("gusb" ,gusb)
       ("udisks" ,udisks)
       ("libgudev" ,libgudev)
       ("libcanberra" ,libcanberra)
       ("polkit" ,polkit)))
    (home-page "https://wiki.gnome.org/Apps/MultiWriter")
    (synopsis "Write to multiple USB devices at once")
    (description
     "MultiWriter can be used to write an ISO file to multiple USB devices at
once.")
    (license license:gpl2+)))

(define-public gnome-sudoku
  (package
    (name "gnome-sudoku")
    (version "3.34.1")
    (source
     (origin
       (method url-fetch)
       (uri (string-append "mirror://gnome/sources/" name "/"
                           (version-major+minor version) "/"
                           name "-" version ".tar.xz"))
       (sha256
        (base32
         "025y85r4qqardivvwiwhbmgarziykdy224m8zlrq8b79zv82793b"))))
    (build-system meson-build-system)
    (arguments
     '(#:glib-or-gtk? #t
       #:phases
       (modify-phases %standard-phases
         (add-after 'unpack 'skip-gtk-update-icon-cache
           (lambda _
             (substitute* "build-aux/post_install.py"
               (("gtk-update-icon-cache") (which "true")))
             #t)))))
    (native-inputs
     `(("pkg-config" ,pkg-config)
       ("desktop-file-utils" ,desktop-file-utils)
       ("glib:bin" ,glib "bin") ; for glib-compile-resources
       ("intltool" ,intltool)
       ("itstool" ,itstool)
       ("vala" ,vala)
       ("xmllint" ,libxml2)))
    (inputs
     `(("gtk+" ,gtk+)
       ("json-glib" ,json-glib)
       ("libgee" ,libgee)
       ("librsvg" ,librsvg)
       ("qqwing" ,qqwing)))
    (home-page "https://wiki.gnome.org/Apps/Sudoku")
    (synopsis "Japanese logic game")
    (description
     "Sudoku is a Japanese logic game that exploded in popularity in 2005.
GNOME Sudoku is meant to have an interface as simple and unobstrusive as
possible while still providing features that make playing difficult Sudoku
more fun.")
    (license license:gpl2+)))

(define-public gnome-terminal
  (package
    (name "gnome-terminal")
    (version "3.34.2")
    (source
     (origin
       (method url-fetch)
       (uri (string-append "mirror://gnome/sources/" name "/"
                           (version-major+minor version) "/"
                           name "-" version ".tar.xz"))
       (sha256
        (base32
         "0gc004f9b5k94gkdanmqjz3wqgnpny0l3nqm8zd19h4f0ps27mrv"))))
    (build-system glib-or-gtk-build-system)
    (arguments
     '(#:configure-flags
       (list "--disable-migration" "--disable-search-provider"
             "--without-nautilus-extension")
       #:phases
       (modify-phases %standard-phases
         (add-before 'configure 'patch-/bin/true
                     (lambda _
                       (substitute* "configure"
                         (("/bin/true") (which "true"))))))))
    (native-inputs
     `(("pkg-config" ,pkg-config)
       ("desktop-file-utils" ,desktop-file-utils)
       ("intltool" ,intltool)
       ("itstool" ,itstool)
       ("xmllint" ,libxml2)))
    (propagated-inputs
     `(("dconf" ,dconf)))
    (inputs
     `(("gtk+" ,gtk+)
       ("vte" ,vte)
       ("gnutls" ,gnutls)
       ("gsettings-desktop-schemas" ,gsettings-desktop-schemas)
       ("util-linux" ,util-linux "lib")
       ("vala" ,vala)))
    (home-page "https://wiki.gnome.org/Apps/Terminal")
    (synopsis "Terminal emulator")
    (description
     "GNOME Terminal is a terminal emulator application for accessing a
UNIX shell environment which can be used to run programs available on
your system.

It supports several profiles, multiple tabs and implements several
keyboard shortcuts.")
    (license license:gpl3+)))

(define-public colord
  (package
    (name "colord")
    (version "1.4.5")
    (source
     (origin
       (method url-fetch)
       (uri (string-append "https://www.freedesktop.org/software/colord/releases/"
                           "colord-" version ".tar.xz"))
       (sha256
        (base32 "05sydi6qqqx1rrqwnga1vbg9srkf89wdcfw5w4p4m7r37m2flx5p"))))
    (build-system meson-build-system)
    (arguments
     '(;; FIXME: One test fails:
       ;; /colord/icc-store (in lib/colord/colord-self-test-private):
       ;; Incorrect content type for /tmp/colord-vkve/already-exists.icc, got
       ;; application/x-zerosize
       #:tests? #f
       #:glib-or-gtk? #t
       #:configure-flags (list "-Dlocalstatedir=/var"
                               ;; No dep on systemd.
                               "-Dsystemd=false"
                               ;; Wants to install to global completion dir;
                               ;; punt.
                               "-Dbash_completion=false"
                               "-Ddaemon_user=colord"
                               "-Dsane=true"
                               "-Dvapi=true"
                               ;; Requires spotread.
                               "-Dargyllcms_sensor=false"
                               ;; TODO: Requires docbook2x.
                               "-Dman=false")
       #:phases
       (modify-phases %standard-phases
         (add-before 'configure 'patch-build-system
           (lambda* (#:key outputs #:allow-other-keys)
             (substitute* "rules/meson.build"
               (("udev.get_pkgconfig_variable\\('udevdir'\\)")
                (string-append "'" (assoc-ref outputs "out") "/lib/udev'")))
             #t))
         (add-before 'configure 'set-sqlite3-file-name
           (lambda* (#:key inputs #:allow-other-keys)
             ;; "colormgr dump" works by invoking the "sqlite3" command.
             ;; Record its absolute file name.
             (let ((sqlite (assoc-ref inputs "sqlite")))
               (substitute* "client/cd-util.c"
                 (("\"sqlite3\"")
                  (string-append "\"" sqlite "/bin/sqlite3\"")))
               #t))))))
    (native-inputs
     `(("glib:bin" ,glib "bin")         ; for glib-compile-resources, etc.
       ("gettext" ,gettext-minimal)
       ("gobject-introspection" ,gobject-introspection)
       ("gtk-doc" ,gtk-doc/stable)
       ("pkg-config" ,pkg-config)
       ("vala" ,vala)))
    (propagated-inputs
     ;; colord.pc refers to all these.
     `(("glib" ,glib)
       ("lcms" ,lcms)
       ("udev" ,eudev)))
    (inputs
     `(("dbus-glib" ,dbus-glib)
       ("gusb" ,gusb)
       ("libgudev" ,libgudev)
       ("libusb" ,libusb)
       ("polkit" ,polkit)
       ("python" ,python-wrapper)
       ("sqlite" ,sqlite)
       ("sane-backends" ,sane-backends)))
    (home-page "https://www.freedesktop.org/software/colord/")
    (synopsis "Color management service")
    (description "Colord is a system service that makes it easy to manage,
install and generate color profiles to accurately color manage input and
output devices.")
    (license license:gpl2+)))

(define-public geoclue
  (package
    (name "geoclue")
    (version "2.5.7")
    (source
     (origin
       (method url-fetch)
       (uri
        (string-append "https://gitlab.freedesktop.org/geoclue/geoclue/-/archive/"
                       version "/geoclue-" version ".tar.bz2"))
       (sha256
        (base32 "09ww26a76kanldhgwnn5sqy9ly2940k45zpp68spykkv2zjdpivc"))
       (patches (search-patches "geoclue-config.patch"))))
    (build-system meson-build-system)
    (arguments
     '(#:configure-flags (list "-Dbus-srv-user=geoclue")))
    (native-inputs
     `(("pkg-config" ,pkg-config)
       ("gobject-introspection" ,gobject-introspection)
       ("modem-manager" ,modem-manager)
       ("libnotify" ,libnotify)
       ("gtk-doc" ,gtk-doc/stable)
       ("intltool" ,intltool)))
    (inputs
     `(("avahi" ,avahi)
       ("glib:bin" ,glib "bin")
       ("glib-networking" ,glib-networking)
       ("json-glib" ,json-glib)
       ("libsoup" ,libsoup)))
    (home-page "https://gitlab.freedesktop.org/geoclue/geoclue/-/wikis/home")
    (synopsis "Geolocation service")
    (description "Geoclue is a D-Bus service that provides location
information.  The primary goal of the Geoclue project is to make creating
location-aware applications as simple as possible, while the secondary goal is
to ensure that no application can access location information without explicit
permission from user.")
    (license license:gpl2+)))

(define-public geocode-glib
  (package
    (name "geocode-glib")
    (version "3.26.2")
    (source (origin
              (method url-fetch)
              (uri (string-append "mirror://gnome/sources/geocode-glib/"
                                  (version-major+minor version) "/"
                                  "geocode-glib-" version ".tar.xz"))
              (sha256
               (base32
                "1l8g0f13xgkrk335afr9w8k46mziwb2jnyhl07jccl5yl37q9zh1"))))
    (build-system meson-build-system)
    (arguments
     `(#:phases
       (modify-phases %standard-phases
         ;; The tests require a bunch of locales.
         (add-before 'check 'set-locales
           (lambda* (#:key inputs #:allow-other-keys)
             (setenv "GUIX_LOCPATH"
                     (string-append (assoc-ref inputs "glibc-locales")
                                    "/lib/locale"))
             #t)))))
    (native-inputs
     `(("glib:bin" ,glib "bin") ; for glib-mkenums
       ("glibc-locales" ,glibc-locales) ; for tests
       ("gettext" ,gettext-minimal)
       ("gobject-introspection" ,gobject-introspection)
       ("gtk-doc" ,gtk-doc/stable)
       ("pkg-config" ,pkg-config)
       ("json-glib" ,json-glib)))
    (propagated-inputs
     ;; geocode-glib-1.0.pc refers to GIO.
     `(("glib" ,glib)))
    (inputs
     `(("libsoup" ,libsoup)))
    (home-page "https://github.com/GNOME/geocode-glib/")
    (synopsis "Geocoding and reverse-geocoding library")
    (description
     "geocode-glib is a convenience library for geocoding (finding longitude,
and latitude from an address) and reverse geocoding (finding an address from
coordinates) using the Nominatim service.  geocode-glib caches requests for
faster results and to avoid unnecessary server load.")
    (license license:lgpl2.0+)))

(define-public upower
  (package
    (name "upower")
    (version "0.99.11")
    (source (origin
              (method url-fetch)
              (uri (string-append "https://upower.freedesktop.org/releases/"
                                  "upower-" version ".tar.xz"))
              (sha256
               (base32
                "1vxxvmz2cxb1qy6ibszaz5bskqdy9nd9fxspj9fv3gfmrjzzzdb4"))
              (patches (search-patches "upower-builddir.patch"))
              (modules '((guix build utils)))
              (snippet
               '(begin
                  ;; Upstream commit
                  ;; <https://cgit.freedesktop.org/upower/commit/?id=18457c99b68786cd729b315723d680e6860d9cfa>
                  ;; moved 'dbus-1/system.d' from etc/ to share/.  However,
                  ;; 'dbus-configuration-directory' in (gnu services dbus)
                  ;; expects it in etc/.  Thus, move it back to its previous
                  ;; location.
                  (substitute* "src/Makefile.in"
                    (("^dbusconfdir =.*$")
                     "dbusconfdir = $(sysconfdir)/dbus-1/system.d\n"))
                  #t))))
    (build-system glib-or-gtk-build-system)
    (arguments
     '(#:phases
       (modify-phases %standard-phases
         (add-before 'check 'pre-check
           (lambda* (#:key inputs #:allow-other-keys)
             (let ((umockdev (string-append (assoc-ref inputs "umockdev")
                                            "/lib")))
               (setenv "LD_LIBRARY_PATH" umockdev))
             #t)))
       #:configure-flags (list "--localstatedir=/var"
                               (string-append "--with-udevrulesdir="
                                              (assoc-ref %outputs "out")
                                              "/lib/udev/rules.d"))))
    (native-inputs
     `(("gobject-introspection" ,gobject-introspection)
       ("pkg-config" ,pkg-config)
       ("intltool" ,intltool)
       ("python" ,python)

       ;; For tests.
       ("python-dbus" ,python-dbus)
       ("python-dbusmock" ,python-dbusmock)
       ("python-pygobject" ,python-pygobject)
       ("umockdev" ,umockdev)

       ;; For man pages.
       ("libxslt" ,libxslt)                       ;for 'xsltproc'
       ("libxml2" ,libxml2)                       ;for 'XML_CATALOG_FILES'
       ("docbook-xsl" ,docbook-xsl)))
    (inputs
     `(("dbus-glib" ,dbus-glib)
       ("libgudev" ,libgudev)
       ("libusb" ,libusb)))
    (propagated-inputs
     ;; In Requires of upower-glib.pc.
     `(("glib" ,glib)))
    (home-page "https://upower.freedesktop.org/")
    (synopsis "System daemon for managing power devices")
    (description
     "UPower is an abstraction for enumerating power devices,
listening to device events and querying history and statistics.  Any
application or service on the system can access the org.freedesktop.UPower
service via the system message bus.")
    (license license:gpl2+)))

(define-public libgweather
  (package
    (name "libgweather")
    (version "3.34.0")
    (source (origin
              (method url-fetch)
              (uri (string-append "mirror://gnome/sources/" name "/"
                                  (version-major+minor version) "/"
                                  name "-" version ".tar.xz"))
              (sha256
               (base32
                "1fgiqswkhiaijanml3mb16ajn5aanrk7x6yiwagp9n9rssam6902"))))
    (build-system meson-build-system)
    (arguments
     `(#:tests? #f ; one of two tests requires network access
       #:configure-flags
       `(,(string-append "-Dzoneinfo_dir="
                         (assoc-ref %build-inputs "tzdata")
                         "/share/zoneinfo"))))
    (native-inputs
     `(("glib:bin" ,glib "bin") ; for glib-mkenums
       ("gobject-introspection" ,gobject-introspection)
       ("pkg-config" ,pkg-config)
       ("vala" ,vala)
       ("intltool" ,intltool)))
    (propagated-inputs
     ;; gweather-3.0.pc refers to GTK+, GDK-Pixbuf, GLib/GObject, libxml, and
     ;; libsoup.
     `(("gtk+" ,gtk+)
       ("gdk-pixbuf" ,gdk-pixbuf+svg)
       ("libxml2" ,libxml2)
       ("libsoup" ,libsoup)
       ("geocode-glib" ,geocode-glib)))
    (inputs
     `(("tzdata" ,tzdata)))
    (home-page "https://wiki.gnome.org/action/show/Projects/LibGWeather")
    (synopsis "Location, time zone, and weather library for GNOME")
    (description
     "libgweather is a library to access weather information from online
services for numerous locations.")
    (license license:gpl2+)))

(define-public gnome-settings-daemon
  (package
    (name "gnome-settings-daemon")
    (version "3.34.1")
    (source
     (origin
       (method url-fetch)
       (uri (string-append "mirror://gnome/sources/" name "/"
                           (version-major+minor version) "/"
                           name "-" version ".tar.xz"))
       (sha256
        (base32
         "07y1gbicz0pbxmdgwrdzyc4byy30wfwpbqgvnx27gnpqmc5s50cr"))
       (patches (search-patches "gnome-settings-daemon-gc.patch"))))
    (build-system meson-build-system)
    (arguments
     `(#:glib-or-gtk? #t
       #:configure-flags
       (list (string-append "-Dudev_dir="
                            (assoc-ref %outputs "out")
                            "/lib/udev/rules.d/")
             "-Dsystemd=false"
             ;; Otherwise, the RUNPATH will lack the final path component.
             (string-append "-Dc_link_args=-Wl,-rpath="
                            (assoc-ref %outputs "out")
                            "/lib/gnome-settings-daemon-3.0"))

       #:phases (modify-phases %standard-phases
                  (add-before 'configure 'set-baobab-file-name
                    (lambda* (#:key inputs #:allow-other-keys)
                      ;; Hard-code the file name of Baobab instead of looking
                      ;; it up in $PATH.  This ensures users get the "Examine"
                      ;; button in the low disk space notification of GDM even
                      ;; if they don't have GNOME in their main profile.
                      (let ((baobab (assoc-ref inputs "baobab")))
                        (substitute* "plugins/housekeeping/gsd-disk-space.c"
                          (("g_find_program_in_path \\(DISK_SPACE_ANALYZER\\)")
                           (string-append "g_strdup (\"" baobab
                                          "/bin/baobab\")")))
                        #t))))

       ;; Color management test can't reach the colord system service.
       #:tests? #f))
    (native-inputs
     `(("glib:bin" ,glib "bin")     ; for glib-mkenums
       ("pkg-config" ,pkg-config)
       ("intltool" ,intltool)
       ("xsltproc" ,libxslt)
       ("libxml2" ,libxml2)                       ;for XML_CATALOG_FILES
       ("docbook-xml" ,docbook-xml-4.2)
       ("docbook-xsl" ,docbook-xsl)))
    (inputs
     `(("alsa-lib" ,alsa-lib)
       ("baobab" ,baobab)
       ("colord" ,colord)
       ("libgudev" ,libgudev)
       ("upower" ,upower)
       ("polkit" ,polkit)
       ("pulseaudio" ,pulseaudio)
       ("libcanberra" ,libcanberra)
       ("libx11" ,libx11)
       ("libxtst" ,libxtst)
       ("lcms" ,lcms)
       ("libnotify" ,libnotify)
       ("geoclue" ,geoclue)
       ("geocode-glib" ,geocode-glib)
       ("libgweather" ,libgweather)
       ("gnome-desktop" ,gnome-desktop)
       ("nss" ,nss)
       ("cups" ,cups)
       ("gsettings-desktop-schemas" ,gsettings-desktop-schemas)
       ("libwacom" ,libwacom)
       ("librsvg" ,librsvg)
       ("xf86-input-wacom" ,xf86-input-wacom)
       ("wayland" ,wayland)
       ("network-manager" ,network-manager)
       ("gcr" ,gcr)
       ("modem-manager" ,modem-manager)))
    (home-page "https://www.gnome.org")
    (synopsis "GNOME settings daemon")
    (description
     "This package contains the daemon responsible for setting the various
parameters of a GNOME session and the applications that run under it.  It
handles settings such keyboard layout, shortcuts, and accessibility, clipboard
settings, themes, mouse settings, and startup of other daemons.")
    (license license:gpl2+)))

(define-public totem-pl-parser
 (package
   (name "totem-pl-parser")
   (version "3.26.5")
   (source (origin
            (method url-fetch)
            (uri (string-append "mirror://gnome/sources/totem-pl-parser/"
                                (version-major+minor version) "/"
                                "totem-pl-parser-" version ".tar.xz"))
            (sha256
             (base32
              "132jihnf51zs98yjkc6jxyqib4f3dawpjm17g4bj4j78y93dww2k"))))
   (build-system meson-build-system)
   (arguments
    ;; FIXME: Tests require gvfs.
    `(#:tests? #f))
   (native-inputs
    `(("intltool" ,intltool)
      ("glib" ,glib "bin")
      ("gobject-introspection" ,gobject-introspection)
      ("pkg-config" ,pkg-config)))
   (propagated-inputs
    `(("glib" ,glib)
      ("gmime" ,gmime)
      ("libarchive" ,libarchive)
      ("libgcrypt" ,libgcrypt)
      ("libxml2" ,libxml2)))
   (inputs
    `(("libsoup" ,libsoup)))
   (home-page "https://projects.gnome.org/totem")
   (synopsis "Library to parse and save media playlists for GNOME")
   (description "Totem-pl-parser is a GObjects-based library to parse and save
playlists in a variety of formats.")
   (license license:lgpl2.0+)))

(define-public aisleriot
  (package
    (name "aisleriot")
    (version "3.22.9")
    (source (origin
              (method url-fetch)
              (uri (string-append "mirror://gnome/sources/aisleriot/"
                                  (version-major+minor version) "/"
                                  "aisleriot-" version ".tar.xz"))
              (sha256
               (base32
                "0yzdh9cw5cjjgvfh75bihl968czlgfmpmn1z0fdk88sgvpjgzwji"))))
    (build-system glib-or-gtk-build-system)
    (arguments
     '(#:configure-flags
       '("--with-platform=gtk-only"
         "--with-card-theme-formats=svg")))
    (native-inputs
     `(("desktop-file-utils" ,desktop-file-utils)
       ("glib:bin" ,glib "bin") ; for glib-compile-schemas, etc.
       ("intltool" ,intltool)
       ("itstool" ,itstool)
       ("pkg-config" ,pkg-config)
       ("xmllint" ,libxml2)))
    (inputs
     `(("gtk+" ,gtk+)
       ("guile" ,guile-2.2)
       ("libcanberra" ,libcanberra)
       ("librsvg" ,librsvg)))
    (home-page "https://wiki.gnome.org/Apps/Aisleriot")
    (synopsis "Solitaire card games")
    (description
     "Aisleriot (also known as Solitaire or sol) is a collection of card games
which are easy to play with the aid of a mouse.")
    (license license:gpl3+)))

(define-public amtk
  (package
    (name "amtk")
    (version "5.0.2")
    (source (origin
              (method url-fetch)
              (uri (string-append "mirror://gnome/sources/amtk/"
                                  (version-major+minor version) "/"
                                  "amtk-" version ".tar.xz"))
              (sha256
               (base32
                "11jgz2i9wjzv4alrxl1qyxiapb52w7vs5ygfgsw0qgdap8gqkk3i"))))
    (build-system gnu-build-system)
    (arguments
     '(#:configure-flags '("--enable-gtk-doc")))
    (native-inputs
     `(("gobject-introspection" ,gobject-introspection)
       ("glib:bin" ,glib "bin")         ; for glib-mkenums
       ("gtk-doc" ,gtk-doc/stable)
       ("pkg-config" ,pkg-config)))
    (inputs
     `(("glib" ,glib)
       ("gtk+" ,gtk+)))
    (home-page "https://wiki.gnome.org/Projects/Amtk")
    (synopsis "Actions, Menus and Toolbars Kit for GTK+ applications")
    (description
     "Amtk is the acronym for @acronym{Amtk, Actions Menus and Toolbars Kit}.
It is a basic GtkUIManager replacement based on GAction.  It is suitable for
both a traditional UI or a modern UI with a GtkHeaderBar.")
    (license license:lgpl2.1+)))

(define-public devhelp
  (package
    (name "devhelp")
    (version "3.34.0")
    (source (origin
              (method url-fetch)
              (uri (string-append "mirror://gnome/sources/" name "/"
                                  (version-major+minor version) "/"
                                  name "-" version ".tar.xz"))
              (sha256
               (base32
                "0zpmn6fgkgiayvn4diia5df0s6s7dqrdnp3nrvpavsmgn0vhb4pg"))))
    (build-system meson-build-system)
    (arguments
     '(#:glib-or-gtk? #t
       #:phases
       (modify-phases %standard-phases
         (add-after 'unpack 'skip-gtk-update-icon-cache
           ;; Don't create 'icon-theme.cache'.
           (lambda _
             (substitute* "meson_post_install.py"
               (("gtk-update-icon-cache") "true"))
             #t)))))
    (native-inputs
     `(("intltool" ,intltool)
       ("itstool" ,itstool)
       ("gobject-introspection" ,gobject-introspection)
       ("glib:bin" ,glib "bin") ; for glib-mkmenus
       ("pkg-config" ,pkg-config)))
    (inputs
     `(("amtk" ,amtk)
       ("gsettings-desktop-schemas" ,gsettings-desktop-schemas)
       ("webkitgtk" ,webkitgtk)))
    (home-page "https://wiki.gnome.org/Apps/Devhelp")
    (synopsis "API documentation browser for GNOME")
    (description
     "Devhelp is an API documentation browser for GTK+ and GNOME.  It works
natively with GTK-Doc (the API reference system developed for GTK+ and used
throughout GNOME for API documentation).")
    (license license:gpl2+)))

(define-public cogl
  (package
    (name "cogl")
    (version "1.22.8")
    (source
     (origin
       (method url-fetch)
       (uri (string-append "mirror://gnome/sources/cogl/"
                           (version-major+minor version) "/"
                           "cogl-" version ".tar.xz"))
       (sha256
        (base32 "0nfph4ai60ncdx7hy6hl1i1cmp761jgnyjfhagzi0iqq36qb41d8"))))
    ;; NOTE: mutter exports a bundled fork of cogl, so when making changes to
    ;; cogl, corresponding changes may be appropriate in mutter as well.
    (build-system gnu-build-system)
    (native-inputs
     `(("glib:bin" ,glib "bin")     ; for glib-mkenums
       ("gobject-introspection" ,gobject-introspection)
       ("xorg-server" ,xorg-server-for-tests)
       ("pkg-config" ,pkg-config)))
    (propagated-inputs
     `(("glib" ,glib)
       ("gdk-pixbuf" ,gdk-pixbuf+svg)
       ("libx11" ,libx11)
       ("libxext" ,libxext)
       ("libxfixes" ,libxfixes)
       ("libxdamage" ,libxdamage)
       ("libxcomposite" ,libxcomposite)
       ("libxrandr" ,libxrandr)))
    (inputs
     `(("mesa" ,mesa)
       ("cairo" ,cairo)
       ("pango" ,pango)
       ("gstreamer" ,gstreamer)
       ("gst-plugins-base" ,gst-plugins-base)
       ("wayland" ,wayland)))
    (arguments
     `(#:disallowed-references (,xorg-server-for-tests)
       #:configure-flags (list "--enable-cogl-gst"
                               "--enable-wayland-egl-platform"
                               "--enable-wayland-egl-server"

                               ;; Arrange to pass an absolute file name to
                               ;; dlopen for libGL.so.
                               (string-append "--with-gl-libname="
                                              (assoc-ref %build-inputs "mesa")
                                              "/lib/libGL.so"))
       #:phases
       (modify-phases %standard-phases
         (add-after 'unpack 'fix-build-with-mesa-20
           (lambda _
             ;; Work around a problem with Mesa 20 where some macros used by
             ;; Cogl went missing from eglext.h.  This can likely be removed
             ;; for newer versions of Cogl or Mesa.
             ;; https://gitlab.gnome.org/GNOME/cogl/-/merge_requests/19
             (substitute* '("configure"
                            "cogl/winsys/cogl-winsys-egl-kms.c")
               (("#include <EGL/eglext.h>" all)
                (string-append all "\n#include <EGL/eglmesaext.h>\n")))
             #t))
         (add-before 'check 'start-xorg-server
                     (lambda* (#:key tests? inputs #:allow-other-keys)
                       (if tests?
                           (begin
                             ;; The test suite requires a running X server.
                             (system (format #f "~a/bin/Xvfb :1 +extension GLX &"
                                             (assoc-ref inputs "xorg-server")))
                             (setenv "DISPLAY" ":1")
                             #t)
                           (format #t "test suite not run~%"))
                       #t)))))
    (home-page "https://www.cogl3d.org")
    (synopsis "Object oriented GL/GLES Abstraction/Utility Layer")
    (description
     "Cogl is a small library for using 3D graphics hardware to draw pretty
pictures.  The API departs from the flat state machine style of OpenGL and is
designed to make it easy to write orthogonal components that can render
without stepping on each others toes.")
    (license (list license:expat       ; most of the code
                   license:bsd-3       ; cogl/cogl-point-in-poly.c
                   license:sgifreeb2.0 ; cogl-path/tesselator/
                   license:asl2.0))))  ; examples/android/

(define-public clutter
  (package
    (name "clutter")
    (version "1.26.2")
    (source
     (origin
       (method url-fetch)
       (uri (string-append "mirror://gnome/sources/" name "/"
                           (version-major+minor version) "/"
                           name "-" version ".tar.xz"))
       (sha256
        (base32
         "0mif1qnrpkgxi43h7pimim6w6zwywa16ixcliw0yjm9hk0a368z7"))))
    ;; NOTE: mutter exports a bundled fork of clutter, so when making changes
    ;; to clutter, corresponding changes may be appropriate in mutter as well.
    (build-system gnu-build-system)
    (outputs '("out"
               "doc"))                            ;9 MiB of gtk-doc HTML pages
    (native-inputs
     `(("glib:bin" ,glib "bin")     ; for glib-genmarshal
       ("gobject-introspection" ,gobject-introspection)
       ("pkg-config" ,pkg-config)
       ("xsltproc" ,libxslt)))
    (propagated-inputs
     `(("cogl" ,cogl)
       ("cairo" ,cairo)
       ("atk" ,atk)
       ("gtk+" ,gtk+)
       ("json-glib" ,json-glib)
       ("glib" ,glib)
       ("libxcomposite" ,libxcomposite)
       ("libxdamage" ,libxdamage)
       ("libxext" ,libxext)
       ("xinput" ,xinput)))
    (inputs
     `(("libxkbcommon" ,libxkbcommon)
       ("udev" ,eudev)))
    (arguments
     `(#:configure-flags (list "--enable-x11-backend=yes"

                               ;; This produces share/doc/{clutter,cally}.
                               (string-append "--with-html-dir="
                                              (assoc-ref %outputs "doc")
                                              "/share/doc"))
       ;; XXX FIXME: Get test suite working.  It would probably fail in the
       ;; same way the cogl tests fail, since clutter is based on cogl.
       #:tests? #f))
    (home-page "http://www.clutter-project.org")
    (synopsis "OpenGL-based interactive canvas library")
    (description
     "Clutter is an OpenGL-based interactive canvas library, designed for
creating fast, mainly 2D single window applications such as media box UIs,
presentations, kiosk style applications and so on.")
    (license license:lgpl2.0+)))

(define-public clutter-gtk
  (package
    (name "clutter-gtk")
    (version "1.8.4")
    (source
     (origin
       (method url-fetch)
       (uri (string-append "mirror://gnome/sources/" name "/"
                           (version-major+minor version) "/"
                           name "-" version ".tar.xz"))
       (sha256
        (base32
         "01ibniy4ich0fgpam53q252idm7f4fn5xg5qvizcfww90gn9652j"))))
    (build-system gnu-build-system)
    (native-inputs
     `(("pkg-config" ,pkg-config)
       ("gobject-introspection" ,gobject-introspection)))
    (propagated-inputs
     ;; clutter-gtk.pc refers to all these.
     `(("clutter" ,clutter)
       ("gtk+" ,gtk+)))
    (home-page "http://www.clutter-project.org")
    (synopsis "OpenGL-based interactive canvas library GTK+ widget")
    (description
     "Clutter is an OpenGL-based interactive canvas library, designed for
creating fast, mainly 2D single window applications such as media box UIs,
presentations, kiosk style applications and so on.")
    (license license:lgpl2.0+)))

(define-public clutter-gst
  (package
    (name "clutter-gst")
    (version "3.0.27")
    (source
     (origin
       (method url-fetch)
       (uri (string-append "mirror://gnome/sources/clutter-gst/"
                           (version-major+minor version) "/"
                           "clutter-gst-" version ".tar.xz"))
       (sha256
        (base32 "17czmpl92dzi4h3rn5rishk015yi3jwiw29zv8qan94xcmnbssgy"))))
    (build-system gnu-build-system)
    (native-inputs
     `(("glib:bin" ,glib "bin")         ; for glib-mkenums
       ("pkg-config" ,pkg-config)
       ("gobject-introspection" ,gobject-introspection)))
    (inputs
     `(("clutter" ,clutter)
       ("gstreamer" ,gstreamer)
       ("gst-plugins-base" ,gst-plugins-base)))
    (home-page "http://www.clutter-project.org")
    (synopsis "Integration library for using GStreamer with Clutter")
    (description
     "Clutter-Gst is an integration library for using GStreamer with Clutter.
It provides a GStreamer sink to upload frames to GL and an actor that
implements the ClutterGstPlayer interface using playbin.  Clutter is an
OpenGL-based interactive canvas library.")
    (license license:lgpl2.0+)))

(define-public libchamplain
  (package
    (name "libchamplain")
    (version "0.12.16")
    (source (origin
              (method url-fetch)
              (uri (string-append
                    "mirror://gnome/sources/libchamplain/0.12/libchamplain-"
                    version ".tar.xz"))
              (sha256
               (base32
                "13chvc2n074i0jw5jlb8i7cysda4yqx58ca6y3mrlrl9g37k2zja"))))
    (build-system gnu-build-system)
    (arguments '(#:configure-flags '("--enable-vala")))
    (native-inputs
     `(("gobject-introspection" ,gobject-introspection)
       ("pkg-config" ,pkg-config)
       ("vala" ,vala)))
    (propagated-inputs
     `(("libsoup" ,libsoup)
       ("sqlite" ,sqlite)
       ("clutter" ,clutter)
       ("clutter-gtk" ,clutter-gtk)
       ("glib:bin" ,glib "bin")                   ;glib-mkenums, etc.
       ("cairo" ,cairo)
       ("gtk+3" ,gtk+)
       ("glib" ,glib)))
    (home-page "https://projects.gnome.org/libchamplain/")
    (synopsis "C library providing a ClutterActor to display maps")
    (description
     "libchamplain is a C library providing a ClutterActor to display maps.
It also provides a Gtk+ widget to display maps in Gtk+ applications.  Python
and Perl bindings are also available.  It supports numerous free map sources
such as OpenStreetMap, OpenCycleMap, OpenAerialMap, and Maps for free.")
    (license license:lgpl2.1+)))

(define-public gom
  (package
    (name "gom")
    (version "0.3.2")
    (source
     (origin
       (method url-fetch)
       (uri (string-append "mirror://gnome/sources/gom/"
                           (version-major+minor version) "/"
                           "gom-" version ".tar.xz"))
       (sha256
        (base32
         "1zaqqwwkyiswib3v1v8wafpbifpbpak0nn2kp13pizzn9bwz1s5w"))))
    (build-system gnu-build-system)
    (native-inputs
     `(("intltool" ,intltool)
       ("pkg-config" ,pkg-config)
       ("gobject-introspection" ,gobject-introspection)))
    (inputs
     `(("glib" ,glib)
       ("gdk-pixbuf" ,gdk-pixbuf)
       ("sqlite" ,sqlite)))
    ;; XXX TODO: Figure out how to run the test suite.
    (arguments `(#:tests? #f))
    (home-page "https://wiki.gnome.org/Projects/Gom")
    (synopsis "Object mapper from GObjects to SQLite")
    (description
     "Gom provides an object mapper from GObjects to SQLite.  It helps you
write applications that need to store structured data as well as make complex
queries upon that data.")
    (license license:lgpl2.1+)))

(define-public libgnome-games-support
  (package
    (name "libgnome-games-support")
    (version "1.4.4")
    (source (origin
              (method url-fetch)
              (uri (string-append "mirror://gnome/sources/libgnome-games-support/"
                                  (version-major+minor version) "/"
                                  "libgnome-games-support-" version ".tar.xz"))
              (sha256
               (base32
                "1zkbmnrn161p74qg6jhsn9f66yjjzxfm13pl1klv9av8k1bax9pq"))))
    (build-system gnu-build-system)
    (arguments
     '(#:phases
       (modify-phases %standard-phases
         (add-before 'check 'pre-check
           (lambda _
             ;; Tests require a writable HOME.
             (setenv "HOME" (getcwd))
             #t)))))
    (native-inputs
     `(("intltool" ,intltool)
       ("pkg-config" ,pkg-config)
       ("vala" ,vala)))
    (propagated-inputs
     ;; Required by libgnome-games-support-1.0.pc
     `(("gtk+" ,gtk+)
       ("libgee" ,libgee)))
    (home-page "https://www.gnome.org/")
    (synopsis "Useful functionality shared among GNOME games")
    (description
     "libgnome-games-support is a small library intended for internal use by
GNOME Games, but it may be used by others.")
    (license license:lgpl3+)))

(define-public gnome-klotski
  (package
    (name "gnome-klotski")
    (version "3.34.0")
    (source (origin
              (method url-fetch)
              (uri (string-append "mirror://gnome/sources/" name "/"
                                  (version-major+minor version) "/"
                                  name "-" version ".tar.xz"))
              (sha256
               (base32
                "0sbx0bzy32lh2c9jp8v7gz788wn9y1la8mr5a7gf7370szsl4d4f"))))
    (build-system meson-build-system)
    (arguments
     '(#:glib-or-gtk? #t
       #:phases
       (modify-phases %standard-phases
         (add-after 'unpack 'skip-gtk-update-icon-cache
           ;; Don't create 'icon-theme.cache'.
           (lambda _
             (substitute* "build-aux/meson_post_install.py"
               (("gtk-update-icon-cache") (which "true")))
             #t)))))
    (native-inputs
     `(("desktop-file-utils" ,desktop-file-utils)
       ("glib:bin" ,glib "bin") ; for glib-compile-resources
       ("intltool" ,intltool)
       ("itstool" ,itstool)
       ("pkg-config" ,pkg-config)
       ("vala" ,vala)
       ("xmllint" ,libxml2)))
    (inputs
     `(("gtk+" ,gtk+)
       ("libgnome-games-support" ,libgnome-games-support)
       ("librsvg" ,librsvg)))
    (home-page "https://wiki.gnome.org/Apps/Klotski")
    (synopsis "Sliding block puzzles")
    (description
     "GNOME Klotski is a set of block sliding puzzles.  The objective is to move
the patterned block to the area bordered by green markers.  To do so, you will
need to slide other blocks out of the way.  Complete each puzzle in as few moves
as possible!")
    (license license:gpl2+)))

(define-public grilo
  (package
    (name "grilo")
    (version "0.3.12")
    (source
     (origin
       (method url-fetch)
       (uri (string-append "mirror://gnome/sources/grilo/"
                           (version-major+minor version) "/"
                           "grilo-" version ".tar.xz"))
       (sha256
        (base32 "0w8sq5g6g1rg85h53vbll8va70fcp6082mlpmy98aa03444ddyyv"))))
    (build-system meson-build-system)
    (native-inputs
     `(("glib:bin" ,glib "bin")         ; for glib-mkenums and glib-genmarshal
       ("intltool" ,intltool)
       ("pkg-config" ,pkg-config)
       ("gobject-introspection" ,gobject-introspection)
       ("gtk-doc" ,gtk-doc/stable)
       ("vala" ,vala)))
    (inputs
     `(("cyrus-sasl" ,cyrus-sasl)
       ("glib" ,glib)
       ("gtk+" ,gtk+)
       ("libxml2" ,libxml2)
       ("liboauth" ,liboauth)
       ("libsoup" ,libsoup)
       ("totem-pl-parser" ,totem-pl-parser)))
    (native-search-paths
     (list (search-path-specification
            (variable "GRL_PLUGIN_PATH")
            (files (list (string-append "lib/grilo-"
                                        (version-major+minor version)))))))
    (home-page "https://wiki.gnome.org/action/show/Projects/Grilo")
    (synopsis "Framework for discovering and browsing media")
    (description
     "Grilo is a framework focused on making media discovery and browsing easy
for application developers.")
    (license license:lgpl2.1+)))

(define-public grilo-plugins
  (package
    (name "grilo-plugins")
    (version "0.3.11")
    (source
     (origin
       (method url-fetch)
       (uri (string-append "mirror://gnome/sources/" name "/"
                           (version-major+minor version) "/"
                           name "-" version ".tar.xz"))
       (sha256
        (base32 "0wyd3n5mn7b77hxylkc3f62v01mlavh96901pz342hwrn42ydqnx"))))
    (build-system meson-build-system)
    (native-inputs
     `(("gettext" ,gettext-minimal)
       ("glib:bin" ,glib "bin")
       ("gtk+:bin" ,gtk+ "bin")
       ("itstool" ,itstool)
       ("pkg-config" ,pkg-config)))
    ;; TODO: ahavi, gstreamer
    (inputs
     `(("grilo" ,grilo)
       ;("gmime" ,gmime) ; unused
       ("gnome-online-accounts:lib" ,gnome-online-accounts "lib")
       ("gom" ,gom)
       ;("gssdp" ,gssdp) ; unused
       ;("gupnp" ,gupnp) ; unused
       ;("gupnp-av" ,gupnp-av) ; unused
       ("json-glib" ,json-glib)
       ("avahi" ,avahi)
       ("libgdata" ,libgdata)
       ("libmediaart" ,libmediaart)
       ;("librest" ,rest) ; unused
       ("libsoup" ,libsoup)
       ("totam-pl-parser" ,totem-pl-parser)
       ("tracker" ,tracker))) ; unused because it's too old
    (arguments
     `(#:glib-or-gtk? #t
       ;;Disable lua-factory as it needs missing dependencies
       #:configure-flags '("-Denable-lua-factory=no")))
    (home-page "https://live.gnome.org/Grilo")
    (synopsis "Plugins for the Grilo media discovery library")
    (description
     "Grilo is a framework focused on making media discovery and browsing easy
for application developers.  This package provides plugins for common media
discovery protocols.")
    (license license:lgpl2.1+)))

(define-public totem
  (package
    (name "totem")
    (version "3.38.0")
    (source
     (origin
       (method url-fetch)
       (uri (string-append "mirror://gnome/sources/totem/"
                           (version-major+minor version) "/"
                           "totem-" version ".tar.xz"))
       (sha256
        (base32
         "0bs33ijvxbr2prb9yj4dxglsszslsn9k258n311sld84masz4ad8"))))
    (build-system meson-build-system)
    (native-inputs
     `(("pkg-config" ,pkg-config)
       ("desktop-file-utils" ,desktop-file-utils)
       ("gettext" ,gettext-minimal)
       ("gobject-introspection" ,gobject-introspection)
       ("glib:bin" ,glib "bin")                   ;for 'glib-mkenums'
       ("itstool" ,itstool)
       ("xmllint" ,libxml2)
       ("xorg-server" ,xorg-server-for-tests)))
    (propagated-inputs
     `(("dconf" ,dconf)))
    (inputs
     `(("gtk+" ,gtk+)
       ("gdk-pixbuf" ,gdk-pixbuf)
       ("atk" ,atk)
       ("cairo" ,cairo)
       ("dbus-glib" ,dbus-glib)
       ("clutter" ,clutter)
       ("clutter-gtk" ,clutter-gtk)
       ("clutter-gst" ,clutter-gst)
       ("xorgproto" ,xorgproto)
       ("libxxf86vm" ,libxxf86vm)
       ("libxtst" ,libxtst)
       ("libxrandr" ,libxrandr)
       ("libxml2" ,libxml2)
       ("libsoup" ,libsoup)
       ("libpeas" ,libpeas)
       ("librsvg" ,librsvg)
       ("lirc" ,lirc)
       ("gnome-desktop" ,gnome-desktop)
       ("gstreamer" ,gstreamer)
       ("gst-plugins-base" ,gst-plugins-base)
       ("gst-plugins-good" ,gst-plugins-good)
       ("gsettings-desktop-schemas" ,gsettings-desktop-schemas)
       ("adwaita-icon-theme" ,adwaita-icon-theme)
       ("python" ,python)
       ("python-pygobject" ,python-pygobject)
       ("totem-pl-parser" ,totem-pl-parser)
       ("grilo" ,grilo)
       ("grilo-plugins" ,grilo-plugins)
       ("vala" ,vala)))
    (arguments
     `(#:glib-or-gtk? #t

       ;; Disable automatic GStreamer plugin installation via PackageKit and
       ;; all that.
       #:configure-flags '("-D" "enable-easy-codec-installation=no"

                           ;; Do not build .a files for the plugins, it's
                           ;; completely useless.  This saves 2 MiB.
                           "--default-library" "shared")
       #:phases
       (modify-phases %standard-phases
         (add-after 'unpack 'skip-gtk-update-icon-cache
           ;; Don't create 'icon-theme.cache'.
           (lambda _
             (substitute* "meson_post_install.py"
               (("gtk-update-icon-cache") "true"))
             #t))
         (add-after 'unpack 'patch-failing-test
           (lambda _
             ;; Work around test failure with GStreamer 1.18, because the test
             ;; relies on "und" not being mapped to a particular language:
             ;; https://gitlab.gnome.org/GNOME/totem/-/issues/450
            (substitute* "src/test-totem.c"
              (("und") "nosuchlang"))
            #t))
         (add-before
          'install 'disable-cache-generation
          (lambda _
            (setenv "DESTDIR" "/")
            #t))
         (add-before
          'check 'pre-check
          (lambda _
            ;; Tests require a running X server.
            (system "Xvfb :1 &")
            (setenv "DISPLAY" ":1")
            #t))
         (add-after
          'install 'wrap-totem
          (lambda* (#:key inputs outputs #:allow-other-keys)
            (let ((out             (assoc-ref outputs "out"))
                  (gst-plugin-path (getenv "GST_PLUGIN_SYSTEM_PATH"))
                  (grl-plugin-path (getenv "GRL_PLUGIN_PATH")))
              (wrap-program (string-append out "/bin/totem")
                `("GST_PLUGIN_SYSTEM_PATH" ":" prefix (,gst-plugin-path))
                `("GRL_PLUGIN_PATH"        ":" prefix (,grl-plugin-path)))
              (wrap-program (string-append out "/bin/totem-video-thumbnailer")
                `("GST_PLUGIN_SYSTEM_PATH" ":" prefix (,gst-plugin-path))))
            #t)))))
    (home-page "https://wiki.gnome.org/Apps/Videos")
    (synopsis "Simple media player for GNOME based on GStreamer")
    (description "Totem is a simple yet featureful media player for GNOME
which can read a large number of file formats.")
    ;; GPL2+ with an exception clause for non-GPL compatible GStreamer plugins
    ;; to be used and distributed together with GStreamer and Totem.  See
    ;; file://COPYING in the source distribution for details.
    (license license:gpl2+)))

(define-public rhythmbox
 (package
   (name "rhythmbox")
   (version "3.4.4")
   (source (origin
            (method url-fetch)
            (uri (string-append "mirror://gnome/sources/rhythmbox/"
                                (version-major+minor version) "/"
                                "rhythmbox-" version ".tar.xz"))
            (sha256
             (base32
              "142xcvw4l19jyr5i72nbnrihs953pvrrzcbijjn9dxmxszbv03pf"))))
   (build-system glib-or-gtk-build-system)
   (arguments
    `(#:configure-flags
      (list "--enable-lirc"
            "--enable-python"
            "--enable-vala"
            "--with-brasero"
            "--with-gudev"
            "--with-libsecret")
      #:phases
      (modify-phases %standard-phases
        (add-after
         'install 'wrap-rhythmbox
         (lambda* (#:key inputs outputs #:allow-other-keys)
           (let ((out               (assoc-ref outputs "out"))
                 (gi-typelib-path   (getenv "GI_TYPELIB_PATH"))
                 (gst-plugin-path   (getenv "GST_PLUGIN_SYSTEM_PATH"))
                 (grl-plugin-path   (getenv "GRL_PLUGIN_PATH"))
                 (python-path       (getenv "PYTHONPATH")))
             (wrap-program (string-append out "/bin/rhythmbox")
               `("GI_TYPELIB_PATH"        ":" prefix (,gi-typelib-path))
               `("GST_PLUGIN_SYSTEM_PATH" ":" prefix (,gst-plugin-path))
               `("GRL_PLUGIN_PATH"        ":" prefix (,grl-plugin-path))
               `("PYTHONPATH"             ":" prefix (,python-path))))
           #t)))))
   (propagated-inputs
    `(("dconf" ,dconf)))
   (native-inputs
    `(("itstool" ,itstool)
      ("intltool" ,intltool)
      ("glib" ,glib "bin")
      ("gobject-introspection" ,gobject-introspection)
      ("desktop-file-utils" ,desktop-file-utils)
      ("pkg-config" ,pkg-config)
      ("xmllint" ,libxml2)))
   (inputs
    `(("json-glib" ,json-glib)
      ("tdb" ,tdb)
      ("gnome-desktop" ,gnome-desktop)
      ("python" ,python)
      ("python-pygobject" ,python2-pygobject)
      ("vala" ,vala)
      ("gmime" ,gmime)
      ("adwaita-icon-theme" ,adwaita-icon-theme)
      ("grilo" ,grilo)
      ("grilo-plugins" ,grilo-plugins)
      ("gstreamer" ,gstreamer)
      ("gst-plugins-base" ,gst-plugins-base)
      ("gst-plugins-good" ,gst-plugins-good)
      ("totem-pl-parser" ,totem-pl-parser)
      ("libgudev" ,libgudev)
      ;;("libmtp" ,libmtp) FIXME: Not detected
      ("libsecret" ,libsecret)
      ("libsoup" ,libsoup)
      ("libnotify" ,libnotify)
      ("libpeas" ,libpeas)
      ("lirc" ,lirc)
      ;; TODO: clutter* only used by visualizer plugin, which also requires mx
      ;;("clutter" ,clutter)
      ;;("clutter-gtk" ,clutter-gtk)
      ;;("clutter-gst" ,clutter-gst)
      ("gsettings-desktop-schemas" ,gsettings-desktop-schemas)
      ("atk" ,atk)
      ("pango" ,pango)
      ("gtk+" ,gtk+)
      ;; TODO:
      ;;  * libgpod
      ;;  * mx
      ("brasero" ,brasero)))
   (home-page "https://wiki.gnome.org/Apps/Rhythmbox")
   (synopsis "Music player for GNOME")
   (description "Rhythmbox is a music playing application for GNOME.  It
supports playlists, song ratings, and any codecs installed through gstreamer.")
   (license license:gpl2+)))

(define-public eog
 (package
   (name "eog")
   (version "3.34.1")
   (source (origin
            (method url-fetch)
            (uri (string-append "mirror://gnome/sources/" name "/"
                                (version-major+minor version) "/"
                                name "-" version ".tar.xz"))
            (sha256
             (base32
              "0b7ld4azs9xbdjsk9b91ywhdzvxgajhndiwiivxjzbr0hjgp7c7x"))))
   (build-system meson-build-system)
   (arguments
    `(#:configure-flags
      ;; Otherwise, the RUNPATH will lack the final 'eog' path component.
      (list (string-append "-Dc_link_args=-Wl,-rpath="
                           (assoc-ref %outputs "out") "/lib/eog"))
      #:phases
      (modify-phases %standard-phases
         (add-after 'unpack 'skip-gtk-update-icon-cache
           ;; Don't create 'icon-theme.cache'.
           (lambda _
             (substitute* "meson_post_install.py"
               (("gtk-update-icon-cache") "true"))
             #t))
        (add-after 'install 'wrap-eog
          (lambda* (#:key outputs #:allow-other-keys)
            (let ((out               (assoc-ref outputs "out"))
                  (gi-typelib-path   (getenv "GI_TYPELIB_PATH")))
              (wrap-program (string-append out "/bin/eog")
                `("GI_TYPELIB_PATH" ":" prefix (,gi-typelib-path))))
            #t)))))
   (propagated-inputs
    `(("dconf" ,dconf)))
   (native-inputs
    `(("intltool" ,intltool)
      ("itstool" ,itstool)
      ("glib" ,glib "bin")
      ("gobject-introspection" ,gobject-introspection)
      ("pkg-config" ,pkg-config)
      ("xmllint" ,libxml2)))
   (inputs
    `(("gnome-desktop" ,gnome-desktop)
      ("shared-mime-info" ,shared-mime-info)
      ("adwaita-icon-theme" ,adwaita-icon-theme)
      ("exempi" ,exempi)
      ("lcms" ,lcms)
      ("libexif" ,libexif)
      ("libpeas" ,libpeas)
      ("libjpeg" ,libjpeg-turbo)
      ("librsvg" ,librsvg-next)
      ("gsettings-desktop-schemas" ,gsettings-desktop-schemas)
      ("gtk+" ,gtk+)))
   (home-page "https://wiki.gnome.org/Apps/EyeOfGnome")
   (synopsis "GNOME image viewer")
   (description "Eye of GNOME is the GNOME image viewer.  It
supports image conversion, rotation, and slideshows.")
   (license license:gpl2+)))

(define-public eog-plugins
  ;; Note: EOG looks for its plugins (via libpeas) in ~/.local as well as
  ;; $DATA/lib/eog/plugins, where DATA is one of the entries in
  ;; $XDG_DATA_DIRS.  Thus, for EOG to find these, you have to have
  ;; 'XDG_DATA_DIRS' appropriately set.
  (package
    (name "eog-plugins")
    (version "3.26.4")
    (source (origin
              (method url-fetch)
              (uri (string-append "mirror://gnome/sources/eog-plugins/"
                                  (version-major+minor version) "/"
                                  "eog-plugins-" version ".tar.xz"))
              (sha256
               (base32
                "0pd7fqa4ciy5844k5s1c6rlsqkk8pxd8cchxjcjhxlsngm9lynnx"))))
    (build-system gnu-build-system)
    (home-page "https://wiki.gnome.org/Apps/EyeOfGnome/Plugins")
    (synopsis "Extensions for the Eye of GNOME image viewer")
    (native-inputs
     `(("pkg-config" ,pkg-config)
       ("gettext" ,gettext-minimal)))
    (inputs
     `(("eog" ,eog)
       ("glib" ,glib)
       ("gtk+" ,gtk+)
       ("libpeas" ,libpeas)
       ("libexif" ,libexif)
       ("libchamplain" ,libchamplain)))
    (description
     "This package provides plugins for the Eye of GNOME (EOG) image viewer,
notably:

@itemize
@item @dfn{EXIF Display}, which displays camera (EXIF) information;
@item @dfn{Map}, which displays a map of where the picture was taken on the
side panel;
@item @dfn{Slideshow Shuffle}, to shuffle images in slideshow mode.
@end itemize\n")

    ;; XXX: eog-postasa-plugin-resources.c (which we don't build) contains a
    ;; long suspicious byte stream that goes to a
    ;; ".gresource.eog_postasa_plugin" ELF section.
    (license license:gpl2+)))

(define-public libgudev
  (package
    (name "libgudev")
    (version "232")
    (source (origin
              (method url-fetch)
              (uri (string-append "mirror://gnome/sources/" name "/"
                                  version "/" name "-" version ".tar.xz"))
              (sha256
               (base32
                "0q3qki451zzgdjazlgshsfzbbm0in40lyx7dyrag7kbkqnwv4k7f"))))
    (build-system gnu-build-system)
    (arguments
     '(#:configure-flags
       ;; umockdev depends on libgudev.
       (list "--disable-umockdev")))
    (native-inputs
     `(("glib:bin" ,glib "bin") ; for glib-genmarshal, etc.
       ("gobject-introspection" ,gobject-introspection)
       ("pkg-config" ,pkg-config)))
    (propagated-inputs
     `(("glib" ,glib))) ; required by gudev-1.0.pc
    (inputs
     `(("udev" ,eudev)))
    (home-page "https://wiki.gnome.org/Projects/libgudev")
    (synopsis "GObject bindings for libudev")
    (description
     "This library provides GObject bindings for libudev.  It was originally
part of udev-extras, then udev, then systemd.  It's now a project on its own.")
    (license license:lgpl2.1+)))

(define-public gvfs
  (package
    (name "gvfs")
    (version "1.40.2")
    (source (origin
              (method url-fetch)
              (uri (string-append "mirror://gnome/sources/gvfs/"
                                  (version-major+minor version) "/"
                                  "gvfs-" version ".tar.xz"))
              (sha256
               (base32
                "07lpcfric3h0302n9b1pwa38mjb76r9s98kg2867y2d1qvzfivxx"))
              ;; This patch may be removed when upgrading to version 1.46.x.
              (patches
               (search-patches "gvfs-add-support-for-libplist-2.2.patch"))))
    (build-system meson-build-system)
    (arguments
     '(#:glib-or-gtk? #t
       #:configure-flags
       (list "-Dsystemduserunitdir=no"
             "-Dtmpfilesdir=no"
             ;; Otherwise, the RUNPATH will lack the final path component.
             (string-append "-Dc_link_args=-Wl,-rpath="
                            (assoc-ref %outputs "out") "/lib/gvfs"))))
    (native-inputs
     `(("glib:bin" ,glib "bin") ; for glib-genmarshal, etc.
       ("gettext" ,gettext-minimal)
       ("gtk-doc" ,gtk-doc/stable)
       ("pkg-config" ,pkg-config)
       ("xsltproc" ,libxslt)))
    (inputs
     `(("avahi" ,avahi)
       ("docbook-xml" ,docbook-xml-4.2)
       ("docbook-xsl" ,docbook-xsl)
       ("dbus" ,dbus)
       ("elogind" ,elogind)
       ("fuse" ,fuse)
       ("gcr" ,gcr)
       ("glib" ,glib)
       ("gnome-online-accounts" ,gnome-online-accounts)
       ("libarchive" ,libarchive)
       ("libbluray" ,libbluray)
       ("libcap" ,libcap)
       ("libcdio-paranoia" ,libcdio-paranoia)
       ("libgcrypt" ,libgcrypt)
       ("libgdata" ,libgdata)
       ("libgphoto2" ,libgphoto2)
       ("libgudev" ,libgudev)
       ("libimobiledevice" ,libimobiledevice)
       ("libmtp" ,libmtp)
       ("libnfs" ,libnfs)
       ("libsecret" ,libsecret)
       ("libsmbclient" ,samba)
       ("libsoup" ,libsoup)
       ("libxml2" ,libxml2)
       ("openssh" ,openssh)
       ("polkit" ,polkit)
       ("udisks" ,udisks)))
    ;; CVE-2019-{12447,12448,12449} are fixed in the 1.40.2 release.
    (properties '((lint-hidden-cve . ("CVE-2019-12447"
                                      "CVE-2019-12448"
                                      "CVE-2019-12449"))))
    (home-page "https://wiki.gnome.org/gvfs/")
    (synopsis "Userspace virtual file system for GIO")
    (description
     "GVFS is a userspace virtual file system designed to work with the I/O
abstraction of GIO.  It contains a GIO module that seamlessly adds GVFS support
to all applications using the GIO API.  It also supports exposing the GVFS
mounts to non-GIO applications using FUSE.

GVFS comes with a set of backends, including trash support, SFTP, SMB, HTTP,
DAV, and others.")
    (license license:lgpl2.0+)))

(define-public gusb
  (package
    (name "gusb")
    (version "0.3.5")
    (source (origin
              (method git-fetch)
              (uri (git-reference
                     (url "https://github.com/hughsie/libgusb")
                     (commit version)))
              (file-name (git-file-name name version))
              (sha256
               (base32
                "0ifhdqhpyxwsg0z9s1anj7cf5pya5qsqyp5ksh9n7mqwa4lrjkl8"))))
    (build-system meson-build-system)
    (native-inputs
     `(("gobject-introspection" ,gobject-introspection)
       ("pkg-config" ,pkg-config)
       ("vala" ,vala)
       ("gtk-doc" ,gtk-doc/stable)))
    (propagated-inputs
     ;; Both of these are required by gusb.pc.
     `(("glib" ,glib)
       ("libusb" ,libusb)))
    (arguments
     `(#:tests? #f)) ;libusb fails to initialize.  Wonder what that is.
    (home-page "https://github.com/hughsie/libgusb")
    (synopsis "GLib binding for libusb1")
    (description
     "GUsb is a GObject wrapper for libusb1 that makes it easy to do
asynchronous control, bulk and interrupt transfers with proper cancellation
and integration into a mainloop.  This makes it easy to integrate low level
USB transfers with your high-level application or system daemon.")
    (license license:lgpl2.1+)))

(define-public simple-scan
  (package
    (name "simple-scan")
    (version "3.38.2")
    (source
     (origin
       (method url-fetch)
       (uri (string-append "mirror://gnome/sources/simple-scan/"
                           (version-major+minor version) "/"
                           "simple-scan-" version ".tar.xz"))
       (sha256
        (base32 "02sdkhxgr6i7iy481h4xavgaqd0a5dlsipzwrm4qd242jrr813d8"))))
    (build-system meson-build-system)
    ;; TODO: Fix icons in home screen, About dialogue, and scan menu.
    (arguments
     '(#:glib-or-gtk? #t))
    (inputs
     `(("gtk" ,gtk+)
       ("zlib" ,zlib)
       ("cairo" ,cairo)
       ("colord" ,colord)
       ("gdk-pixbuf" ,gdk-pixbuf)
       ("gusb" ,gusb)
       ("libsane" ,sane-backends)))
    (native-inputs
     `(("gettext" ,gettext-minimal)
       ("itstool" ,itstool)
       ("glib" ,glib "bin")             ; glib-compile-schemas, etc.
       ("pkg-config" ,pkg-config)
       ("vala" ,vala)
       ("xmllint" ,libxml2)))
    (home-page "https://gitlab.gnome.org/GNOME/simple-scan")
    (synopsis "Document and image scanner")
    (description
     "Document Scanner is an easy-to-use application that lets you connect your
scanner and quickly capture images and documents in an appropriate format.  It
supports any scanner for which a suitable SANE driver is available, which is
almost all of them.")
    (license license:gpl3+)))

(define-public eolie
  (package
    (name "eolie")
    (version "0.9.101")
    (source (origin
              (method url-fetch)
              (uri (string-append "https://adishatz.org/eolie/eolie-"
                                  version ".tar.xz"))
              (sha256
               (base32
                "1v8n21y75abdzsnx5idyd0q6yfb6cd0sqbknlbkwh5fdgvjzyvwn"))))
    (build-system meson-build-system)
    (arguments
     `(#:glib-or-gtk? #t
       #:phases
       (modify-phases %standard-phases
         (add-after 'unpack 'skip-gtk-update-icon-cache
           ;; Don't create 'icon-theme.cache'.
           (lambda _
             (substitute* "meson_post_install.py"
               (("gtk-update-icon-cache") "true"))
             #t))
         (add-after 'wrap 'wrap-more
           (lambda* (#:key inputs outputs #:allow-other-keys)
             (let* ((out  (assoc-ref outputs "out"))
                    ;; These libraries must be on LD_LIBRARY_PATH.
                    (libs '("gtkspell3" "webkitgtk" "libsoup" "libsecret"
                            "atk" "gtk+" "gsettings-desktop-schemas"
                            "gobject-introspection"))
                    (path (string-join
                           (map (lambda (lib)
                                  (string-append (assoc-ref inputs lib) "/lib"))
                                libs)
                           ":")))
               (wrap-program (string-append out "/bin/eolie")
                 `("LD_LIBRARY_PATH" ":" prefix (,path))
                 `("PYTHONPATH" ":" prefix (,(getenv "PYTHONPATH")))
                 `("GI_TYPELIB_PATH" = (,(getenv "GI_TYPELIB_PATH")))))
             #t)))))
    (native-inputs
     `(("intltool" ,intltool)
       ("itstool" ,itstool)
       ("pkg-config" ,pkg-config)
       ("python" ,python)
       ("glib:bin" ,glib "bin")))
    (inputs
     `(("gobject-introspection" ,gobject-introspection)
       ("glib-networking" ,glib-networking)
       ("cairo" ,cairo)
       ("gtk+" ,gtk+)
       ("atk" ,atk)    ; propagated by gtk+, but we need it in LD_LIBRARY_PATH
       ("python" ,python-wrapper)
       ("python-dateutil" ,python-dateutil)
       ("python-pyfxa" ,python-pyfxa)
       ("python-pygobject" ,python-pygobject)
       ("python-pycairo" ,python-pycairo)
       ("python-pycrypto" ,python-pycrypto)
       ("libhandy" ,libhandy)
       ("libsecret" ,libsecret)
       ("gtkspell3" ,gtkspell3)
       ("gsettings-desktop-schemas" ,gsettings-desktop-schemas)
       ("gnome-settings-daemon" ,gnome-settings-daemon) ; desktop-schemas are not enough
       ("webkitgtk" ,webkitgtk)))
    (home-page "https://wiki.gnome.org/Apps/Eolie")
    (synopsis "Web browser for GNOME")
    (description
     "Eolie is a new web browser for GNOME.  It features Firefox sync support,
a secret password store, an adblocker, and a modern UI.")
    (license license:gpl3+)))

(define-public epiphany
  (package
    (name "epiphany")
    (version "3.34.4")
    (source (origin
              (method url-fetch)
              (uri (string-append "mirror://gnome/sources/epiphany/"
                                  (version-major+minor version) "/"
                                  "epiphany-" version ".tar.xz"))
              (sha256
               (base32
                "13ar3s40cds1rplwbzx0fzigf120w0rydiv05r3k6zpc0zy91qb0"))))

    (build-system meson-build-system)
    (arguments
     '(#:glib-or-gtk? #t
       #:phases
       (modify-phases %standard-phases
         (add-after 'unpack 'skip-gtk-update-icon-cache
           ;; Don't create 'icon-theme.cache'.
           (lambda _
             (substitute* "post_install.py"
               (("gtk-update-icon-cache") "true"))
             #t))
         (add-after 'unpack 'disable-failing-tests
           (lambda _
             (substitute* "tests/meson.build"
               ;; embed_shell fails, because webkitgtk apparently no longer supports
               ;; overriding the ftp schema
               ;; web_app_utils fails due to missing network access
               (("(embed_shell|web_app_utils)_test,")
                "find_program('sh'), args: ['-c', 'exit 77'],"))
             #t))
         (add-before 'check 'pre-check
           (lambda _
             ;; Tests require a running X server.
             (system "Xvfb :1 &")
             (setenv "DISPLAY" ":1")
             #t)))
       #:configure-flags
       ;; Otherwise, the RUNPATH will lack the final 'epiphany' path component.
       (list (string-append "-Dc_link_args=-Wl,-rpath="
                            (assoc-ref %outputs "out") "/lib/epiphany"))))
    (propagated-inputs
     `(("dconf" ,dconf)))
    (native-inputs
     `(("desktop-file-utils" ,desktop-file-utils) ; for update-desktop-database
       ("glib:bin" ,glib "bin") ; for glib-mkenums
       ("intltool" ,intltool)
       ("itstool" ,itstool)
       ("pkg-config" ,pkg-config)
       ("xmllint" ,libxml2)
       ("xorg-server" ,xorg-server-for-tests)))
    (inputs
     `(("avahi" ,avahi)
       ("gcr" ,gcr)
       ("gdk-pixbuf+svg" ,gdk-pixbuf+svg) ; for loading SVG files
       ("glib-networking" ,glib-networking)
       ("gnome-desktop" ,gnome-desktop)
       ("gsettings-desktop-schemas" ,gsettings-desktop-schemas)
       ("json-glib" ,json-glib)
       ("iso-codes" ,iso-codes)
       ("libdazzle" ,libdazzle)
       ("libnotify" ,libnotify)
       ("libsecret" ,libsecret)
       ("libxslt" ,libxslt)
       ("nettle" ,nettle) ; for hogweed
       ("sqlite" ,sqlite)
       ("webkitgtk" ,webkitgtk)))
    (home-page "https://wiki.gnome.org/Apps/Web")
    (synopsis "GNOME web browser")
    (description
     "Epiphany is a GNOME web browser targeted at non-technical users.  Its
principles are simplicity and standards compliance.")
    (license license:gpl2+)))

(define-public d-feet
  (package
    (name "d-feet")
    (version "0.3.14")
    (source (origin
              (method url-fetch)
              (uri (string-append "mirror://gnome/sources/" name "/"
                                  (version-major+minor version) "/"
                                  name "-" version ".tar.xz"))
              (sha256
               (base32
                "1m8lwiwl5jhi0x7y6x5zmd3hjplgvdjrb8a8jg74rvkygslj1p7f"))))
    (build-system glib-or-gtk-build-system)
    (arguments
     '(#:out-of-source? #f ; tests need to run in the source directory.
       #:phases
       (modify-phases %standard-phases
         (add-before
          'check 'pre-check
          (lambda _
            ;; The test suite requires a running X server.
            (system "Xvfb :1 &")
            (setenv "DISPLAY" ":1")
            ;; Don't fail on missing '/etc/machine-id'.
            (setenv "DBUS_FATAL_WARNINGS" "0")
            ;; tests.py and window.py don't meet E402:
            ;;   E402 module level import not at top of file
            (substitute* "src/tests/Makefile"
              (("--ignore=E123") "--ignore=E123,E402"))
            #t))
         (add-after
          'install 'wrap-program
          (lambda* (#:key outputs #:allow-other-keys)
            (let ((prog (string-append (assoc-ref outputs "out")
                                       "/bin/d-feet")))
              (wrap-program prog
                `("PYTHONPATH" = (,(getenv "PYTHONPATH")))
                `("GI_TYPELIB_PATH" = (,(getenv "GI_TYPELIB_PATH"))))
              #t))))))
    (native-inputs
     `(("intltool" ,intltool)
       ("itstool" ,itstool)
       ("pkg-config" ,pkg-config)
       ("python-pep8" ,python-pep8)
       ("xmllint" ,libxml2)
       ("xorg-server" ,xorg-server-for-tests)))
    (inputs
     `(("gobject-introspection" ,gobject-introspection)
       ("gtk+" ,gtk+)
       ("python" ,python-wrapper)
       ("hicolor-icon-theme" ,hicolor-icon-theme)
       ("python-pygobject" ,python-pygobject)))
    (home-page "https://wiki.gnome.org/Apps/DFeet")
    (synopsis "D-Bus debugger")
    (description
     "D-Feet is a D-Bus debugger, which can be used to inspect D-Bus interfaces
of running programs and invoke methods on those interfaces.")
    (license license:gpl2+)))

(define-public yelp-xsl
  (package
    (name "yelp-xsl")
    (version "3.34.2")
    (source
     (origin
       (method url-fetch)
       (uri
        (string-append "mirror://gnome/sources/" name "/"
                       (version-major+minor version) "/"
                       name "-" version ".tar.xz"))
       (sha256
        (base32 "1bdpgkzawhqmw52l6zx8czzg1ndfgcf1p44m2bxjdpqkc4afcgqc"))))
    (build-system gnu-build-system)
    (native-inputs
     `(("gettext-minimal" ,gettext-minimal)
       ("itstool" ,itstool)
       ("xmllint" ,libxml2)))
    (synopsis "XSL stylesheets for Yelp")
    (description "Yelp-XSL is a collection of programs and data files to help
you build, maintain, and distribute documentation.  It provides XSLT stylesheets
that can be built upon for help viewers and publishing systems.  These
stylesheets output JavaScript and CSS content, and reference images
provided by yelp-xsl. It also redistributes copies of the jQuery and
jQuery.Syntax JavaScript libraries.")
    (home-page "https://wiki.gnome.org/Apps/Yelp")
    (license
     (list
      ;; XSLT
      license:gpl2+
      ;; Images
      license:lgpl2.1+
      ;; JavaScript
      license:expat))))

(define-public yelp
  (package
    (name "yelp")
    (version "3.32.2")
    (source (origin
              (method url-fetch)
              (uri (string-append "mirror://gnome/sources/" name "/"
                                  (version-major+minor version) "/"
                                  name "-" version ".tar.xz"))
              (sha256
               (base32
                "0yrl96icmmrxvg7sxl519gzg9qb368cmzgrr9ddh181ignkxzx7f"))))
    (build-system glib-or-gtk-build-system)
    (native-inputs
     `(("glib:bin" ,glib "bin") ; for glib-genmarshal, etc.
       ("intltool" ,intltool)
       ("itstool" ,itstool)
       ("pkg-config" ,pkg-config)))
    (propagated-inputs
     `(("dconf" ,dconf)))
    (inputs
     `(("gsettings-desktop-schemas" ,gsettings-desktop-schemas)
       ("libxslt" ,libxslt)
       ("sqlite" ,sqlite)
       ("webkitgtk" ,webkitgtk)
       ("yelp-xsl" ,yelp-xsl)))
    (home-page "https://wiki.gnome.org/Apps/Yelp")
    (synopsis "GNOME help browser")
    (description
     "Yelp is the help viewer in Gnome.  It natively views Mallard, DocBook,
man, info, and HTML documents.  It can locate documents according to the
freedesktop.org help system specification.")
    (license license:gpl2+)))

(define-public yelp-tools
  (package
    (name "yelp-tools")
    (version "3.32.2")
    (source
     (origin
       (method url-fetch)
       (uri
        (string-append "mirror://gnome/sources/" name "/"
                       (version-major+minor version) "/"
                       name "-" version ".tar.xz"))
       (sha256
        (base32 "1yg8f5g5wadhmy4yfd9yjhvd8vll4gq4l86ibp0b42qbxnsmcf0q"))))
    (build-system gnu-build-system)
    (native-inputs
     `(("pkg-config" ,pkg-config)))
    (inputs
     `(("yelp-xsl" ,yelp-xsl)))
    (propagated-inputs
     ;; Needed by `yelp-build', `yelp-check' or 'yelp.m4'.
     `(("itstool" ,itstool)
       ("xmllint" ,libxml2)
       ("xsltproc" ,libxslt)))
    (synopsis "Yelp documentation tools")
    (description
     "Yelp-tools is a collection of scripts and build utilities to help create,
manage, and publish documentation for Yelp and the web.  Most of the heavy
lifting is done by packages like yelp-xsl and itstool.  This package just
wraps things up in a developer-friendly way.")
    (home-page "https://wiki.gnome.org/Apps/Yelp/Tools")
    (license license:gpl2+)))

(define-public libgee
  (package
    (name "libgee")
    (version "0.20.3")
    (source (origin
              (method url-fetch)
              (uri (string-append "mirror://gnome/sources/libgee/"
                                  (version-major+minor version) "/"
                                  "libgee-" version ".tar.xz"))
              (sha256
               (base32
                "1pm525wm11dhwz24m8bpcln9547lmrigl6cxf3qsbg4cr3pyvdfh"))))
    (build-system gnu-build-system)
    (arguments
     `(#:phases
       (modify-phases %standard-phases
         (add-after 'unpack 'fix-introspection-install-dir
          (lambda* (#:key outputs #:allow-other-keys)
            (let ((out (assoc-ref outputs "out")))
              (substitute* "gee/Makefile.in"
                (("@INTROSPECTION_GIRDIR@")
                 (string-append out "/share/gir-1.0/"))
                (("@INTROSPECTION_TYPELIBDIR@")
                 (string-append out "/lib/girepository-1.0/")))))))))
    (native-inputs
     `(("glib" ,glib "bin")
       ("pkg-config" ,pkg-config)))
    (inputs
     `(("glib" ,glib)
       ("gobject-introspection" ,gobject-introspection)))
    (home-page "https://wiki.gnome.org/Projects/Libgee")
    (synopsis "GObject collection library")
    (description
     "Libgee is a utility library providing GObject-based interfaces and
classes for commonly used data structures.")
    (license license:lgpl2.1+)))

(define-public gexiv2
  (package
    (name "gexiv2")
    (version "0.12.2")
    (source (origin
              (method url-fetch)
              (uri (string-append "mirror://gnome/sources/" name "/"
                                  (version-major+minor version) "/"
                                  name "-" version ".tar.xz"))
              (sha256
               (base32
                "0k4ljzzz5dwqndw8awvlw3ala8rh3b2rk9i4jzvywc53mi9ba8i3"))))
    (build-system meson-build-system)
    (native-inputs
     `(("gcr" ,gcr)
       ("glib" ,glib "bin")
       ("pkg-config" ,pkg-config)
       ("vala" ,vala)))
    (propagated-inputs
     ;; Listed in "Requires" section of gexiv2.pc
     `(("exiv2" ,exiv2)))
    (inputs
     `(("glib" ,glib)
       ("gobject-introspection" ,gobject-introspection)))
    (home-page "https://wiki.gnome.org/Projects/gexiv2")
    (synopsis "GObject wrapper around the Exiv2 photo metadata library")
    (description
     "Gexiv2 is a GObject wrapper around the Exiv2 photo metadata library.  It
allows for GNOME applications to easily inspect and update EXIF, IPTC, and XMP
metadata in photo and video files of various formats.")
    (license license:gpl2+)))

(define-public shotwell
  (package
    (name "shotwell")
    (version "0.30.11")
    (source (origin
              (method url-fetch)
              (uri (string-append "mirror://gnome/sources/shotwell/"
                                  (version-major+minor version) "/"
                                  "shotwell-" version ".tar.xz"))
              (sha256
               (base32
                "12d26y40kjlv5x8f5g04wff33vh7mdjb8c41ydqbrwdip0jwy2n2"))))
    (build-system meson-build-system)
    (arguments
     '(#:glib-or-gtk? #t
       #:phases
       (modify-phases %standard-phases
         (add-after 'unpack 'skip-gtk-update-icon-cache
           (lambda _
             (substitute* "build-aux/meson/postinstall.py"
               (("gtk-update-icon-cache") (which "true"))
               (("update-desktop-database") (which "true")))
             #t)))))
    (propagated-inputs
     `(("dconf" ,dconf)))
    (native-inputs
     `(("gettext" ,gettext-minimal)
       ("glib:bin" ,glib "bin")
       ("itstool" ,itstool)
       ("pkg-config" ,pkg-config)
       ("vala" ,vala)))
    (inputs
     `(("gcr" ,gcr)
       ("gexiv2" ,gexiv2)
       ("gst-plugins-base" ,gst-plugins-base)
       ("gstreamer" ,gstreamer)
       ("json-glib" ,json-glib)
       ("libgdata" ,libgdata)
       ("libgee" ,libgee)
       ("libgphoto2" ,libgphoto2)
       ("libgudev" ,libgudev)
       ("libraw" ,libraw)
       ("libsoup" ,libsoup)
       ("libxml2" ,libxml2)
       ("sqlite" ,sqlite)
       ("webkitgtk" ,webkitgtk)))
    (home-page "https://wiki.gnome.org/Apps/Shotwell")
    (synopsis "Photo manager for GNOME 3")
    (description
     "Shotwell is a digital photo manager designed for the GNOME desktop
environment.  It allows you to import photos from disk or camera, organize
them by keywords and events, view them in full-window or fullscreen mode, and
share them with others via social networking and more.")
    (license license:lgpl2.1+)))

(define-public file-roller
  (package
    (name "file-roller")
    (version "3.38.0")
    (source (origin
              (method url-fetch)
              (uri (string-append "mirror://gnome/sources/file-roller/"
                                  (version-major+minor version) "/"
                                  "file-roller-" version ".tar.xz"))
              (sha256
               (base32
                "06ikvjjcgb8nxabkn2rywy76a1c7s6w8dszaxvaxldbxarp1qgbj"))))
    (build-system meson-build-system)
    (native-inputs
     `(("desktop-file-utils" ,desktop-file-utils) ; for update-desktop-database
       ("intltool" ,intltool)
       ("itstool" ,itstool)
       ("pkg-config" ,pkg-config)
       ("gtk+" ,gtk+ "bin") ; gtk-update-icon-cache
       ("glib:bin" ,glib "bin")))
    ;; TODO: Add libnautilus.
    (inputs
     `(("gtk+" ,gtk+)
       ("gdk-pixbuf" ,gdk-pixbuf)
       ("json-glib" ,json-glib)
       ("libarchive" ,libarchive)
       ("libnotify" ,libnotify)
       ("nettle" ,nettle)
       ("libxml2" ,libxml2)))
    (synopsis "Graphical archive manager for GNOME")
    (description "File Roller is an archive manager for the GNOME desktop
environment that allows users to view, unpack, and create compressed archives
such as gzip tarballs.")
    (home-page "http://fileroller.sourceforge.net/")
    (license license:gpl2+)))

(define-public gnome-session
  (package
    (name "gnome-session")
    (version "3.34.2")
    (source (origin
              (method url-fetch)
              (uri (string-append "mirror://gnome/sources/" name "/"
                                  (version-major+minor version) "/"
                                  name "-" version ".tar.xz"))
              (sha256
               (base32
                "1qgqp97f8k2zi2ydvhds14zsjzfj7cv521r6wx5sw0qacn0p7dwb"))))
    (arguments
     '(#:glib-or-gtk? #t
       #:phases
       (modify-phases %standard-phases
         (add-before 'configure 'pre-configure
           (lambda* (#:key outputs #:allow-other-keys)
             ;; Use elogind instead of systemd.
             (substitute* "meson.build"
               (("libsystemd-login") "libelogind")
               (("and libsystemd_daemon_dep.found.*") ","))
             (substitute* "gnome-session/gsm-systemd.c"
               (("#include <systemd/sd-login.h>")
                "#include <elogind/sd-login.h>"))
             ;; Remove uses of the systemd daemon.
             (substitute* "gnome-session/gsm-autostart-app.c"
               (("#ifdef HAVE_SYSTEMD") "#if 0"))
             #t))
         (add-after 'install 'wrap-gnome-session
           (lambda* (#:key inputs outputs #:allow-other-keys)
             ;; Make sure 'gnome-session' finds the 'gsettings' program.
             (let ((glib (assoc-ref inputs "glib:bin"))
                   (out  (assoc-ref outputs "out")))
               (wrap-program (string-append out "/bin/gnome-session")
                 `("PATH" ":" prefix (,(string-append glib "/bin"))))
               #t))))

       #:configure-flags
       '("-Ddocbook=false" ; FIXME: disabled because of docbook validation error
         "-Dman=false" ; FIXME: disabled because of docbook validation error
         "-Dsystemd_journal=false")))
    (build-system meson-build-system)
    (native-inputs
     `(("glib:bin" ,glib "bin") ; for glib-compile-schemas, etc.
       ("pkg-config" ,pkg-config)
       ("intltool" ,intltool)
       ("xsltproc" ,libxslt)
       ("libxml2" ,libxml2) ;for 'XML_CATALOG_FILES'
       ("docbook-xsl" ,docbook-xsl)
       ("docbook-xml" ,docbook-xml)
       ("xmlto" ,xmlto)))
    (inputs
     `(("elogind" ,elogind)
       ("gnome-desktop" ,gnome-desktop)
       ("gsettings-desktop-schemas" ,gsettings-desktop-schemas)
       ("gtk+" ,gtk+)
       ("json-glib" ,json-glib)
       ("libsm" ,libsm)
       ("libxcomposite" ,libxcomposite)
       ("libxtst" ,libxtst)
       ("mesa" ,mesa)
       ("upower" ,upower)
       ("xtrans" ,xtrans)))
    (synopsis "Session manager for GNOME")
    (description
     "This package contains the GNOME session manager, as well as a
configuration program to choose applications starting on login.")
    (home-page "https://wiki.gnome.org/Projects/SessionManagement")
    (license license:gpl2+)))

(define-public gjs
  (package
    (name "gjs")
    (version "1.58.3")
    (source (origin
              (method url-fetch)
              (uri (string-append "mirror://gnome/sources/" name "/"
                                  (version-major+minor version) "/"
                                  name "-" version ".tar.xz"))
              (sha256
               (base32
                "1bkksx362007zs8c31ydygb29spwa5g5kch1ad2grc2sp53wv7ya"))))
    (build-system gnu-build-system)
    (arguments
     '(#:phases
       (modify-phases %standard-phases
         (add-before
          'check 'pre-check
          (lambda _
            ;; The test suite requires a running X server.
            (system "Xvfb :1 &")
            (setenv "DISPLAY" ":1")

            ;; For the missing /etc/machine-id.
            (setenv "DBUS_FATAL_WARNINGS" "0")

            ;; Our mozjs-38 package does not compile the required Intl API
            ;; support for these failing tests.
            (substitute* "installed-tests/js/testLocale.js"
              ((".*toBeDefined.*") "")
              ((".*expect\\(datestr\\).*") ""))
            (substitute* "installed-tests/scripts/testCommandLine.sh"
              (("Valentín") "")
              (("☭") ""))
            #t)))))
    (native-inputs
     `(("glib:bin" ,glib "bin")       ; for glib-compile-resources
       ("pkg-config" ,pkg-config)
       ("xmllint" ,libxml2)
       ;; For testing
       ("dbus-launch" ,dbus)
       ("dconf" ,dconf) ; required to properly store settings
       ("uuidgen" ,util-linux)
       ("xvfb" ,xorg-server-for-tests)))
    (propagated-inputs
     ;; These are all in the Requires.private field of gjs-1.0.pc.
     `(("cairo" ,cairo)
       ("gobject-introspection" ,gobject-introspection)
       ("mozjs" ,mozjs-60)))
    (inputs
     `(("gtk+" ,gtk+)
       ("readline" ,readline)))
    (synopsis "Javascript bindings for GNOME")
    (home-page "https://live.gnome.org/Gjs")
    (description
     "Gjs is a javascript binding for GNOME.  It's mainly based on spidermonkey
javascript engine and the GObject introspection framework.")
    (license license:gpl2+)))

(define-public gedit
  (package
    (name "gedit")
    (version "3.34.1")
    (source (origin
              (method url-fetch)
              (uri (string-append "mirror://gnome/sources/" name "/"
                                  (version-major+minor version) "/"
                                  name "-" version ".tar.xz"))
              (sha256
               (base32
                "1inm50sdfw63by1lf4f1swb59mpyxlly0g5rdg99j5l3357fzygb"))))
    (build-system meson-build-system)
    (arguments
     `(#:glib-or-gtk? #t
       #:configure-flags
       ;; Otherwise, the RUNPATH will lack the final path component.
       (list (string-append "-Dc_link_args=-Wl,-rpath="
                            (assoc-ref %outputs "out") "/lib/gedit"))

       ;; XXX: Generated .h files are sometimes used before being built.
       #:parallel-build? #f

       #:phases
       (modify-phases %standard-phases
         (add-after 'unpack 'skip-gtk-update-icon-cache
           ;; Don't create 'icon-theme.cache'.
           (lambda _
             (substitute* "build-aux/meson/post_install.py"
               (("gtk-update-icon-cache") (which "true")))
             #t))
         (add-after 'unpack 'patch-libgd-fetch
           (lambda* (#:key inputs #:allow-other-keys)
             (let ((libgd (assoc-ref inputs "libgd")))
               ;; Calling git is unnecessary because libgd is fetched as a
               ;; native input to this package.
               (substitute* "meson.build"
                 ((".*git.*") ""))
               (copy-recursively libgd "subprojects/libgd")
               #t)))
         (add-after 'install 'wrap-gedit
           (lambda* (#:key inputs outputs #:allow-other-keys)
             (let ((out               (assoc-ref outputs "out"))
                   (gtksourceview     (assoc-ref inputs "gtksourceview"))
                   (gi-typelib-path   (getenv "GI_TYPELIB_PATH"))
                   (python-path       (getenv "PYTHONPATH")))
               (wrap-program (string-append out "/bin/gedit")
                 ;; For plugins.
                 `("GI_TYPELIB_PATH" ":" prefix (,gi-typelib-path))
                 `("PYTHONPATH" ":" prefix (,python-path))
                 ;; For language-specs.
                 `("XDG_DATA_DIRS" ":" prefix (,(string-append gtksourceview
                                                               "/share")))))
             #t)))))
    (propagated-inputs
     `(("dconf" ,dconf)))
    (native-inputs
     `(("desktop-file-utils" ,desktop-file-utils) ; for update-desktop-database
       ("intltool" ,intltool)
       ("itstool" ,itstool)
       ("glib:bin" ,glib "bin") ; for glib-mkenums, etc.
       ("gobject-introspection" ,gobject-introspection)
       ("libgd"
        ,(origin
           (method git-fetch)
           (uri (git-reference
                 (url "https://gitlab.gnome.org/GNOME/libgd")
                 (commit "c7c7ff4e05d3fe82854219091cf116cce6b19de0")))
           (file-name (git-file-name "libgd" version))
           (sha256
            (base32 "16yld0ap7qj1n96h4f2sqkjmibg7xx5xwkqxdfzam2nmyfdlrrrs"))))
       ("pkg-config" ,pkg-config)))
    (inputs
     `(("glib" ,glib)
       ("gspell" ,gspell)
       ("gtk+" ,gtk+)
       ("gtksourceview" ,gtksourceview)
       ("libpeas" ,libpeas)
       ("libxml2" ,libxml2)
       ("iso-codes" ,iso-codes)
       ("python-pygobject" ,python-pygobject)
       ("python" ,python)
       ("gsettings-desktop-schemas" ,gsettings-desktop-schemas)
       ("libx11" ,libx11)
       ("vala" ,vala)
       ("adwaita-icon-theme" ,adwaita-icon-theme)
       ("libsoup" ,libsoup)
       ("gnome-desktop" ,gnome-desktop)))
    (home-page "https://wiki.gnome.org/Apps/Gedit")
    (synopsis "GNOME text editor")
    (description "While aiming at simplicity and ease of use, gedit is a
powerful general purpose text editor.")
    (license license:gpl2+)))

(define-public zenity
  (package
    (name "zenity")
    (version "3.32.0")
    (source (origin
              (method url-fetch)
              (uri (string-append "mirror://gnome/sources/zenity/"
                                  (version-major+minor version) "/"
                                  "zenity-" version ".tar.xz"))
              (sha256
               (base32
                "15fdh8xfdhnwcynyh4byx3mrjxbyprqnwxzi7qn3g5wwaqryg1p7"))))
    (build-system gnu-build-system)
    (native-inputs
     `(("gettext" ,gettext-minimal)
       ("itstool" ,itstool)
       ("pkg-config" ,pkg-config)))
    (inputs
     `(("libnotify" ,libnotify)
       ("webkitgtk" ,webkitgtk)))
    (synopsis "Display graphical dialog boxes from shell scripts")
    (home-page "https://www.gnome.org")
    (description
     "Zenity is a rewrite of gdialog, the GNOME port of dialog which allows you
to display dialog boxes from the commandline and shell scripts.")
    (license license:lgpl2.0+)))

(define-public mutter
  (package
    (name "mutter")
    (version "3.34.2")
    (source (origin
              (method url-fetch)
              (uri (string-append "mirror://gnome/sources/" name "/"
                                  (version-major+minor version) "/"
                                  name "-" version ".tar.xz"))
              (sha256
               (base32
                "0b8bz5kvs7rlwvqsg87cf6jhrrj95vgd1l235mjx8rip35ipfvrd"))))
    ;; NOTE: Since version 3.21.x, mutter now bundles and exports forked
    ;; versions of cogl and clutter.  As a result, many of the inputs,
    ;; propagated-inputs, and configure flags used in cogl and clutter are
    ;; needed here as well.
    (build-system meson-build-system)
    (arguments
     '(;; XXX: All mutter tests fail with the following error:
       ;;   Settings schema 'org.gnome.mutter' is not installed
       #:tests? #f
       #:glib-or-gtk? #t
       #:configure-flags
       ;; TODO: Enable profiler when Sysprof is packaged.
       (list "-Dprofiler=false"
             ;; Otherwise, the RUNPATH will lack the final path component.
             (string-append "-Dc_link_args=-Wl,-rpath="
                            (assoc-ref %outputs "out") "/lib:"
                            (assoc-ref %outputs "out") "/lib/mutter-5")

             ;; The following flags are needed for the bundled clutter
             (string-append "-Dxwayland_path="
                            (assoc-ref %build-inputs "xorg-server-xwayland")
                            "/bin/Xwayland")

             ;; the remaining flags are needed for the bundled cogl
             (string-append "-Dopengl_libname="
                            (assoc-ref %build-inputs "mesa")
                            "/lib/libGL.so"))
       #:phases (modify-phases %standard-phases
                  (add-after 'unpack 'fix-build-with-mesa-20
                    (lambda _
                      ;; Mimic upstream commit a444a4c5f58ea516ad for
                      ;; compatibility with Mesa 20.  Remove for 3.36.
                      (substitute* '("src/backends/meta-egl-ext.h"
                                     "src/backends/meta-egl.c"
                                     "src/backends/meta-egl.h")
                        (("#include <EGL/eglext\\.h>" all)
                         (string-append all "\n#include <EGL/eglmesaext.h>")))
                      (substitute* "cogl/cogl/meson.build"
                        (("#include <EGL/eglext\\.h>" all)
                         (string-append all "\\n#include <EGL/eglmesaext.h>")))
                      #t)))))
    (native-inputs
     `(("desktop-file-utils" ,desktop-file-utils) ; for update-desktop-database
       ("glib:bin" ,glib "bin") ; for glib-compile-schemas, etc.
       ("gobject-introspection" ,gobject-introspection)
       ("intltool" ,intltool)
       ("pkg-config" ,pkg-config)
       ("xorg-server" ,xorg-server-for-tests)
       ;; For git build
       ("autoconf" ,autoconf)
       ("automake" ,automake)
       ("libtool" ,libtool)))
    (propagated-inputs
     `(;; libmutter.pc refers to these:
       ("gsettings-desktop-schemas" ,gsettings-desktop-schemas)
       ("gtk+" ,gtk+)
       ;; mutter-clutter-1.0.pc and mutter-cogl-1.0.pc refer to these:
       ("atk" ,atk)
       ("cairo" ,cairo)
       ("gdk-pixbuf" ,gdk-pixbuf+svg)
       ("glib" ,glib)
       ("json-glib" ,json-glib)
       ("libinput" ,libinput)
       ("libx11" ,libx11)
       ("libxcomposite" ,libxcomposite)
       ("libxdamage" ,libxdamage)
       ("libxext" ,libxext)
       ("libxfixes" ,libxfixes)
       ("libxkbcommon" ,libxkbcommon)
       ("libxrandr" ,libxrandr)
       ("mesa" ,mesa)
       ("pango" ,pango)
       ("udev" ,eudev)
       ("xinput" ,xinput)))
    (inputs
     `(("elogind" ,elogind)
       ("gnome-desktop" ,gnome-desktop)
       ("gnome-settings-daemon" ,gnome-settings-daemon)
       ("libcanberra-gtk" ,libcanberra)
       ("libgudev" ,libgudev)
       ("libice" ,libice)
       ("libsm" ,libsm)
       ("libwacom" ,libwacom)
       ("libxkbfile" ,libxkbfile)
       ("libxrandr" ,libxrandr)
       ("libxtst" ,libxtst)
       ("pipewire" ,pipewire)
       ("startup-notification" ,startup-notification)
       ("upower-glib" ,upower)
       ("xkeyboard-config" ,xkeyboard-config)
       ("xorg-server-xwayland" ,xorg-server-xwayland)
       ("zenity" ,zenity)))
    (synopsis "Window and compositing manager")
    (home-page "https://www.gnome.org")
    (description
     "Mutter is a window and compositing manager that displays and manages your
desktop via OpenGL.  Mutter combines a sophisticated display engine using the
Clutter toolkit with solid window-management logic inherited from the Metacity
window manager.")
    (license license:gpl2+)))

(define-public gnome-online-accounts
  (package
    (name "gnome-online-accounts")
    (version "3.36.0")
    (source (origin
              (method url-fetch)
              (uri (string-append "mirror://gnome/sources/" name "/"
                                  (version-major+minor version) "/"
                                  name "-" version ".tar.xz"))
              (sha256
               (base32
                "0bigfi225g1prnxpb9lcc1i7mdcrkplwb05vilc43jik12cn53qw"))))
    (outputs '("out" "lib"))
    (build-system glib-or-gtk-build-system)
    (arguments
     `(#:configure-flags
       (list (string-append "--libdir=" (assoc-ref %outputs "out") "/lib"))
       #:phases
       (modify-phases %standard-phases
         (add-before 'configure 'patch-libgoa-output
           (lambda* (#:key outputs #:allow-other-keys)
             (let ((lib (assoc-ref outputs "lib")))
               (substitute* '("src/goa/Makefile.in" "src/goa/goa-1.0.pc.in")
                 (("@prefix@") lib)
                 (("@exec_prefix@") lib)
                 (("@libdir@") (string-append lib "/lib"))
                 (("@includedir@") (string-append lib "/include"))
                 (("@datadir@") (string-append lib "/share")))
               ;; Make sure gobject-introspection knows about the output
               ;; too (see <https://bugs.gnu.org/36535>).
               (setenv "outputs" "out lib")
               #t))))))
    (native-inputs
     `(("glib:bin" ,glib "bin") ; for glib-compile-schemas, etc.
       ("gobject-introspection" ,gobject-introspection)
       ("intltool" ,intltool)
       ("pkg-config" ,pkg-config)
       ("vala" ,vala)
       ("xsltproc" ,libxslt)))
    (propagated-inputs
     `(("glib" ,glib)           ; required by goa-1.0.pc
       ("gtk+" ,gtk+)))         ; required by goa-backend-1.0.pc
    (inputs
     `(("docbook-xsl" ,docbook-xsl)
       ("json-glib" ,json-glib)
       ("libsecret" ,libsecret)
       ("rest" ,rest)
       ("webkitgtk" ,webkitgtk)))
    (synopsis "Single sign-on framework for GNOME")
    (home-page "https://wiki.gnome.org/Projects/GnomeOnlineAccounts")
    (description
     "GNOME Online Accounts provides interfaces so that applications and
libraries in GNOME can access the user's online accounts.  It has providers for
Google, ownCloud, Facebook, Flickr, Windows Live, Pocket, Foursquare, Microsoft
Exchange, Last.fm, IMAP/SMTP, Jabber, SIP and Kerberos.")
    (license license:lgpl2.0+)))

(define-public evolution-data-server
  (package
    (name "evolution-data-server")
    (version "3.34.2")
    (source (origin
              (method url-fetch)
              (uri (string-append "mirror://gnome/sources/" name "/"
                                  (version-major+minor version) "/"
                                  name "-" version ".tar.xz"))
              (patches (search-patches "evolution-data-server-locales.patch"
                                       "evolution-data-server-libical-compat.patch"
                                       "evolution-data-server-CVE-2020-14928.patch"
                                       "evolution-data-server-CVE-2020-16117.patch"))
              (sha256
               (base32
                "16z85y6hhazcrp5ngw47w4x9r0j8zrj7awv5im58hhp0xs19zf1y"))))
    (build-system cmake-build-system)
    (arguments
     '(#:configure-flags
       (let* ((lib (string-append (assoc-ref %outputs "out") "/lib"))
              (runpaths (map (lambda (s)
                               (string-append lib "/evolution-data-server/" s))
                             '("addressbook-backends" "calendar-backends"
                               "camel-providers" "credential-modules"
                               "registry-modules"))))
         (list "-DENABLE_UOA=OFF"             ;disable Ubuntu Online Accounts support
               "-DENABLE_GOOGLE=OFF"          ;disable Google Contacts support
               "-DENABLE_GOOGLE_AUTH=OFF"     ;disable Google authentication
               "-DENABLE_VALA_BINDINGS=ON"
               (string-append "-DCMAKE_INSTALL_RPATH=" lib ";"
                              (string-append lib "/evolution-data-server;")
                              (string-join runpaths ";"))
               "-DENABLE_INTROSPECTION=ON"))  ;required for Vala bindings
       #:phases
       (modify-phases %standard-phases
         (add-after 'unpack 'disable-failing-tests
           (lambda _
             ;; tests/book-migration/test-migration.c:160:test_fetch_contacts:
             ;; assertion failed (g_slist_length (contacts) == 20): (0 == 20)
             (delete-file-recursively "tests/book-migration")
             (substitute* "tests/CMakeLists.txt"
               (("add_subdirectory\\(book-migration\\)") ""))
             #t))
         (add-after 'unpack 'patch-paths
          (lambda _
            (substitute* '("tests/test-server-utils/e-test-server-utils.c"
                           "tests/libedata-book/data-test-utils.c"
                           "tests/libedata-book/test-book-cache-utils.c"
                           "tests/libedata-cal/test-cal-cache-utils.c")
              (("/bin/rm") (which "rm")))
            #t))
         (add-before 'configure 'dont-override-rpath
           (lambda _
             (substitute* "CMakeLists.txt"
               ;; CMakeLists.txt hard-codes runpath to just the libdir.
               ;; Remove it so the configure flag is respected.
               (("SET\\(CMAKE_INSTALL_RPATH .*") ""))
             #t)))))
    (native-inputs
     `(("glib:bin" ,glib "bin") ; for glib-mkenums, etc.
       ("gobject-introspection" ,gobject-introspection)
       ("gperf" ,gperf)
       ("intltool" ,intltool)
       ("pkg-config" ,pkg-config)
       ("vala" ,vala)
       ("python" ,python-wrapper)))
    (propagated-inputs
     ;; These are all in the Requires field of .pc files.
     `(("gtk+" ,gtk+)
       ("libical" ,libical)
       ("libsecret" ,libsecret)
       ("libsoup" ,libsoup)
       ("nss" ,nss)
       ("sqlite" ,sqlite)))
    (inputs
     `(("bdb" ,bdb)
       ("gcr" ,gcr)
       ("gnome-online-accounts:lib" ,gnome-online-accounts "lib")
       ("json-glib" ,json-glib)
       ("libcanberra" ,libcanberra)
       ("libgweather" ,libgweather)
       ("mit-krb5" ,mit-krb5)
       ("openldap" ,openldap)
       ("webkitgtk" ,webkitgtk)))
    (synopsis "Store address books and calendars")
    (home-page "https://wiki.gnome.org/Apps/Evolution")
    (description
     "This package provides a unified backend for programs that work with
contacts, tasks, and calendar information.  It was originally developed for
Evolution (hence the name), but is now used by other packages as well.")
    (license license:lgpl2.0)))

(define-public caribou
  (package
    (name "caribou")
    (version "0.4.21")
    (source (origin
              (method url-fetch)
              (uri (string-append "mirror://gnome/sources/" name "/"
                                  (version-major+minor version) "/"
                                  name "-" version ".tar.xz"))
              (sha256
               (base32
                "0mfychh1q3dx0b96pjz9a9y112bm9yqyim40yykzxx1hppsdjhww"))))
    (build-system glib-or-gtk-build-system)
    (arguments
     '(#:phases
       (modify-phases %standard-phases
         (add-before
          'build 'pre-build
          (lambda* (#:key outputs #:allow-other-keys)
            (let ((out (assoc-ref outputs "out")))
              ;; Use absolute shared library path in Caribou-1.0.typelib.
              (substitute* "libcaribou/Makefile"
                (("--shared-library=libcaribou.so")
                 (string-append "--shared-library="
                                out "/lib/libcaribou.so")))
              #t)))
         (add-after 'install 'wrap-programs
          (lambda* (#:key outputs #:allow-other-keys)
            (let* ((out (assoc-ref outputs "out"))
                   (python-path (getenv "PYTHONPATH"))
                   (gi-typelib-path (getenv "GI_TYPELIB_PATH")))
              (for-each
               (lambda (prog)
                 (wrap-program prog
                   `("PYTHONPATH"      ":" prefix (,python-path))
                   `("GI_TYPELIB_PATH" ":" prefix (,gi-typelib-path))))
               (list (string-append out "/bin/caribou-preferences")
                     (string-append out "/libexec/antler-keyboard"))))
            #t)))))
    (native-inputs
     `(("glib:bin" ,glib "bin") ; for glib-compile-schemas, etc.
       ("gobject-introspection" ,gobject-introspection)
       ("intltool" ,intltool)
       ("pkg-config" ,pkg-config)
       ("python" ,python)
       ("vala" ,vala)
       ("xsltproc" ,libxslt)))
    (propagated-inputs
     ;; caribou-1.0.pc refers to all these.
     `(("libgee" ,libgee)
       ("libxklavier" ,libxklavier)
       ("libxtst" ,libxtst)
       ("gtk+" ,gtk+)))
    (inputs
     `(("clutter" ,clutter)
       ("dconf" ,dconf)
       ("gtk+-2" ,gtk+-2)
       ("python-pygobject" ,python-pygobject)))
    (synopsis "Text entry and UI navigation application")
    (home-page "https://wiki.gnome.org/Projects/Caribou")
    (description
     "Caribou is an input assistive technology intended for switch and pointer
users.")
    (license license:lgpl2.1)))

(define-public network-manager
  (package
    (name "network-manager")
    (version "1.24.0")
    (source (origin
              (method url-fetch)
              (uri (string-append "mirror://gnome/sources/NetworkManager/"
                                  (version-major+minor version) "/"
                                  "NetworkManager-" version ".tar.xz"))
              (patches (search-patches "network-manager-plugin-path.patch"))
              (sha256
               (base32
                "06044fl60bjlj7c6rqqfbm5795h61h6yzp7ch392hzcnm46wwhn3"))
              (modules '((guix build utils)))
              (snippet
               '(begin
                  (substitute* "src/devices/wwan/nm-modem-manager.c"
                    (("systemd") "elogind"))
                  #t))))
    (build-system meson-build-system)
    (outputs '("out"
               "doc")) ; 8 MiB of gtk-doc HTML
    (arguments
     `(#:configure-flags
       (let ((out      (assoc-ref %outputs "out"))
             (dhclient (string-append (assoc-ref %build-inputs "isc-dhcp")
                                      "/sbin/dhclient")))
         (list
          ;; Otherwise, the RUNPATH will lack the final 'NetworkManager' path
          ;; component.
          (string-append "-Dc_link_args=-Wl,-rpath="
                         out "/lib:"
                         out "/lib/NetworkManager/" ,version)
          "-Dsystemd_journal=false"
          "-Dsession_tracking=elogind"
          "-Dsuspend_resume=elogind"
          "-Dsystemdsystemunitdir=no"
          "-Dsession_tracking_consolekit=false"
          "-Ddhcpcd=no"
          "-Ddhcpcanon=no"
          "-Dcrypto=gnutls"
          "-Diwd=true"
          "-Dlibaudit=yes"
          "-Dqt=false"
          "-Ddocs=true"
          "--sysconfdir=/etc"
          "--localstatedir=/var"
          (string-append "-Dudev_dir="
                         out "/lib/udev")
          (string-append "-Ddbus_conf_dir="
                         out "/etc/dbus-1/system.d")

          (string-append "-Ddhclient=" dhclient)))
       #:phases
       (modify-phases %standard-phases
         (add-before 'configure 'pre-configure
           (lambda _
             ;; These tests try to test aspects of network-manager's
             ;; functionality within restricted containers, but they don't
             ;; cope with being already in the Guix build jail as that jail
             ;; lacks some features that they would like to proxy over (like
             ;; a /sys mount).
             (substitute* "src/platform/tests/meson.build"
               ((".*test-address-linux.*") "")
               ((".*test-cleanup-linux.*") "")
               ((".*test-link-linux.*") "")
               ((".*test-route-linux.*") ""))
             (substitute* "src/devices/tests/meson.build"
               ((".*test-acd.*") "")
               ((".*test-lldp.*") ""))
             #t))
         (add-after 'unpack 'patch-docbook-xml
           (lambda* (#:key inputs #:allow-other-keys)
             (let ((xmldoc (string-append (assoc-ref inputs "docbook-xml")
                                          "/xml/dtd/docbook")))
               (substitute* (find-files "." ".*\\.(xsl|xml)")
                 (("http://.*/docbookx\\.dtd")
                  (string-append xmldoc "/docbookx.dtd")))
               #t)))
         (add-before 'check 'pre-check
           (lambda _
             ;; For the missing /etc/machine-id.
             (setenv "DBUS_FATAL_WARNINGS" "0")
             #t))
         (add-before 'install 'no-polkit-magic
           ;; Meson ‘magically’ invokes pkexec, which fails (not setuid).
           (lambda _
             (setenv "PKEXEC_UID" "something")
             #t))
         (add-after 'install 'move-doc
           (lambda* (#:key outputs #:allow-other-keys)
             (let ((out (assoc-ref outputs "out"))
                   (doc (assoc-ref outputs "doc")))
               (mkdir-p (string-append doc "/share"))
               (for-each (lambda (directory)
                           (copy-recursively (string-append out directory)
                                             (string-append doc directory))
                           (delete-file-recursively
                            (string-append out directory)))
                         '("/share/doc" "/share/gtk-doc"))
               #t))))))
    (propagated-inputs
     `(("glib" ,glib)))
    (native-inputs
     `(("glib:bin" ,glib "bin")         ; for gdbus-codegen
       ("gtk-doc" ,gtk-doc/stable)
       ("gobject-introspection" ,gobject-introspection)
       ("docbook-xml" ,docbook-xml)
       ("docbook-xsl" ,docbook-xsl)
       ("intltool" ,intltool)
       ("libxslt" ,libxslt)
       ("libxml2" ,libxml2)
       ("pkg-config" ,pkg-config)
       ("vala" ,vala)
       ;; For testing.
       ("python" ,python-wrapper)
       ("python-dbus" ,python-dbus)
       ("python-pygobject" ,python-pygobject)))
    (inputs
     `(("curl" ,curl)
       ("cyrus-sasl" ,cyrus-sasl)
       ("dbus-glib" ,dbus-glib)
       ("dnsmasq" ,dnsmasq)
       ("eudev" ,eudev)
       ("gnutls" ,gnutls)
       ("iptables" ,iptables)
       ("isc-dhcp" ,isc-dhcp)
       ("iwd" ,iwd)                     ; wpa_supplicant alternative
       ("jansson" ,jansson)
       ("libaudit" ,audit)
       ("libgcrypt" ,libgcrypt)
       ("libgudev" ,libgudev)
       ("libndp" ,libndp)
       ("libnl" ,libnl)
       ("libsoup" ,libsoup)
       ("mobile-broadband-provider-info" ,mobile-broadband-provider-info)
       ("modem-manager" ,modem-manager)
       ("newt" ,newt)                       ;for the 'nmtui' console interface
       ("openresolv" ,openresolv)           ; alternative resolv.conf manager
       ("polkit" ,polkit)
       ("ppp" ,ppp)
       ("readline" ,readline)
       ("util-linux" ,util-linux)
       ("elogind" ,elogind)))
    (synopsis "Network connection manager")
    (home-page "https://wiki.gnome.org/Projects/NetworkManager")
    (description
     "NetworkManager is a system network service that manages your network
devices and connections, attempting to keep active network connectivity when
available.  It manages ethernet, WiFi, mobile broadband (WWAN), and PPPoE
devices, and provides VPN integration with a variety of different VPN
services.")
    ;; “This NetworkManager project consists of the daemon, client tools, and
    ;; libnm. libnm is licensed LGPL-2.1+, while the rest is licensed under
    ;; GPL-2.0+.”
    (license (list license:gpl2+
                   license:lgpl2.1+))
    (properties '((upstream-name . "NetworkManager")))))

(define-public network-manager-openvpn
  (package
    (name "network-manager-openvpn")
    (version "1.8.12")
    (source (origin
              (method url-fetch)
              (uri (string-append
                    "mirror://gnome/sources/NetworkManager-openvpn/"
                    (version-major+minor version)
                    "/NetworkManager-openvpn-" version ".tar.xz"))
              (sha256
               (base32
                "062kh4zj7jfbwy4zzcwpq2m457bzbpm3l18s0ysnw3mgia3siz8f"))))
    (build-system gnu-build-system)
    (arguments
     `(#:configure-flags '("--enable-absolute-paths" "--localstatedir=/var")
       #:phases
       (modify-phases %standard-phases
         (add-after 'configure 'patch-path
           (lambda* (#:key inputs outputs #:allow-other-keys #:rest args)
             (let* ((ovpn (string-append (assoc-ref inputs "openvpn")
                                         "/sbin/openvpn"))
                    (modprobe (string-append (assoc-ref inputs "kmod")
                                             "/bin/modprobe"))
                    (pretty-ovpn (string-append "\"" ovpn "\"")))
               (for-each
                (lambda (file)
                  (substitute* file
                    (("\"/usr/local/sbin/openvpn\"") pretty-ovpn)
                    (("\"/usr/sbin/openvpn\"") pretty-ovpn)
                    (("\"/sbin/openvpn\"") pretty-ovpn)
                    (("/sbin/modprobe") modprobe)))
                '("src/nm-openvpn-service.c" "properties/nm-openvpn-editor.c")))
             #t)))))
    (native-inputs
     `(("pkg-config" ,pkg-config)
       ("intltool" ,intltool)))
    (inputs
     `(("gtk+" ,gtk+)
       ("kmod" ,kmod)
       ("openvpn" ,openvpn)
       ("network-manager" ,network-manager)
       ("libnma" ,libnma)
       ("libsecret" ,libsecret)))
    (home-page "https://wiki.gnome.org/Projects/NetworkManager/VPN")
    (synopsis "OpenVPN plug-in for NetworkManager")
    (description
     "This extension of NetworkManager allows it to take care of connections
to virtual private networks (VPNs) via OpenVPN.")
    (license license:gpl2+)
    (properties `((upstream-name . "NetworkManager-openvpn")))))

(define-public network-manager-vpnc
  (package
    (name "network-manager-vpnc")
    (version "1.2.6")
    (source (origin
              (method url-fetch)
              (uri (string-append
                    "mirror://gnome/sources/NetworkManager-vpnc/"
                    (version-major+minor version)
                    "/NetworkManager-vpnc-" version ".tar.xz"))
              (sha256
               (base32
                "1js5lwcsqws4klgypfxl4ikmakv7v7xgddij1fj6b0y0qicx0kyy"))))
    (build-system gnu-build-system)
    (arguments
     `(#:configure-flags '("--enable-absolute-paths"
                           "--localstatedir=/var"
                           ;; libnm-glib has been removed from network-manager
                           ;; 1de8383ad9fdfc8f552117e5d109bdfa7005634b
                           "--with-libnm-glib=no")
       #:phases
       (modify-phases %standard-phases
         (add-after 'configure 'patch-path
           (lambda* (#:key inputs outputs #:allow-other-keys #:rest args)
             (let* ((vpnc (string-append (assoc-ref inputs "vpnc")
                                         "/sbin/vpnc"))
                    (modprobe (string-append (assoc-ref inputs "kmod")
                                             "/bin/modprobe"))
                    (pretty-ovpn (string-append "\"" vpnc "\"")))
               (substitute* "src/nm-vpnc-service.c"
                    (("\"/usr/local/sbin/vpnc\"") pretty-ovpn)
                    (("\"/usr/sbin/vpnc\"") pretty-ovpn)
                    (("\"/sbin/vpnc\"") pretty-ovpn)
                    (("/sbin/modprobe") modprobe)))
             #t)))))
    (native-inputs
     `(("pkg-config" ,pkg-config)
       ("intltool" ,intltool)))
    (inputs
     `(("gtk+" ,gtk+)
       ("kmod" ,kmod)
       ("vpnc" ,vpnc)
       ("network-manager" ,network-manager)
       ("libnma" ,libnma)
       ("libsecret" ,libsecret)))
    (home-page "https://wiki.gnome.org/Projects/NetworkManager/VPN")
    (synopsis "VPNC plug-in for NetworkManager")
    (description
     "Support for configuring virtual private networks based on VPNC.
Compatible with Cisco VPN concentrators configured to use IPsec.")
    (license license:gpl2+)
    (properties `((upstream-name . "NetworkManager-vpnc")))))

(define-public network-manager-openconnect
  (package
    (name "network-manager-openconnect")
    (version "1.2.6")
    (source (origin
              (method url-fetch)
              (uri (string-append
                    "mirror://gnome/sources/NetworkManager-openconnect/"
                    (version-major+minor version)
                    "/NetworkManager-openconnect-" version ".tar.xz"))
              (sha256
               (base32
                "0nlp290nkawc4wqm978n4vhzg3xdqi8kpjjx19l855vab41rh44m"))))
    (build-system gnu-build-system)
    (arguments
     `(#:configure-flags '("--enable-absolute-paths" "--localstatedir=/var")
       #:phases
       (modify-phases %standard-phases
         (add-after 'configure 'patch-path
           (lambda* (#:key inputs outputs #:allow-other-keys #:rest args)
             (let* ((openconnect (string-append (assoc-ref inputs "openconnect")
                                         "/sbin/openconnect"))
                    (modprobe (string-append (assoc-ref inputs "kmod")
                                             "/bin/modprobe"))
                    (pretty-ovpn (string-append "\"" openconnect "\"")))
               (substitute* "src/nm-openconnect-service.c"
                 (("\"/usr(/local)?/s?bin/openconnect\"") pretty-ovpn)
                 (("/sbin/modprobe") modprobe)))
             #t)))))
    (native-inputs
     `(("intltool" ,intltool)
       ("libnma" ,libnma)
       ("pkg-config" ,pkg-config)))
    (inputs
     `(("gcr" ,gcr)
       ("gtk+" ,gtk+)
       ("kmod" ,kmod)
       ("libsecret" ,libsecret)
       ("libxml2" ,libxml2)
       ("lz4" ,lz4)
       ("network-manager" ,network-manager)
       ("openconnect" ,openconnect)))
    (home-page "https://wiki.gnome.org/Projects/NetworkManager/VPN")
    (synopsis "OpenConnect plug-in for NetworkManager")
    (description
     "This extension of NetworkManager allows it to take care of connections
to @acronym{VPNs, virtual private networks} via OpenConnect, an open client for
Cisco's AnyConnect SSL VPN.")
    (license license:gpl2+)
    (properties `((upstream-name . "NetworkManager-openconnect")

                  ;; The 'etc/dbus-1/system.d/nm-openconnect-service.conf'
                  ;; file refers to account "nm-openconnect".  Specify it here
                  ;; so that 'network-manager-service-type' creates it.
                  (user-accounts . ("nm-openconnect"))))))

(define-public mobile-broadband-provider-info
  (package
    (name "mobile-broadband-provider-info")
    (version "20190116")
    (source (origin
              (method url-fetch)
              (uri (string-append
                    "mirror://gnome/sources/"
                    "mobile-broadband-provider-info/" version "/"
                    "mobile-broadband-provider-info-" version ".tar.xz"))
              (sha256
               (base32
                "16y5lc7pfdvai9c8xwb825zc3v46039gghbip13fqslf5gw11fic"))))
    (build-system gnu-build-system)
    (arguments
     `(#:tests? #f))                    ; no tests
    (home-page "https://wiki.gnome.org/Projects/NetworkManager")
    (synopsis "Database of broadband connection configuration")
    (description "Database of broadband connection configuration.")
    (license license:public-domain)))

(define-public network-manager-applet
  (package
    (name "network-manager-applet")
    (version "1.20.0")
    (source (origin
              (method url-fetch)
              (uri (string-append "mirror://gnome/sources/network-manager-applet/"
                                  (version-major+minor version) "/"
                                  "network-manager-applet-" version ".tar.xz"))
              (sha256
               (base32
                "0lsjkbv66hn7acl2pg9h6hz4b700zzv4cjwrwjvy7043blw0bcla"))))
    (build-system meson-build-system)
    (arguments
     '(#:glib-or-gtk? #t
       #:configure-flags
       '("-Dappindicator=yes")))
    (native-inputs
     `(("intltool" ,intltool)
       ("glib:bin" ,glib "bin") ; for glib-compile-resources, etc.
       ("gobject-introspection" ,gobject-introspection)
       ("gtk-doc" ,gtk-doc/stable)
       ("pkg-config" ,pkg-config)))
    (propagated-inputs
     ;; libnm-gtk.pc refers to all these.
     `(("dbus-glib" ,dbus-glib)
       ("gtk+" ,gtk+)
       ("network-manager" ,network-manager)
       ;; nm-applet need by org.gnome.nm-applet.gschema.xml
       ("libnma" ,libnma)))
    (inputs
     `(("gcr" ,gcr)
       ("libappindicator" ,libappindicator)
       ("libgudev" ,libgudev)
       ("libnotify" ,libnotify)
       ("libsecret" ,libsecret)
       ("libselinux" ,libselinux)
       ("jansson" ,jansson) ; for team support
       ("modem-manager" ,modem-manager)))
    (synopsis "Applet for managing network connections")
    (home-page "https://wiki.gnome.org/Projects/NetworkManager")
    (description
     "This package contains a systray applet for NetworkManager.  It displays
the available networks and allows users to easily switch between them.")
    (license license:gpl2+)))

(define-public libxml++
  (package
    (name "libxml++")
    (version "3.0.1")
    (source (origin
              (method url-fetch)
              (uri (string-append "mirror://gnome/sources/" name "/"
                                  (version-major+minor version) "/"
                                  name "-" version ".tar.xz"))
              (sha256
               (base32
                "19kik79fmg61nv0by0a5f9wchrcfjwzvih4v2waw01hqflhqvp0r"))))
    (build-system gnu-build-system)
    ;; libxml++-3.0.pc refers to all these.
    (propagated-inputs
     `(("libxml2" ,libxml2)
       ("glibmm" ,glibmm)))
    (native-inputs
     `(("perl" ,perl)
       ("pkg-config" ,pkg-config)))
    (home-page "http://libxmlplusplus.sourceforge.net/")
    (synopsis "C++ wrapper for XML parser library libxml2")
    (description
     "This package provides a C++ wrapper for the XML parser library
libxml2.")
    (license license:lgpl2.1+)))

(define-public libxml++-2
  (package
    (inherit libxml++)
    (name "libxml++")
    (version "2.40.1")
    (source (origin
              (method url-fetch)
              (uri (string-append "mirror://gnome/sources/" name "/"
                                  (version-major+minor version) "/"
                                  name "-" version ".tar.xz"))
              (sha256
               (base32
                "1sb3akryklvh2v6m6dihdnbpf1lkx441v972q9hlz1sq6bfspm2a"))))))

(define-public gdm
  (package
    (name "gdm")
    (version "3.34.1")
    (source (origin
              (method url-fetch)
              (uri (string-append "mirror://gnome/sources/" name "/"
                                  (version-major+minor version) "/"
                                  name "-" version ".tar.xz"))
              (sha256
               (base32
                "1lyqvcwxhwxklbxn4xjswjzr6fhjix6h28mi9ypn34wdm9bzcpg8"))
              (patches (search-patches "gdm-default-session.patch"))))
    (build-system glib-or-gtk-build-system)
    (arguments
     '(#:configure-flags
       `("--without-plymouth"
         "--disable-systemd-journal"

         ;; Using --with-initial-vt=7 allows GDM to run alongside TTY 1,
         ;; instead of having to replace it (i.e., stopping the mingetty
         ;; service for TTY 1 before starting GDM).
         "--with-initial-vt=7"

         ;; Use '/etc/environment' for locale settings instead of the
         ;; systemd-specific '/etc/locale.conf'.
         "--with-lang-file=/etc/environment"

         ,(string-append "--with-udevdir="
                         (assoc-ref %outputs "out") "/lib/udev")

         "--localstatedir=/var"
         ,(string-append "--with-default-path="
                         (string-join '("/run/setuid-programs"
                                        "/run/current-system/profile/bin"
                                        "/run/current-system/profile/sbin")
                                      ":"))
         ;; Put GDM in bindir so that glib-or-gtk-build-system wraps the
         ;; XDG_DATA_DIRS so that it finds its schemas.
         "--sbindir" ,(string-append (assoc-ref %outputs "out") "/bin"))
       #:phases
       (modify-phases %standard-phases
         (add-before
          'configure 'pre-configure
          (lambda* (#:key inputs outputs #:allow-other-keys)
            ;; We don't have <systemd/sd-daemon.h>.
            (substitute* '("common/gdm-log.c"
                           "daemon/gdm-server.c"
                           "daemon/gdm-session-worker.c"
                           "daemon/gdm-session-worker-job.c")
              (("#include <systemd/sd-daemon\\.h>") ""))
            ;; Use elogind for sd-login.
            (substitute* '("common/gdm-common.c"
                           "daemon/gdm-local-display-factory.c"
                           "daemon/gdm-manager.c"
                           "libgdm/gdm-user-switching.c")
              (("#include <systemd/sd-login\\.h>")
               "#include <elogind/sd-login.h>"))
            ;; Check for elogind.
            (substitute* '("configure")
              (("libsystemd")
               "libelogind"))
            ;; Look for system-installed sessions in
            ;; /run/current-system/profile/share.
            (substitute* '("libgdm/gdm-sessions.c"
                           "daemon/gdm-session.c"
                           "daemon/gdm-display.c"
                           "daemon/gdm-launch-environment.c")
              (("DATADIR \"/x")
               "\"/run/current-system/profile/share/x")
              (("DATADIR \"/wayland")
               "\"/run/current-system/profile/share/wayland")
              (("DATADIR \"/gnome")
               "\"/run/current-system/profile/share/gnome"))
            (let ((propagate '("GDM_CUSTOM_CONF"
                               "GDM_DBUS_DAEMON"
                               "GDM_X_SERVER"
                               "GDM_X_SESSION"
                               ;; XXX: Remove this once GNOME Shell is
                               ;; a dependency of GDM.
                               "XDG_DATA_DIRS")))
              (substitute* "daemon/gdm-session.c"
                (("set_up_session_environment \\(self\\);")
                 (apply string-append
                        "set_up_session_environment (self);\n"
                        (map (lambda (name)
                               (string-append
                                "gdm_session_set_environment_variable "
                                "(self, \"" name "\","
                                "g_getenv (\"" name "\"));\n"))
                             propagate)))))
            ;; Find the configuration file using an environment variable.
            (substitute* '("common/gdm-settings.c")
              (("GDM_CUSTOM_CONF")
               (string-append "(g_getenv(\"GDM_CUSTOM_CONF\") != NULL"
                              " ? g_getenv(\"GDM_CUSTOM_CONF\")"
                              " : GDM_CUSTOM_CONF)")))
            ;; Use service-supplied path to X.
            (substitute* '("daemon/gdm-server.c")
              (("\\(X_SERVER X_SERVER_ARG_FORMAT")
               "(\"%s\" X_SERVER_ARG_FORMAT, g_getenv (\"GDM_X_SERVER\")"))
            (substitute* '("daemon/gdm-wayland-session.c"
                           "daemon/gdm-x-session.c")
              (("\"dbus-daemon\"")
               "g_getenv (\"GDM_DBUS_DAEMON\")")
              (("X_SERVER")
               "g_getenv (\"GDM_X_SERVER\")")
              (("GDMCONFDIR \"/Xsession\"")
               "g_getenv (\"GDM_X_SESSION\")"))
            ;; Use an absolute path for GNOME Session.
            (substitute* "daemon/gdm-launch-environment.c"
              (("\"gnome-session\"")
               (string-append "\"" (assoc-ref inputs "gnome-session")
                              "/bin/gnome-session\"")))
            ;; Do not automatically select the placeholder session.
            (substitute* "daemon/gdm-session.c"
              (("!g_str_has_suffix [(]base_name, \"\\.desktop\"[)]")
               (string-append "!g_str_has_suffix (base_name, \".desktop\") || "
                              "(g_strcmp0(search_dirs[i], \""
                              (assoc-ref outputs "out") "/share/gdm/BuiltInSessions/"
                              "\") == 0 && "
                              "g_strcmp0(base_name, \"fail.desktop\") == 0)"))
              (("g_error [(]\"GdmSession: no session desktop files installed, aborting\\.\\.\\.\"[)];")
               "{ self->fallback_session_name = g_strdup(\"fail\"); goto out; }"))
            #t))
         ;; GDM requires that there be at least one desktop entry
         ;; file.  This phase installs a hidden one that simply
         ;; fails.  This enables users to use GDM with a
         ;; '~/.xsession' script with no other desktop entry files.
         ;; See <https://bugs.gnu.org/35068>.
         (add-after 'install 'install-placeholder-desktop-entry
           (lambda* (#:key inputs outputs #:allow-other-keys)
             (let* ((out (assoc-ref outputs "out"))
                    (sessions (string-append out "/share/gdm/BuiltInSessions"))
                    (fail (string-append sessions "/fail.desktop")))
               (mkdir-p sessions)
               (with-output-to-file fail
                 (lambda ()
                   (for-each
                    display
                    '("[Desktop Entry]\n"
                      "Encoding=UTF-8\n"
                      "Type=Application\n"
                      "Name=Fail\n"
                      "Comment=This session fails immediately.\n"
                      "NoDisplay=true\n"
                      "Exec=false\n"))))
               #t)))
         ;; GDM needs GNOME Session to run these applications.  We link
         ;; their autostart files in `share/gdm/greeter/autostart'
         ;; because GDM explicitly tells GNOME Session to look there.
         ;;
         ;; XXX: GNOME Shell should be linked here too, but currently
         ;; GNOME Shell depends on GDM.
         (add-after 'install 'link-autostart-files
           (lambda* (#:key inputs outputs #:allow-other-keys)
             (let* ((out (assoc-ref outputs "out"))
                    (autostart (string-append out "/share/gdm/"
                                              "greeter/autostart"))
                    (settings (assoc-ref inputs "gnome-settings-daemon")))
               (mkdir-p autostart)
               (with-directory-excursion autostart
                 (for-each (lambda (desktop)
                             (symlink desktop (basename desktop)))
                           (find-files (string-append settings "/etc/xdg"))))
               #t))))))
    (native-inputs
     `(("dconf" ,dconf)
       ("glib:bin" ,glib "bin") ; for glib-compile-schemas, etc.
       ("gobject-introspection" ,gobject-introspection)
       ("intltool" ,intltool)
       ("itstool" ,itstool)
       ("pkg-config" ,pkg-config)
       ("xmllint" ,libxml2)))
    (inputs
     `(("accountsservice" ,accountsservice)
       ("check" ,check-0.14)            ;for testing
       ("elogind" ,elogind)
       ("gnome-session" ,gnome-session)
       ("gnome-settings-daemon" ,gnome-settings-daemon)
       ("gtk+" ,gtk+)
       ("iso-codes" ,iso-codes)
       ("libcanberra" ,libcanberra)
       ("linux-pam" ,linux-pam)))
    (synopsis "Display manager for GNOME")
    (home-page "https://wiki.gnome.org/Projects/GDM/")
    (description
     "GNOME Display Manager is a system service that is responsible for
providing graphical log-ins and managing local and remote displays.")
    (license license:gpl2+)))

(define-public libgtop
  (package
    (name "libgtop")
    (version "2.40.0")
    (source (origin
              (method url-fetch)
              (uri (string-append "mirror://gnome/sources/libgtop/"
                                  (version-major+minor version) "/"
                                  "libgtop-" version ".tar.xz"))
              (sha256
               (base32
                "1m6jbqk8maa52gxrf223442fr5bvvxgb7ham6v039i3r1i62gwvq"))))
    (build-system gnu-build-system)
    (native-inputs
     `(("gobject-introspection" ,gobject-introspection)
       ("intltool" ,intltool)
       ("perl" ,perl)
       ("pkg-config" ,pkg-config)))
    (propagated-inputs
     `(("glib" ,glib))) ; required by libgtop-2.0.pc
    (synopsis "Portable system access library")
    (home-page "https://www.gnome.org/")
    (description
     "LibGTop is a library to get system specific data such as CPU and memory
usage and information about running processes.")
    (license license:gpl2+)))

(define-public gnome-bluetooth
  (package
    (name "gnome-bluetooth")
    (version "3.34.2")
    (source (origin
              (method url-fetch)
              (uri (string-append "mirror://gnome/sources/" name "/"
                                  (version-major+minor version) "/"
                                  name "-" version ".tar.xz"))
              (sha256
               (base32
                "0lmjvb49vgr4jjplrisv6pi29jsn1q42715i6c5a0p9ad3gawyyv"))))
    (build-system meson-build-system)
    (native-inputs
     `(("glib:bin" ,glib "bin") ; for gdbus-codegen, etc.
       ("gtk+" ,gtk+ "bin") ; gtk-update-icon-cache
       ("gobject-introspection" ,gobject-introspection)
       ("intltool" ,intltool)
       ("pkg-config" ,pkg-config)
       ("xmllint" ,libxml2)))
    (propagated-inputs
     ;; gnome-bluetooth-1.0.pc refers to all these.
     `(("glib" ,glib)
       ("gtk+" ,gtk+)))
    (inputs
     `(("eudev" ,eudev)
       ("libcanberra" ,libcanberra)
       ("libnotify" ,libnotify)))
    (synopsis "GNOME Bluetooth subsystem")
    (home-page "https://wiki.gnome.org/Projects/GnomeBluetooth")
    (description
     "This package contains tools for managing and manipulating Bluetooth
devices using the GNOME desktop.")
    (license license:lgpl2.1+)))

(define-public gnome-control-center
  (package
    (name "gnome-control-center")
    (version "3.34.2")
    (source (origin
              (method url-fetch)
              (uri (string-append "mirror://gnome/sources/" name "/"
                                  (version-major+minor version) "/"
                                  name "-" version ".tar.xz"))
              (sha256
               (base32
                "054igagvmyzpaa5nwzz98gv7bk7l5dwp6g813707132si3szlpx8"))))
    (build-system meson-build-system)
    (arguments
     '(#:glib-or-gtk? #t
       #:configure-flags
       (list "-Dcheese=false"
             (string-append "-Dgnome_session_libexecdir="
                            (assoc-ref %build-inputs "gnome-session")
                            "/libexec"))
       #:phases
       (modify-phases %standard-phases
         (add-before 'configure 'patch-paths
           (lambda* (#:key inputs #:allow-other-keys)
             (let ((libc   (assoc-ref inputs "libc"))
                   (tzdata (assoc-ref inputs "tzdata"))
                   (libgnomekbd (assoc-ref inputs "libgnomekbd"))
                   (nm-applet   (assoc-ref inputs "network-manager-applet"))
                   (gnome-desktop (assoc-ref inputs "gnome-desktop")))
               (substitute* "panels/datetime/tz.h"
                 (("/usr/share/zoneinfo/zone.tab")
                  (string-append tzdata "/share/zoneinfo/zone.tab")))
               (substitute* "tests/datetime/test-endianess.c"
                 (("/usr/share/locale")
                  (string-append libc "/share/locale")))
               (substitute* "panels/region/cc-region-panel.c"
                 (("\"gkbd-keyboard-display")
                  (string-append "\"" libgnomekbd
                                 "/bin/gkbd-keyboard-display")))
               (substitute* '("panels/network/net-device-wifi.c"
                              "panels/network/net-device.c"
                              "panels/network/connection-editor/net-connection-editor.c")
                 (("\"nm-connection-editor")
                  (string-append "\"" nm-applet
                                 "/bin/nm-connection-editor")))
               (substitute* '("panels/user-accounts/run-passwd.c")
                 (("/usr/bin/passwd")
                  "/run/setuid-programs/passwd"))
               (substitute* "panels/info/cc-info-overview-panel.c"
                 (("DATADIR \"/gnome/gnome-version.xml\"")
                  (string-append "\"" gnome-desktop
                                 "/share/gnome/gnome-version.xml\"")))
               #t)))
         (add-after 'unpack 'skip-gtk-update-icon-cache
           ;; Don't create 'icon-theme.cache'.
           (lambda _
             (substitute* "build-aux/meson/meson_post_install.py"
               (("gtk-update-icon-cache") (which "true")))
             #t)))))
    (native-inputs
     `(("glib:bin" ,glib "bin") ; for glib-mkenums, etc.
       ("intltool" ,intltool)
       ("pkg-config" ,pkg-config)
       ("xsltproc" ,libxslt)
       ;; For tests
       ("hicolor-icon-theme" ,hicolor-icon-theme)
       ("python-dbusmock" ,python-dbusmock)
       ("xorg-server" ,xorg-server-for-tests)))
    (inputs
     `(("accountsservice" ,accountsservice)
       ("clutter-gtk" ,clutter-gtk)
       ("colord-gtk" ,colord-gtk)
       ("cups" ,cups)
       ("dconf" ,dconf)
       ("docbook-xsl" ,docbook-xsl)
       ("gdk-pixbuf" ,gdk-pixbuf) ; for loading SVG files
       ("gnome-bluetooth" ,gnome-bluetooth)
       ("gnome-desktop" ,gnome-desktop)
       ("gnome-online-accounts" ,gnome-online-accounts)
       ("gnome-online-accounts:lib" ,gnome-online-accounts "lib")
       ("gnome-session" ,gnome-session)
       ("gnome-settings-daemon" ,gnome-settings-daemon)
       ("grilo" ,grilo)
       ("gsound" ,gsound)
       ("ibus" ,ibus)
       ("libcanberra" ,libcanberra)
       ("libgnomekbd" ,libgnomekbd)
       ("libgudev" ,libgudev)
       ("libgtop" ,libgtop)
       ("libnma" ,libnma)
       ("libpwquality" ,libpwquality)
       ("libsecret" ,libsecret)
       ("libsoup" ,libsoup)
       ("libxml2" ,libxml2)
       ("libwacom" ,libwacom)
       ("mesa" ,mesa)
       ("mit-krb5" ,mit-krb5)
       ("modem-manager" ,modem-manager)
       ("network-manager-applet" ,network-manager-applet)
       ("polkit" ,polkit)
       ("pulseaudio" ,pulseaudio)
       ("smbclient" ,samba)
       ("tzdata" ,tzdata)
       ("udisks" ,udisks)
       ("upower" ,upower)))
    (synopsis "Utilities to configure the GNOME desktop")
    (home-page "https://www.gnome.org/")
    (description
     "This package contains configuration applets for the GNOME desktop,
allowing to set accessibility configuration, desktop fonts, keyboard and mouse
properties, sound setup, desktop theme and background, user interface
properties, screen resolution, and other GNOME parameters.")
    (license license:gpl2+)))

(define-public gnome-shell
  (package
    (name "gnome-shell")
    (version "3.34.5")
    (source (origin
              (method url-fetch)
              (uri (string-append "mirror://gnome/sources/" name "/"
                                  (version-major+minor version) "/"
                                  name "-" version ".tar.xz"))
              (sha256
               (base32
                "0l3mdn7g2c22mdhrqkxvvc1pk2w0v32f2v4a6n1phvaalwcg75nj"))
              (patches (search-patches "gnome-shell-CVE-2020-17489.patch"
                                       "gnome-shell-theme.patch"
                                       "gnome-shell-disable-test.patch"))
              (modules '((guix build utils)))
              (snippet
               #~(begin
                   ;; Copy images for use on the GDM log-in screen.
                   (copy-file #$(file-append %artwork-repository
                                             "/slim/0.x/background.png")
                              "data/theme/guix-background.png")
                   (copy-file #$(file-append %artwork-repository
                                             "/logo/Guix-horizontal-white.svg")
                              "data/theme/guix-logo.svg")
                   #t))))
    (build-system meson-build-system)
    (arguments
     `(#:glib-or-gtk? #t
       #:disallowed-references ((,glib "bin")
                                ,inkscape ,libxslt
                                ,ruby-sass)
       #:configure-flags
       (list "-Dsystemd=false"
             ;; Otherwise, the RUNPATH will lack the final path component.
             (string-append "-Dc_link_args=-Wl,-rpath="
                            (assoc-ref %outputs "out")
                            "/lib/gnome-shell"))

       #:modules ((guix build meson-build-system)
                  (guix build utils)
                  (srfi srfi-1))

       #:phases
       (modify-phases %standard-phases
         (add-after 'unpack 'fix-keysdir
           (lambda* (#:key outputs #:allow-other-keys)
             (let* ((out     (assoc-ref outputs "out"))
                    (keysdir (string-append
                              out "/share/gnome-control-center/keybindings")))
               (substitute* "meson.build"
                 (("keysdir =.*")
                  (string-append "keysdir = '" keysdir "'\n")))
               #t)))
         (add-before 'configure 'convert-logo-to-png
           (lambda* (#:key inputs #:allow-other-keys)
             ;; Convert the logo from SVG to PNG.
             (invoke "inkscape" "--export-png=data/theme/guix-logo.png"
                     "data/theme/guix-logo.svg")))
         (add-before 'configure 'record-absolute-file-names
           (lambda* (#:key inputs #:allow-other-keys)
             (substitute* "js/misc/ibusManager.js"
               (("'ibus-daemon'")
                (string-append "'" (assoc-ref inputs "ibus")
                               "/bin/ibus-daemon'")))
             (substitute* "js/ui/status/keyboard.js"
               (("'gkbd-keyboard-display'")
                (string-append "'" (assoc-ref inputs "libgnomekbd")
                               "/bin/gkbd-keyboard-display'")))
             #t))
         (add-before 'check 'pre-check
           (lambda* (#:key inputs #:allow-other-keys)
             ;; Tests require a running X server.
             (system "Xvfb :1 &")
             (setenv "DISPLAY" ":1")
             #t))
         (add-after 'install 'wrap-programs
           (lambda* (#:key inputs outputs #:allow-other-keys)
             (let ((out              (assoc-ref outputs "out"))
                   (gi-typelib-path  (getenv "GI_TYPELIB_PATH"))
                   (python-path      (getenv "PYTHONPATH")))
               (wrap-program (string-append out "/bin/gnome-shell")
                 `("GI_TYPELIB_PATH" ":" prefix (,gi-typelib-path))
                 ;; FIXME: gnome-shell loads these libraries with unqualified
                 ;; names only, so they need to be on LD_LIBRARY_PATH.  The
                 ;; alternative might be to patch gnome-shell.
                 `("LD_LIBRARY_PATH" ":" prefix
                   ,(map (lambda (pkg)
                           (string-append (assoc-ref inputs pkg) "/lib"))
                         '("gdk-pixbuf"
                           "gnome-bluetooth" "librsvg" "libgweather"))))
               (for-each
                (lambda (prog)
                  (wrap-program (string-append out "/bin/" prog)
                    `("PYTHONPATH"      ":" prefix (,python-path))
                    `("GI_TYPELIB_PATH" ":" prefix (,gi-typelib-path))))
                '("gnome-shell-extension-tool" "gnome-shell-perf-tool"))
               #t)))
         (replace 'glib-or-gtk-wrap
           (let ((wrap (assoc-ref %standard-phases 'glib-or-gtk-wrap)))
             (lambda* (#:key inputs outputs #:allow-other-keys #:rest rest)
               ;; By default Inkscape et al. would end up in the XDG_DATA_DIRS
               ;; settings of the wrappers created by the 'glib-or-gtk-wrap'
               ;; phase.  Fix that since we don't need these.
               (wrap #:inputs (fold alist-delete inputs
                                    '("inkscape" "intltool" "glib:bin"))
                     #:outputs outputs)))))))
    (native-inputs
     `(("asciidoc" ,asciidoc)
       ("glib:bin" ,glib "bin") ; for glib-compile-schemas, etc.
       ("desktop-file-utils" ,desktop-file-utils) ; for update-desktop-database
       ("gobject-introspection" ,gobject-introspection)
       ("inkscape" ,inkscape)
       ("intltool" ,intltool)
       ("pkg-config" ,pkg-config)
       ("python" ,python)
       ("ruby-sass" ,ruby-sass)
       ("sassc" ,sassc)
       ("xsltproc" ,libxslt)
       ;; For tests
       ("xorg-server" ,xorg-server-for-tests)))
    (inputs
     `(("accountsservice" ,accountsservice)
       ("caribou" ,caribou)
       ("docbook-xsl" ,docbook-xsl)
       ("evolution-data-server" ,evolution-data-server)
       ("gcr" ,gcr)
       ("gdm" ,gdm)
       ("gdk-pixbuf" ,gdk-pixbuf+svg)
       ("gjs" ,gjs)
       ("gnome-autoar" ,gnome-autoar)
       ("gnome-bluetooth" ,gnome-bluetooth)
       ("gnome-desktop" ,gnome-desktop)
       ("gnome-settings-daemon" ,gnome-settings-daemon)
       ("gst-plugins-base" ,gst-plugins-base)
       ("ibus" ,ibus)
       ("libcanberra" ,libcanberra)
       ("libcroco" ,libcroco)
       ("libgnomekbd" ,libgnomekbd)               ;for gkbd-keyboard-display
       ("libgweather" ,libgweather)
       ("libnma" ,libnma)
       ("libsoup" ,libsoup)
       ("mesa-headers" ,mesa-headers)
       ("mutter" ,mutter)
       ("network-manager-applet" ,network-manager-applet)
       ("polkit" ,polkit)
       ("pulseaudio" ,pulseaudio)
       ("python-pygobject" ,python-pygobject)
       ("startup-notification" ,startup-notification)
       ("telepathy-logger" ,telepathy-logger)
       ("upower" ,upower)
       ;; XXX: These requirements were added in 3.24, but no mention in NEWS.
       ;; Missing propagation? See also: <https://bugs.gnu.org/27264>
       ("librsvg" ,librsvg)
       ("geoclue" ,geoclue)))
    ;; CVE-2019-3820 was fixed before GNOME 3.34 was released, in upstream
    ;; commit f0a7395b3006360905ccdc642982f9fc67378927.
    (properties '((lint-hidden-cve . ("CVE-2019-3820"))))
    (synopsis "Desktop shell for GNOME")
    (home-page "https://wiki.gnome.org/Projects/GnomeShell")
    (description
     "GNOME Shell provides core user interface functions for the GNOME desktop,
like switching to windows and launching applications.")
    (license license:gpl2+)))

(define-public gtk-vnc
  (package
    (name "gtk-vnc")
    (version "1.0.0")
    (source
     (origin
       (method url-fetch)
       (uri
        (string-append "mirror://gnome/sources/" name "/"
                       (version-major+minor version) "/"
                       name "-" version ".tar.xz"))
       (sha256
        (base32 "1060ws037v556rx1qhfrcg02859rscksrzr8fq11himdg4d1y6m8"))))
    (build-system meson-build-system)
    (arguments
     `(#:glib-or-gtk? #t))   ; To wrap binaries and/or compile schemas
    (native-inputs
     `(("gjs" ,gjs)
       ("glib:bin" ,glib "bin")
       ("gobject-introspection" ,gobject-introspection)
       ("intltool" ,intltool)
       ("node" ,node)
       ("perl" ,perl)
       ("pkg-config" ,pkg-config)
       ("python" ,python-wrapper)
       ("vala" ,vala)))
    (inputs
     `(("cairo" ,cairo)
       ("gdk-pixbuf" ,gdk-pixbuf+svg)
       ("glib" ,glib)
       ("gnutls" ,gnutls)
       ("libgcrypt" ,libgcrypt)
       ("libsasl" ,cyrus-sasl)
       ("pulseaudio" ,pulseaudio)
       ("x11" ,libx11)
       ("zlib" ,zlib)))
    (propagated-inputs
     `(("gtk+" ,gtk+)))
    (synopsis "VNC client viewer widget for GTK+")
    (description "GTK-VNC is a project providing client side APIs for the RFB
protocol / VNC remote desktop technology.  It is built using coroutines allowing
it to be completely asynchronous while remaining single threaded.  It provides a
core C library, and bindings for Python (PyGTK).")
    (home-page "https://wiki.gnome.org/Projects/gtk-vnc")
    (license license:lgpl2.1+)))

(define-public gnome-autoar
  (package
    (name "gnome-autoar")
    (version "0.3.1")
    (source (origin
              (method url-fetch)
              (uri (string-append "mirror://gnome/sources/" name "/"
                                  (version-major+minor version) "/"
                                  name "-" version ".tar.xz"))
              (sha256
               (base32
                "1y6hh5dldhdq7mpbmd571zl0yadfackvifhnxvykkqqddwz72y0f"))))
    (build-system glib-or-gtk-build-system)
    (native-inputs
     `(("gobject-introspection" ,gobject-introspection)
       ("pkg-config" ,pkg-config)))
    (propagated-inputs
     `(("libarchive" ,libarchive)))  ; Required by gnome-autoar-0.pc
    (inputs
     `(("gtk+" ,gtk+)))
    (synopsis "Archives integration support for GNOME")
    (home-page "https://git.gnome.org/browse/gnome-autoar/")
    (description
     "GNOME Autoar is a library which makes creating and extracting archives
easy, safe, and automatic.")
    (license license:lgpl2.1+)))

(define-public tracker
  (package
    (name "tracker")
    (version "2.3.5")
    (source (origin
              (method url-fetch)
              (uri (string-append "mirror://gnome/sources/tracker/"
                                  (version-major+minor version) "/"
                                  "tracker-" version ".tar.xz"))
              (sha256
               (base32
                "1ixxyqjlv7pnl4j8g6b72fkbjvzfspza8y71ppkncry8i6xkr223"))))
    (build-system meson-build-system)
    (arguments
     `(#:glib-or-gtk? #t
       #:configure-flags
       ;; Otherwise, the RUNPATH will lack the final path component.
       (list (string-append "-Dc_link_args=-Wl,-rpath="
                            (assoc-ref %outputs "out") "/lib:"
                            (assoc-ref %outputs "out") "/lib/tracker-2.0"))
       #:phases
       (modify-phases %standard-phases
         (add-before 'check 'pre-check
           (lambda _
             ;; Some tests expect to write to $HOME.
             (setenv "HOME" "/tmp")
             #t)))))
    (native-inputs
     `(("glib:bin" ,glib "bin")
       ("gobject-introspection" ,gobject-introspection)
       ("python-pygobject" ,python-pygobject)
       ("intltool" ,intltool)
       ("pkg-config" ,pkg-config)
       ("vala" ,vala)))
    (inputs
     `(("dbus" ,dbus)
       ("sqlite" ,sqlite)
       ("libxml2" ,libxml2)
       ("icu4c" ,icu4c)                 ; libunistring gets miner-miner-fs test to fail.
       ("json-glib" ,json-glib)
       ("libsoup" ,libsoup)))
    (synopsis "Metadata database, indexer and search tool")
    (home-page "https://wiki.gnome.org/Projects/Tracker")
    (description
     "Tracker is a search engine and triplestore for desktop, embedded and mobile.

It is a middleware component aimed at desktop application developers who want
their apps to browse and search user content.  It's not designed to be used
directly by desktop users, but it provides a commandline tool named
@command{tracker} for the adventurous.

Tracker allows your application to instantly perform full-text searches across
all documents.  This feature is used by the @{emph{search} bar in GNOME Files, for
example.  This is achieved by indexing the user's home directory in the
background.

Tracker also allows your application to query and list content that the user
has stored.  For example, GNOME Music displays all the music files that are
found by Tracker.  This means that GNOME Music doesn't need to maintain a
database of its own.

If you need to go beyond simple searches, Tracker is also a linked data
endpoint and it understands SPARQL. ")
    ;; https://gitlab.gnome.org/GNOME/tracker/-/blob/master/COPYING:
    ;; src/libtracker-*/* and src/tracker-extract/* are covered by lgpl2.1+,
    ;; libstemmer is bsd-3 and the rest is gpl2+.
    (license (list license:gpl2+
                   license:bsd-3
                   license:lgpl2.1+))))

(define-public tracker-miners
  (package
    (name "tracker-miners")
    (version "2.3.4")
    (source (origin
              (method url-fetch)
              (uri (string-append "mirror://gnome/sources/tracker-miners/"
                                  (version-major+minor version)
                                  "/tracker-miners-" version ".tar.xz"))
              (sha256
               (base32
                "10wy8d8ski52k809p7s6lbw72qmg05bbmhnl00vx4qrbzqyxvc0b"))))
    (build-system meson-build-system)
    (arguments
     `(#:glib-or-gtk? #t
       #:configure-flags
       (list "-Dminer_rss=false" ; libgrss is required.
             ;; Ensure the RUNPATH contains all installed library locations.
             (string-append "-Dc_link_args=-Wl,-rpath="
                            (assoc-ref %outputs "out")
                            "/lib/tracker-miners-2.0")
             ;; TODO: Enable functional tests. Currently, the following error
             ;; appears:
             ;; Exception: The functional tests require DConf to be the default
             ;; GSettings backend. Got GKeyfileSettingsBackend instead.
             "-Dfunctional_tests=false")))
    (native-inputs
     `(("dbus" ,dbus)
       ("intltool" ,intltool)
       ("glib:bin" ,glib "bin")
       ("gobject-introspection" ,gobject-introspection)
       ("pkg-config" ,pkg-config)
       ("python-pygobject" ,python-pygobject)))
    (inputs
     `(("exempi" ,exempi)
       ("ffmpeg" ,ffmpeg)
       ("flac" ,flac)
       ("giflib" ,giflib)
       ("glib" ,glib)
       ("gstreamer" ,gstreamer)
       ("icu4c" ,icu4c)
       ("libcue" ,libcue)
       ("libexif" ,libexif)
       ("libgsf" ,libgsf)
       ("libgxps" ,libgxps)
       ("libiptcdata" ,libiptcdata)
       ("libjpeg" ,libjpeg-turbo)
       ("libosinfo" ,libosinfo)
       ("libpng" ,libpng)
       ("libseccomp" ,libseccomp)
       ("libtiff" ,libtiff)
       ("libvorbis" ,libvorbis)
       ("libxml2" ,libxml2)
       ("poppler" ,poppler)
       ("taglib" ,taglib)
       ("totem-pl-parser" ,totem-pl-parser)
       ("tracker" ,tracker)
       ("upower" ,upower)
       ("zlib" ,zlib)))
    (synopsis "Metadata database, indexer and search tool")
    (home-page "https://wiki.gnome.org/Projects/Tracker")
    (description
     "Tracker is an advanced framework for first class objects with associated
metadata and tags.  It provides a one stop solution for all metadata, tags,
shared object databases, search tools and indexing.")
    ;; src/libtracker-*/* and src/tracker-extract/* are covered by lgpl2.1+,
    ;; src/gvdb/* are covered by lgpl2.0+, and the rest is gpl2+.
    (license (list license:gpl2+
                   license:lgpl2.1+
                   license:lgpl2.0+))))

(define-public nautilus
  (package
    (name "nautilus")
    (version "3.34.2")
    (source (origin
              (method url-fetch)
              (uri (string-append "mirror://gnome/sources/" name "/"
                                  (version-major+minor version) "/"
                                  name "-" version ".tar.xz"))
              (sha256
               (base32
                "19zqwq4qyyncc5wq3xls0f7rsavnw741k336p2h7kx35p4kf41mv"))))
    (build-system meson-build-system)
    (arguments
     '(#:glib-or-gtk? #t
       #:phases
       (modify-phases %standard-phases
         (add-after 'unpack 'skip-gtk-update-icon-cache
           ;; Don't create 'icon-theme.cache'.
           (lambda _
             (substitute* "build-aux/meson/postinstall.py"
               (("gtk-update-icon-cache") "true"))
             #t)))
       ;; XXX: FAIL: check-nautilus
       ;;   Settings schema 'org.gnome.nautilus.preferences' is not installed
       #:tests? #f))
    (native-inputs
     `(("desktop-file-utils" ,desktop-file-utils) ; for update-desktop-database
       ("glib:bin" ,glib "bin")         ; for glib-mkenums, etc.
       ("gobject-introspection" ,gobject-introspection)
       ("intltool" ,intltool)
       ("pkg-config" ,pkg-config)))
    (inputs
     `(("dconf" ,dconf)
       ("gexiv2" ,gexiv2)
       ("gvfs" ,gvfs)
       ("exempi" ,exempi)
       ("gnome-desktop" ,gnome-desktop)
       ("gnome-autoar" ,gnome-autoar)
       ("gst-plugins-base" ,gst-plugins-base)
       ("libseccomp" ,libseccomp)
       ("libselinux" ,libselinux)
       ("tracker" ,tracker)
       ("tracker-miners" ,tracker-miners)
       ;; XXX: gtk+ is required by libnautilus-extension.pc
       ;;
       ;; Don't propagate it to reduces "profile pollution" of the 'gnome' meta
       ;; package.  See:
       ;; <http://lists.gnu.org/archive/html/guix-devel/2016-03/msg00283.html>.
       ("gtk+" ,gtk+)
       ("libexif" ,libexif)
       ("libxml2" ,libxml2)))
    (synopsis "File manager for GNOME")
    (home-page "https://wiki.gnome.org/Apps/Nautilus")
    (description
     "Nautilus (Files) is a file manager designed to fit the GNOME desktop
design and behaviour, giving the user a simple way to navigate and manage its
files.")
    (license license:gpl2+)))

(define-public baobab
  (package
    (name "baobab")
    (version "3.38.0")
    (source (origin
              (method url-fetch)
              (uri (string-append
                    "mirror://gnome/sources/" name "/"
                    (version-major+minor version) "/"
                    name "-" version ".tar.xz"))
              (sha256
               (base32
                "0ac3fbl15l836yvgw724q4whbkws9v4b6l2xy6bnp0b0g0a6i104"))))
    (build-system meson-build-system)
    (arguments
     '(#:glib-or-gtk? #t))
    (native-inputs
     `(("intltool" ,intltool)
       ("pkg-config" ,pkg-config)
       ("desktop-file-utils" ,desktop-file-utils) ; for update-desktop-database
       ("gtk+-bin" ,gtk+ "bin") ; for gtk-update-icon-cache
       ("itstool" ,itstool)
       ("xmllint" ,libxml2)
       ("glib" ,glib "bin")
       ("vala" ,vala)))
    (inputs
     `(("gtk+" ,gtk+)))
    (synopsis "Disk usage analyzer for GNOME")
    (description
     "Baobab (Disk Usage Analyzer) is a graphical application to analyse disk
usage in the GNOME desktop environment.  It can easily scan device volumes or
a specific user-requested directory branch (local or remote).  Once the scan
is complete it provides a graphical representation of each selected folder.")
    (home-page "https://wiki.gnome.org/Apps/Baobab")
    (license license:gpl2+)))

(define-public gnome-backgrounds
  (package
    (name "gnome-backgrounds")
    (version "3.34.0")
    (source
     (origin
       (method url-fetch)
       (uri (string-append "mirror://gnome/sources/" name "/"
                           (version-major+minor version) "/"
                           name "-" version ".tar.xz"))
       (sha256
        (base32
         "0zxlwy55fz7i582hch2wnj8zy1kzikssgaix0l2y41ccp5nzpdy2"))))
    (build-system meson-build-system)
    (native-inputs
     `(("intltool" ,intltool)))
    (home-page "https://gitlab.gnome.org/GNOME/gnome-backgrounds")
    (synopsis "Background images for the GNOME desktop")
    (description
     "GNOME backgrounds package contains a collection of graphics files which
can be used as backgrounds in the GNOME Desktop environment.  Additionally,
the package creates the proper framework and directory structure so that you
can add your own files to the collection.")
    (license (list license:gpl2+
                   license:cc-by2.0
                   license:cc-by-sa2.0
                   license:cc-by-sa3.0))))

(define-public gnome-screenshot
  (package
    (name "gnome-screenshot")
    (version "3.34.0")
    (source
     (origin
       (method url-fetch)
       (uri (string-append "mirror://gnome/sources/" name "/"
                           (version-major+minor version) "/"
                           name "-" version ".tar.xz"))
       (sha256
        (base32
         "1rmiq890j7gfn5mcz31xy6jfnnxgc17dq67bhn2k9m5ylbvza2n8"))))
    (build-system meson-build-system)
    (arguments
     '(#:phases
       (modify-phases %standard-phases
         (add-after 'unpack 'skip-gtk-update-icon-cache
           ;; Don't create 'icon-theme.cache'.
           (lambda _
             (substitute* "build-aux/postinstall.py"
               (("gtk-update-icon-cache") "true"))
             #t)))))
    (native-inputs
     `(("glib:bin" ,glib "bin") ; for glib-compile-schemas, etc.
       ("desktop-file-utils" ,desktop-file-utils) ; for update-desktop-database
       ("intltool" ,intltool)
       ("appstream-glib" ,appstream-glib)
       ("pkg-config" ,pkg-config)))
    (inputs
     `(("gtk+" ,gtk+)
       ("libcanberra" ,libcanberra)
       ("libx11" ,libx11)
       ("libxext" ,libxext)))
    (home-page "https://gitlab.gnome.org/GNOME/gnome-screenshot")
    (synopsis "Take pictures of your screen")
    (description
     "GNOME Screenshot is a utility used for taking screenshots of the entire
screen, a window or a user defined area of the screen, with optional
beautifying border effects.")
    (license license:gpl2+)))

(define-public dconf-editor
  (package
    (name "dconf-editor")
    (version "3.34.2")
    (source
     (origin
       (method url-fetch)
       (uri (string-append "mirror://gnome/sources/" name "/"
                           (version-major+minor version) "/"
                           name "-" version ".tar.xz"))
       (sha256
        (base32
         "0pwxjada2vaf69ihpjgp9nky54iykvxq63lp1vl8pxjanif2mk6f"))))
    (build-system meson-build-system)
    (native-inputs
     `(("glib:bin" ,glib "bin") ; for glib-compile-schemas, gio-2.0.
       ("gtk+-bin" ,gtk+ "bin") ; for gtk-update-icon-cache
       ("intltool" ,intltool)
       ("pkg-config" ,pkg-config)
       ("vala" ,vala)))
    (inputs
     `(("dconf" ,dconf)
       ("gtk+" ,gtk+)
       ("libxml2" ,libxml2)))
    (home-page "https://gitlab.gnome.org/GNOME/dconf-editor")
    (synopsis "Graphical editor for GNOME's dconf configuration system")
    (description
     "Dconf-editor is a graphical tool for browsing and editing the dconf
configuration system for GNOME.  It allows users to configure desktop
software that do not provide their own configuration interface.")
    (license license:lgpl2.1+)))

(define-public gnome-default-applications
  (package
    (name "gnome-default-applications")
    (version "0")
    (build-system trivial-build-system)
    (source #f)
    (propagated-inputs
     `(("nautilus" ,nautilus)
       ("evince" ,evince)))
    (arguments
     `(#:modules ((guix build utils))
       #:builder
       (begin
         (use-modules (guix build utils))
         (let* ((out (assoc-ref %outputs "out"))
                (apps (string-append out "/share/applications")))
           (mkdir-p apps)
           (call-with-output-file (string-append apps "/gnome-mimeapps.list")
             (lambda (port)
               (format port "[Default Applications]\n")
               (format port "inode/directory=org.gnome.Nautilus.desktop\n")
               (format port "application/pdf=evince.desktop\n")
               (format port "application/postscript=evince.desktop\n")))
           #t))))
    (synopsis "Default MIME type associations for the GNOME desktop")
    (description
     "Given many installed packages which might handle a given MIME type, a
user running the GNOME desktop probably has some preferences: for example,
that folders be opened by default by the Nautilus file manager, not the Baobab
disk usage analyzer.  This package establishes that set of default MIME type
associations for GNOME.")
    (license license:gpl3+)
    (home-page #f)))

(define-public libgovirt
  (package
   (name "libgovirt")
   (version "0.3.8")
   (source (origin
            (method url-fetch)
            (uri (string-append "mirror://gnome/sources/" name "/"
                                (version-major+minor version) "/"
                                name "-" version ".tar.xz"))
            (sha256
             (base32
              "1y0x1wyakj3ya33hgj0w1jkbcn50q21gmn2zyalxysqp55i1ij8x"))))
   (build-system glib-or-gtk-build-system)
   (native-inputs
    `(("gettext" ,gettext-minimal)
      ("glib:bin" ,glib "bin")
      ("gobject-introspection" ,gobject-introspection)
      ("gsettings-desktop-schemas" ,gsettings-desktop-schemas)
      ("gtk+:bin" ,gtk+ "bin")
      ("pkg-config" ,pkg-config)))
   (inputs
    `(("glib-networking" ,glib-networking) ; GIO plugin--for the tests
      ("librest" ,rest)))
   (synopsis "GoVirt Library")
   (description "GoVirt is a GObject wrapper for the oVirt REST API.")
   (home-page "https://gitlab.gnome.org/GNOME/libgovirt")
   (license license:gpl2+)))

(define-public gnome-weather
  (package
   (name "gnome-weather")
   (version "3.34.0")
   (source (origin
            (method url-fetch)
            (uri (string-append "mirror://gnome/sources/" name "/"
                                (version-major+minor version) "/"
                                name "-" version ".tar.xz"))
            (sha256
             (base32
              "1g63xzs17i36if923b36k9fwbk0nqa5vz6zh1k6q2axrzhhpx1i4"))))
   (build-system meson-build-system)
   (native-inputs
    `(("gettext" ,gettext-minimal)
      ("glib:bin" ,glib "bin")
      ("gobject-introspection" ,gobject-introspection)
      ("gtk+:bin" ,gtk+ "bin")
      ("pkg-config" ,pkg-config)))
   (inputs
    `( ;("adwaita-icon-theme" ,adwaita-icon-theme)
      ("appstream-glib" ,appstream-glib)
      ("geoclue" ,geoclue)
      ("gdk-pixbuf" ,gdk-pixbuf)
      ("gjs" ,gjs)
      ("gnome-desktop" ,gnome-desktop)
      ("libgweather" ,libgweather)))
   (arguments
    `(#:glib-or-gtk? #t
      #:phases
      (modify-phases %standard-phases
        (add-after 'install 'fix-desktop-file
          ;; FIXME: "gapplication launch org.gnome.Weather" fails for some reason.
          ;; See https://issues.guix.gnu.org/issue/39324.
          (lambda* (#:key outputs #:allow-other-keys)
            (let* ((out (assoc-ref outputs "out"))
                   (applications (string-append out "/share/applications")))
              (substitute* (string-append applications "/org.gnome.Weather.desktop")
                (("Exec=.*") "Exec=gnome-weather\n"))
              #t)))
        (add-after 'install 'wrap
          (lambda* (#:key inputs outputs #:allow-other-keys)
            (let ((out               (assoc-ref outputs "out"))
                  (gi-typelib-path   (getenv "GI_TYPELIB_PATH")))
              ;; GNOME Weather needs the typelib files of GTK+, Pango etc at runtime.
              (wrap-program (string-append out "/bin/gnome-weather")
                `("GI_TYPELIB_PATH" ":" prefix (,gi-typelib-path)))
              #t))))))
   (synopsis "Weather monitoring for GNOME desktop")
   (description "GNOME Weather is a small application that allows you to
monitor the current weather conditions for your city, or anywhere in the
world.")
   (home-page "https://wiki.gnome.org/Apps/Weather")
   (license license:gpl2+)))

(define-public gnome
  (package
    (name "gnome")
    (version (package-version gnome-shell))
    (source #f)
    (build-system trivial-build-system)
    (arguments '(#:builder (begin (mkdir %output) #t)))
    (propagated-inputs
     ;; TODO: Add or remove packages according to:
     ;;       <https://calc.disroot.org/2nu6mpf88ynq.html>.
     `(
     ;; GNOME-Core-OS-Services
       ("accountsservice" ,accountsservice)
       ("network-manager" ,network-manager)
       ("packagekit" ,packagekit)
       ("upower" ,upower)
     ;; GNOME-Core-Shell
       ("adwaita-icon-theme" ,adwaita-icon-theme)
       ("gdm" ,gdm)
       ("glib-networking" ,glib-networking)
       ("gnome-backgrounds" ,gnome-backgrounds)
       ("gnome-bluetooth" ,gnome-bluetooth)
       ("gnome-color-manager" ,gnome-color-manager)
       ("gnome-control-center" ,gnome-control-center)
       ("gnome-desktop" ,gnome-desktop)
       ("gnome-getting-started-docs" ,gnome-getting-started-docs)
       ("gnome-initial-setup" ,gnome-initial-setup)
       ("gnome-keyring" ,gnome-keyring)
       ("gnome-menus" ,gnome-menus)
       ("gnome-session" ,gnome-session)
       ("gnome-settings-daemon" ,gnome-settings-daemon)
       ("gnome-shell-extensions" ,gnome-shell-extensions)
       ("gnome-shell" ,gnome-shell)
       ("gnome-themes-extra" ,gnome-themes-extra)
       ("gnome-user-docs" ,gnome-user-docs)
       ("gnome-user-share" ,gnome-user-share)
       ("gsettings-desktop-schemas" ,gsettings-desktop-schemas)
       ("gvfs" ,gvfs)
       ("mutter" ,mutter)
       ("orca" ,orca)
       ("rygel" ,rygel)
       ("sushi" ,sushi)
     ;; GNOME-Core-Utilities
       ("baobab" ,baobab)
       ("cheese" ,cheese)
       ;; XXX: EoG requires librsvg-next, which depends on Rust, which currently
       ;; only works on x86_64, so exclude it on other architectures.
       ,@(if (string-prefix? "x86_64" (%current-system))
             `(("eog" ,eog))
             '())
       ("epiphany" ,epiphany)
       ("evince" ,evince)
       ("file-roller" ,file-roller)
       ("gedit" ,gedit)
       ("gnome-boxes" ,gnome-boxes)
       ("gnome-calculator" ,gnome-calculator)
       ("gnome-calendar" ,gnome-calendar)
       ("gnome-characters" ,gnome-characters)
       ("gnome-clocks" ,gnome-clocks)
       ("gnome-contacts" ,gnome-contacts)
       ("gnome-disk-utility" ,gnome-disk-utility)
       ("gnome-font-viewer" ,gnome-font-viewer)
       ("gnome-maps" ,gnome-maps)
       ; TODO: ("gnome-music" ,gnome-music)
       ; TODO: ("gnome-photos" ,gnome-photos)
       ("gnome-screenshot" ,gnome-screenshot)
       ("gnome-system-monitor" ,gnome-system-monitor)
       ("gnome-terminal" ,gnome-terminal)
       ("gnome-weather" ,gnome-weather)
       ("nautilus" ,nautilus)
       ("simple-scan" ,simple-scan)
       ("totem" ,totem)
       ("yelp" ,yelp)
     ;; Others
       ("hicolor-icon-theme" ,hicolor-icon-theme)
       ("gnome-online-accounts" ,gnome-online-accounts)

       ;; Packages not part of GNOME proper but that are needed for a good
       ;; experience.  See <https://bugs.gnu.org/39646>.
       ;; XXX: Find out exactly which ones are needed and why.
       ("font-cantarell"            ,font-cantarell)
       ("font-dejavu"               ,font-dejavu)
       ("at-spi2-core"              ,at-spi2-core)
       ("dbus"                      ,dbus)
       ("dconf"                     ,dconf)
       ("desktop-file-utils"        ,desktop-file-utils)
       ("gnome-default-applications" ,gnome-default-applications)
       ("gnome-themes-standard"     ,gnome-themes-standard)
       ("gst-plugins-base"          ,gst-plugins-base)
       ("gst-plugins-good"          ,gst-plugins-good)
       ("gucharmap"                 ,gucharmap)
       ("pinentry-gnome3"           ,pinentry-gnome3)
       ("pulseaudio"                ,pulseaudio)
       ("shared-mime-info"          ,shared-mime-info)
       ("system-config-printer"     ,system-config-printer)
       ("xdg-user-dirs"             ,xdg-user-dirs)
       ("yelp"                      ,yelp)
       ("zenity"                    ,zenity)))
    (synopsis "The GNU desktop environment")
    (home-page "https://www.gnome.org/")
    (description
     "GNOME is the graphical desktop for GNU.  It includes a wide variety of
applications for browsing the web, editing text and images, creating
documents and diagrams, playing media, scanning, and much more.")
    (license license:gpl2+)))

(define-public byzanz
  ;; The last stable release of Byzanz was in 2011, but there have been many
  ;; useful commits made to the Byzanz repository since then that it would be
  ;; silly to use such an old release.
  (let ((commit "f7af3a5bd252db84af8365bd059c117a7aa5c4af"))
    (package
      (name "byzanz")
      (version (string-append "0.2-1." (string-take commit 7)))
      (source (origin
                (method git-fetch)
                (uri (git-reference
                      (url "https://git.gnome.org/browse/byzanz")
                      (commit commit)))
                (file-name (string-append name "-" version "-checkout"))
                (sha256
                 (base32
                  "1l60myzxf9cav27v5v3nsijlslz9r7ip6d5kiirfpkf9k0w26hz3"))))
      (build-system glib-or-gtk-build-system)
      (arguments
       '(#:phases
         (modify-phases %standard-phases
           (add-before 'bootstrap 'build-without-Werror
             (lambda _
               ;; The build system cleverly detects that we're not building from
               ;; a release tarball and turns on -Werror for GCC.
               ;; Unsurprisingly, there is a warning during compilation that
               ;; causes the build to fail unnecessarily, so we remove the flag.
               (substitute* '("configure.ac")
                 (("-Werror") ""))
               #t)))))
      (native-inputs
       `(("autoconf" ,autoconf)
         ("automake" ,automake)
         ("gnome-common" ,gnome-common)
         ("intltool" ,intltool)
         ("libtool" ,libtool)
         ("pkg-config" ,pkg-config)
         ("which" ,which)))
      (inputs
       `(("glib" ,glib)
         ("gstreamer" ,gstreamer)
         ("gst-plugins-base" ,gst-plugins-base)
         ("gtk+" ,gtk+)))
      (synopsis "Desktop recording program")
      (description "Byzanz is a simple desktop recording program with a
command-line interface.  It can record part or all of an X display for a
specified duration and save it as a GIF encoded animated image file.")
      (home-page "https://git.gnome.org/browse/byzanz")
      (license license:gpl2+))))

(define-public authenticator
  (package
    (name "authenticator")
    (version "3.32.2")
    (source
     (origin
       (method git-fetch)
       (uri (git-reference
             (url "https://gitlab.gnome.org/World/Authenticator")
             (commit version)))
       (file-name (git-file-name name version))
       (sha256
        (base32 "1c4r9rnrz5gazrfg0z2rcwax4nscs7z391bcjcl74k6ln3blwzpr"))))
    (build-system meson-build-system)
    (arguments
     `(#:glib-or-gtk? #t
       #:phases
       (modify-phases %standard-phases
         (add-after 'glib-or-gtk-wrap 'python-and-gi-wrap
           (lambda* (#:key inputs outputs #:allow-other-keys)
             (let ((prog (string-append (assoc-ref outputs "out")
                                        "/bin/authenticator"))
                   (pylib (string-append (assoc-ref outputs "out")
                                         "/lib/python"
                                         ,(version-major+minor
                                           (package-version python))
                                         "/site-packages")))
               (wrap-program prog
                 `("PYTHONPATH" = (,(getenv "PYTHONPATH") ,pylib))
                 `("GI_TYPELIB_PATH" = (,(getenv "GI_TYPELIB_PATH"))))
               #t))))))
    (native-inputs
     `(("desktop-file-utils" ,desktop-file-utils)
       ("gettext" ,gettext-minimal)
       ("glib:bin" ,glib "bin")
       ("gobject-introspection" ,gobject-introspection)
       ("gtk+:bin" ,gtk+ "bin")
       ("pkg-config" ,pkg-config)))
    (inputs
     `(("gsettings-desktop-schemas" ,gsettings-desktop-schemas)
       ("gtk+" ,gtk+)
       ("libhandy" ,libhandy-0.0)
       ("libsecret" ,libsecret)
       ("python-beautifulsoup4" ,python-beautifulsoup4)
       ("python-pillow" ,python-pillow)
       ("python-pyfavicon" ,python-pyfavicon)
       ("python-pygobject" ,python-pygobject)
       ("python-pyotp" ,python-pyotp)
       ("python-pyzbar" ,python-pyzbar)
       ("yoyo-migrations" ,yoyo-migrations)
       ("zbar" ,zbar)))
    (home-page "https://gitlab.gnome.org/World/Authenticator/")
    (synopsis "Two-factor authentication application built for GNOME")
    (description
     "Authenticator is a two-factor authentication (2FA) application built for
the GNOME desktop environment.

Features:

@itemize
@item QR code scanner
@item Beautiful UI
@item Huge database of more than 560 supported services
@item Keep your PIN tokens secure by locking the application with a password
@item Automatically fetch an image for services using their favicon
@item The possibility to add new services
@end itemize")
    (license license:gpl3+)))

(define-public gsound
  (package
    (name "gsound")
    (version "1.0.2")
    (source (origin
              (method url-fetch)
              (uri (string-append "mirror://gnome/sources/" name "/"
                                  (version-major+minor version) "/"
                                  name "-" version ".tar.xz"))
              (sha256
               (base32
                "0lwfwx2c99qrp08pfaj59pks5dphsnxjgrxyadz065d8xqqgza5v"))))
    (build-system glib-or-gtk-build-system)
    (native-inputs
     `(("pkg-config" ,pkg-config)
       ("gobject-introspection" ,gobject-introspection)
       ("vala" ,vala)))
    (inputs
     `(("glib" ,glib)
       ("libcanberra" ,libcanberra)))
    (home-page "https://wiki.gnome.org/Projects/GSound")
    (synopsis "GObject wrapper for libcanberra")
    (description
     "GSound is a small library for playing system sounds.  It's designed to be
used via GObject Introspection, and is a thin wrapper around the libcanberra C
library.")
    (license license:lgpl2.1+)))

(define-public libzapojit
  (package
    (name "libzapojit")
    (version "0.0.3")
    (source (origin
              (method url-fetch)
              (uri (string-append "mirror://gnome/sources/" name "/"
                                  (version-major+minor version) "/"
                                  name "-" version ".tar.xz"))
              (sha256
               (base32
                "0zn3s7ryjc3k1abj4k55dr2na844l451nrg9s6cvnnhh569zj99x"))))
    (build-system gnu-build-system)
    (native-inputs
     `(("gobject-introspection" ,gobject-introspection)
       ("intltool" ,intltool)
       ("pkg-config" ,pkg-config)))
    (inputs
     `(("gnome-online-accounts:lib" ,gnome-online-accounts "lib")
       ("json-glib" ,json-glib)
       ("rest" ,rest)))
    (home-page "https://wiki.gnome.org/Projects/Zapojit")
    (synopsis "Library for accessing SkyDrive and Hotmail")
    (description
     "Libzapojit is a GLib-based library for accessing online service APIs of
Microsoft SkyDrive and Hotmail, using their REST protocols.")
    (license license:lgpl2.1+)))

(define-public gnome-clocks
  (package
    (name "gnome-clocks")
    (version "3.34.0")
    (source (origin
              (method url-fetch)
              (uri (string-append "mirror://gnome/sources/" name "/"
                                  (version-major+minor version) "/"
                                  name "-" version ".tar.xz"))
              (sha256
               (base32
                "0g7hjk55smhkd09hwa9kag3h5a12l494wj89w9smpdk3ghsmy6b1"))))
    (build-system meson-build-system)
    (arguments
     '(#:glib-or-gtk? #t
       #:phases
       (modify-phases %standard-phases
         (add-after 'unpack 'skip-gtk-update-icon-cache
           ;; Don't create 'icon-theme.cache'.
           (lambda _
             (substitute* "build-aux/post-install.py"
               (("gtk-update-icon-cache") "true"))
             #t)))))
    (native-inputs
     `(("vala" ,vala)
       ("pkg-config" ,pkg-config)
       ("glib" ,glib "bin")             ; for glib-compile-resources
       ("desktop-file-utils" ,desktop-file-utils)
       ("gettext" ,gettext-minimal)
       ("itstool" ,itstool)))
    (inputs
     `(("glib" ,glib)
       ("gtk+" ,gtk+)
       ("gsound" ,gsound)
       ("geoclue" ,geoclue)
       ("geocode-glib" ,geocode-glib)
       ("libgweather" ,libgweather)
       ("gnome-desktop" ,gnome-desktop)))
    (home-page "https://wiki.gnome.org/Apps/Clocks")
    (synopsis "GNOME's clock application")
    (description
     "GNOME Clocks is a simple clocks application designed to fit the GNOME
desktop.  It supports world clock, stop watch, alarms, and count down timer.")
    (license license:gpl3+)))

(define-public gnome-calendar
  (package
    (name "gnome-calendar")
    (version "3.34.2")
    (source (origin
              (method url-fetch)
              (uri (string-append "mirror://gnome/sources/" name "/"
                                  (version-major+minor version) "/"
                                  name "-" version ".tar.xz"))
              (sha256
               (base32
                "1bnmd191044zn2kr6f5vg7sm5q59qf7z652awll1f7s6ahijr8rw"))))
    (build-system meson-build-system)
    (arguments
     '(#:glib-or-gtk? #t
       ;; gnome-calendar has to be installed before the tests can be run
       ;; https://bugzilla.gnome.org/show_bug.cgi?id=788224
       #:tests? #f
       #:phases
       (modify-phases %standard-phases
         (add-after 'unpack 'skip-gtk-update-icon-cache
           ;; Don't create 'icon-theme.cache'.
           (lambda _
             (substitute* "build-aux/meson/meson_post_install.py"
               (("gtk-update-icon-cache") "true"))
             #t)))))
    (native-inputs
     `(("gettext" ,gettext-minimal)
       ("glib-bin" ,glib "bin")         ; For glib-compile-schemas
       ("pkg-config" ,pkg-config)))
    (inputs
     `(("gnome-online-accounts:lib" ,gnome-online-accounts "lib")
       ("gsettings-desktop-schemas" ,gsettings-desktop-schemas)
       ("libdazzle" ,libdazzle)
       ("libedataserverui" ,evolution-data-server)
       ("libgweather" ,libgweather)
       ("geoclue" ,geoclue)))
    (propagated-inputs
     `(("evolution-data-server" ,evolution-data-server)))
    (home-page "https://wiki.gnome.org/Apps/Calendar")
    (synopsis "GNOME's calendar application")
    (description
     "GNOME Calendar is a simple calendar application designed to fit the GNOME
desktop.  It supports multiple calendars, month, week and year view.")
    (license license:gpl3+)))

(define-public gnome-todo
  (package
    (name "gnome-todo")
    (version "3.28.1")
    (source (origin
              (method url-fetch)
              (uri (string-append "mirror://gnome/sources/" name "/"
                                  (version-major+minor version) "/"
                                  name "-" version ".tar.xz"))
              (sha256
               (base32
                "08ygqbib72jlf9y0a16k54zz51sncpq2wa18wp81v46q8301ymy7"))
              (patches
               (search-patches "gnome-todo-delete-esource-duplicate.patch"))))
    (build-system meson-build-system)
    (arguments
     '(#:glib-or-gtk? #t
       #:phases (modify-phases %standard-phases
                  (add-after
                      'install 'wrap-gnome-todo
                    (lambda* (#:key inputs outputs #:allow-other-keys)
                      (let ((out               (assoc-ref outputs "out"))
                            (gi-typelib-path   (getenv "GI_TYPELIB_PATH"))
                            (python-path       (getenv "PYTHONPATH")))
                        (wrap-program (string-append out "/bin/gnome-todo")
                          ;; XXX: gi plugins are broken.
                          ;; See https://bugzilla.gnome.org/show_bug.cgi?id=787212
                          ;; For plugins.
                          `("GI_TYPELIB_PATH" ":" prefix (,gi-typelib-path))
                          `("PYTHONPATH" ":" prefix (,python-path))))
                      #t)))))
    (native-inputs
     `(("gettext" ,gettext-minimal)
       ("gobject-introspection" ,gobject-introspection)
       ("glib:bin" ,glib "bin")         ; For glib-compile-resources
       ("gtk+-bin" ,gtk+ "bin")         ; For gtk-update-icon-cache
       ("pkg-config" ,pkg-config)))
    (inputs
     `(("rest" ,rest)                   ; For Todoist plugin
       ("json-glib" ,json-glib)         ; For Todoist plugin
       ("libedataserverui" ,evolution-data-server)
       ("libical" ,libical)
       ("libpeas" ,libpeas)
       ("python-pygobject" ,python-pygobject)
       ("evolution-data-server" ,evolution-data-server)
       ("gnome-online-accounts:lib" ,gnome-online-accounts "lib")
       ("gsettings-desktop-schemas" ,gsettings-desktop-schemas)))
    (home-page "https://wiki.gnome.org/Apps/Todo")
    (synopsis "GNOME's ToDo Application")
    (description
     "GNOME To Do is a simplistic personal task manager designed to perfectly
fit the GNOME desktop.")
    (license license:gpl3+)))

(define-public gnome-dictionary
  (package
    (name "gnome-dictionary")
    (version "3.26.1")
    (source (origin
              (method url-fetch)
              (uri (string-append "mirror://gnome/sources/" name "/"
                                  (version-major+minor version) "/"
                                  name "-" version ".tar.xz"))
              (sha256
               (base32
                "007k2bq8iplg4psdpz074r5d4zxvn4s95qym4rw9hs6giljbrf0n"))))
    (build-system meson-build-system)
    (arguments '(#:glib-or-gtk? #t
                 #:phases (modify-phases %standard-phases
                            (add-after 'unpack 'patch-install-script
                              (lambda _
                                ;; This script attempts to compile glib schemas
                                ;; and create an empty MIME database.  We do
                                ;; that elsewhere, so prevent it from running.
                                (substitute* "build-aux/post-install.sh"
                                  (("\\[ -z \"\\$DESTDIR\" \\]") "false"))
                                #t)))))
    (native-inputs
     `(("glib:bin" ,glib "bin")
       ("gobject-introspection" ,gobject-introspection)
       ("intltool" ,intltool)
       ("itstool" ,itstool)
       ("pkg-config" ,pkg-config)
       ("xmllint" ,libxml2)))
    (inputs
     `(("gsettings-desktop-schemas" ,gsettings-desktop-schemas)
       ("gtk+" ,gtk+)))
    (home-page "https://wiki.gnome.org/Apps/Dictionary")
    (synopsis "Look up words in dictionary sources")
    (description
     "GNOME Dictionary can look for the definition or translation of a word in
existing databases over the internet.")
    (license license:gpl3+)))

(define-public gnome-tweaks
  (package
    (name "gnome-tweaks")
    (version "3.34.1")
    (source (origin
              (method url-fetch)
              (uri (string-append "mirror://gnome/sources/gnome-tweaks/"
                                  (version-major+minor version) "/"
                                  "gnome-tweaks-" version ".tar.xz"))
              (patches
               (list (search-patch "gnome-tweaks-search-paths.patch")))
              (sha256
               (base32
                "19y62dj4n5i6v4zpjllxl51dch6ndy8xs45v5aqmmq9xyfrqk5yq"))))
    (build-system meson-build-system)
    (arguments
     `(#:glib-or-gtk? #t
       #:configure-flags '("-Dlocalstatedir=/tmp"
                           "-Dsysconfdir=/tmp")
       #:imported-modules ((guix build python-build-system)
                           ,@%meson-build-system-modules)
       #:phases
       (modify-phases %standard-phases
         (add-after 'unpack 'skip-gtk-update-icon-cache
           ;; Don't create 'icon-theme.cache'.
           (lambda _
             (substitute* "meson-postinstall.py"
               (("gtk-update-icon-cache") "true"))
             #t))
         (add-after 'install 'wrap
           (@@ (guix build python-build-system) wrap))
         (add-after 'wrap 'wrap-gi-typelib
           (lambda* (#:key inputs outputs #:allow-other-keys)
             (let ((out               (assoc-ref outputs "out"))
                   (gi-typelib-path   (getenv "GI_TYPELIB_PATH")))
               (wrap-program (string-append out "/bin/gnome-tweaks")
                 `("GI_TYPELIB_PATH" ":" prefix (,gi-typelib-path))))
             #t)))))
    (native-inputs
     `(("intltool" ,intltool)
       ("pkg-config" ,pkg-config)))
    (inputs
     `(("gnome-desktop" ,gnome-desktop)
       ("gtk+" ,gtk+)
       ("gobject-introspection" ,gobject-introspection)
       ("gsettings-desktop-schemas" ,gsettings-desktop-schemas)
       ("libhandy" ,libhandy-0.0)
       ("libnotify" ,libnotify)
       ("libsoup" ,libsoup)
       ("nautilus" ,nautilus)
       ("python" ,python)
       ("python-pygobject" ,python-pygobject)))
    (synopsis "Customize advanced GNOME 3 options")
    (home-page "https://wiki.gnome.org/Apps/Tweaks")
    (description
     "GNOME Tweaks allows adjusting advanced configuration settings in
GNOME 3.  This includes things like the fonts used in user interface elements,
alternative user interface themes, changes in window management behavior,
GNOME Shell appearance and extension, etc.")
    (license license:gpl3+)))

(define-public gnome-shell-extensions
  (package
    (name "gnome-shell-extensions")
    (version "3.34.2")
    (source (origin
              (method url-fetch)
              (uri (string-append "mirror://gnome/sources/" name "/"
                                  (version-major+minor version)  "/"
                                  name "-" version ".tar.xz"))
              (sha256
               (base32
                "1f5l35l3kdkzrv49xmg1sh11vwmgjbg7hx3gb91i39bfl1snxqd1"))))
    (build-system meson-build-system)
    (arguments
     '(#:configure-flags '("-Dextension_set=all")))
    (native-inputs
     `(("glib:bin" ,glib "bin")
       ("intltool" ,intltool)
       ("pkg-config" ,pkg-config)))
    (propagated-inputs
     `(("glib" ,glib)))
    (synopsis "Extensions for GNOME Shell")
    (description "GNOME Shell extensions modify and extend GNOME Shell
functionality and behavior.")
    (home-page "https://extensions.gnome.org/")
    (license license:gpl3+)))

(define-public folks
  (package
    (name "folks")
    (version "0.13.1")
    (source (origin
              (method url-fetch)
              (uri (string-append
                    "mirror://gnome/sources/folks/"
                    (version-major+minor version) "/"
                    "folks-" version ".tar.xz"))
              (sha256
               (base32
                "0pda8sx4ap3lyri5fdrnakl29la1zkhwlc9bmnp13qigp1iwdw9x"))))
    (build-system meson-build-system)
    (arguments
     '(#:phases
       (modify-phases %standard-phases
         (add-after 'unpack 'skip-gtk-update-icon-cache
           ;; Don't create 'icon-theme.cache'.
           (lambda _
             (substitute* "meson_post_install.py"
               (("gtk-update-icon-cache") "true"))
             #t)))))
    (inputs
     `(("bdb" ,bdb)
       ("dbus-glib" ,dbus-glib)
       ("evolution-data-server" ,evolution-data-server)
       ("glib" ,glib)
       ("libgee" ,libgee)
       ("readline" ,readline)
       ("telepathy-glib" ,telepathy-glib)))
    (native-inputs
     `(("glib:bin" ,glib "bin")
       ("gobject-introspection" ,gobject-introspection)
       ("intltool" ,intltool)
       ("pkg-config" ,pkg-config)
       ("vala" ,vala)))
    (synopsis "Library to aggregate data about people")
    (description "Libfolks is a library that aggregates information about people
from multiple sources (e.g., Telepathy connection managers for IM contacts,
Evolution Data Server for local contacts, libsocialweb for web service contacts,
etc.) to create metacontacts.  It's written in Vala, which generates C code when
compiled.")
    (home-page "https://wiki.gnome.org/Projects/Folks")
    (license license:lgpl2.1+)))

(define-public gfbgraph
  (package
    (name "gfbgraph")
    (version "0.2.4")
    (source (origin
              (method url-fetch)
              (uri (string-append
                    "mirror://gnome/sources/gfbgraph/"
                    (version-major+minor version) "/"
                    "gfbgraph-" version ".tar.xz"))
              (sha256
               (base32
                "0yck7dwvjk16a52nafjpi0a39rxwmg0w833brj45acz76lgkjrb0"))))
    (build-system glib-or-gtk-build-system)
    (arguments
     `(#:tests? #f                      ; tests appear to require the network
       #:configure-flags '("--disable-static"
                           "--enable-gtk-doc"
                           "--enable-introspection")))
    (native-inputs
     `(("gobject-introspection" ,gobject-introspection)
       ("gtk-doc" ,gtk-doc/stable)
       ("pkg-config" ,pkg-config)

       ;; The 0.2.4 ‘release’ tarball isn't bootstrapped.
       ("autoconf" ,autoconf)
       ("automake" ,automake)
       ("libtool" ,libtool)
       ("which" ,which)))
    (inputs
     `(("json-glib" ,json-glib)
       ("gnome-online-accounts:lib" ,gnome-online-accounts "lib")
       ("rest" ,rest)))
    (synopsis "GLib/GObject wrapper for the Facebook API")
    (description "This library allows you to use the Facebook API from
GLib/GObject code.")
    (home-page "https://wiki.gnome.org/Projects/GFBGraph")
    (license license:lgpl2.1+)))

(define-public libgnomekbd
  (package
    (name "libgnomekbd")
    (version "3.26.1")
    (source (origin
              (method url-fetch)
              (uri (string-append "mirror://gnome/sources/libgnomekbd/"
                                  (version-major+minor version)  "/"
                                  "libgnomekbd-" version ".tar.xz"))
              (sha256
               (base32
                "0y962ykn3rr9gylj0pwpww7bi20lmhvsw6qvxs5bisbn2mih5jpp"))))
    (build-system gnu-build-system)
    (native-inputs
     `(("pkg-config" ,pkg-config)
       ("glib" ,glib "bin")
       ("intltool" ,intltool)))
    (propagated-inputs
     ;; Referred to in .h files and .pc.
     `(("glib" ,glib)
       ("gtk+" ,gtk+)
       ("libxklavier" ,libxklavier)))
    (home-page "https://www.gnome.org")
    (synopsis "GNOME keyboard configuration library")
    (description
     "Libgnomekbd is a keyboard configuration library for the GNOME desktop
environment, which can notably display keyboard layouts.")
    (license license:lgpl2.0+)))

;;; This package is no longer maintained:
;;; https://wiki.gnome.org/Attic/LibUnique
;;; "Unique is now in maintenance mode, and its usage is strongly discouraged.
;;; Applications should use the GtkApplication class provided by GTK+ 3.0."
(define-public libunique
  (package
    (name "libunique")
    (version "3.0.2")
    (source (origin
              (method url-fetch)
              (uri (string-append "mirror://gnome/sources/" name "/"
                                  (version-major+minor version)  "/"
                                  name "-" version ".tar.xz"))
              (sha256
               (base32
                "0f70lkw66v9cj72q0iw1s2546r6bwwcd8idcm3621fg2fgh2rw58"))))
    (build-system glib-or-gtk-build-system)
    (arguments
     `(#:configure-flags '("--disable-static"
                           "--disable-dbus" ; use gdbus
                           "--enable-introspection")))
    (native-inputs
     `(("pkg-config" ,pkg-config)
       ("gobject-introspection" ,gobject-introspection)
       ("glib:bin" ,glib "bin")
       ("gtk-doc" ,gtk-doc/stable)))
    (propagated-inputs
     ;; Referred to in .h files and .pc.
     `(("gtk+" ,gtk+)))
    (home-page "https://wiki.gnome.org/Attic/LibUnique")
    (synopsis "Library for writing single instance applications")
    (description
     "Libunique is a library for writing single instance applications.  If you
launch a single instance application twice, the second instance will either just
quit or will send a message to the running instance.  Libunique makes it easy to
write this kind of application, by providing a base class, taking care of all
the IPC machinery needed to send messages to a running instance, and also
handling the startup notification side.")
    (license license:lgpl2.1+)))

(define-public gnome-calculator
  (package
    (name "gnome-calculator")
    (version "3.34.1")
    (source
     (origin
       (method url-fetch)
       (uri (string-append "mirror://gnome/sources/" name "/"
                           (version-major+minor version) "/"
                           name "-" version ".tar.xz"))
       (sha256
        (base32
         "0lbh87255zzggqzai6543qg920y52bl4vs5m5h5087ghzg14hlsd"))))
    (build-system meson-build-system)
    (arguments '(#:glib-or-gtk? #t))
    (native-inputs
     `(("gettext" ,gettext-minimal)
       ("glib:bin" ,glib "bin") ; for glib-compile-schemas, gio-2.0.
       ("gtk+:bin" ,gtk+ "bin") ; for gtk-update-icon-cache
       ("itstool" ,itstool)
       ("vala" ,vala)
       ("pkg-config" ,pkg-config)))
    (inputs
     `(("glib" ,glib)
       ("gtksourceview" ,gtksourceview)
       ("libgee" ,libgee)
       ("libsoup" ,libsoup)
       ("libxml2" ,libxml2)
       ("mpc" ,mpc)
       ("mpfr" ,mpfr)))
    (home-page "https://wiki.gnome.org/Apps/Calculator")
    (synopsis "Desktop calculator")
    (description
     "Calculator is an application that solves mathematical equations and
is suitable as a default application in a Desktop environment.")
    (license license:gpl3)))

(define-public xpad
  (package
    (name "xpad")
    (version "5.1.0")
    (source
     (origin
       (method url-fetch)
       (uri (string-append "https://launchpad.net/xpad/trunk/"
                           version "/+download/"
                           name "-" version ".tar.bz2"))
       (sha256
        (base32
         "0l0g5x8g6dwhf5ksnqqrjjsycy57kcvdslkmsr6bl3vrsjd7qml3"))))
    (build-system gnu-build-system)
    (native-inputs
     `(("autoconf" ,autoconf)
       ("automake" ,automake)
       ("gtk+:bin" ,gtk+ "bin")
       ("intltool" ,intltool)
       ("pkg-config" ,pkg-config)))
    (inputs
     `(("gtksourceview" ,gtksourceview-3)
       ("libsm" ,libsm)))
    (home-page "https://wiki.gnome.org/Apps/Xpad")
    (synopsis "Virtual sticky note")
    (description
     "Xpad is a sticky note that strives to be simple, fault tolerant,
and customizable.  Xpad consists of independent pad windows, each is
basically a text box in which notes can be written.")
    (license license:gpl3+)))

(define-public gucharmap
  (let ((unicode-files
         '(("Blocks.txt"
            "041sk54v6rjzb23b9x7yjdwzdp2wc7gvfz7ybavgg4gbh51wm8x1")
           ("DerivedAge.txt"
            "04j92xp07v273z3pxkbfmi1svmw9kmnjl9nvz9fv0g5ybk9zk7r6")
           ("NamesList.txt"
            "0vsq8gx7hws8mvxy3nlglpwxw7ky57q0fs09d7w9xgb2ylk7fz61")
           ("Scripts.txt"
            "18c63hx4y5yg408a8d0wx72d2hfnlz4l560y1fsf9lpzifxpqcmx")
           ("UnicodeData.txt"
            "07d1kq190kgl92ispfx6zmdkvwvhjga0ishxsngzlw8j3kdkz4ap")
           ("Unihan.zip"
            "1kfdhgg2gm52x3s07bijb5cxjy0jxwhd097k5lqhvzpznprm6ibf"))))
    (package
      (name "gucharmap")
      (version "12.0.1")
      (source
       (origin
         (method url-fetch)
         (uri (string-append "mirror://gnome/sources/" name "/"
                             (version-major+minor version) "/"
                             name "-" version ".tar.xz"))
         (sha256
          (base32
           "0m915hm2b2d6r3vs1l80rqpssvg78pv8j6nv54yg62kzknnqmpir"))))
      (build-system glib-or-gtk-build-system)
      (arguments
       `(#:modules ((ice-9 match)
                    (guix build glib-or-gtk-build-system)
                    (guix build utils))
         #:configure-flags
         (list "--with-unicode-data=../unicode-data")
         #:phases
         (modify-phases %standard-phases
           (add-after 'unpack 'prepare-unicode-data
             (lambda* (#:key inputs #:allow-other-keys)
               (mkdir-p "../unicode-data")
               (with-directory-excursion "../unicode-data"
                 (for-each (match-lambda
                             ((file _)
                              (install-file (assoc-ref inputs file) ".")))
                           ',unicode-files))
               #t)))))
      (native-inputs
       `(("desktop-file-utils" ,desktop-file-utils)
         ("glib:bin" ,glib "bin")       ; for glib-compile-resources.
         ("gobject-introspection" ,gobject-introspection)
         ("intltool" ,intltool)
         ("itstool" ,itstool)
         ("pkg-config" ,pkg-config)
         ,@(map (match-lambda
                  ((file hash)
                   `(,file
                     ,(origin
                        (method url-fetch)
                        (uri (string-append
                              "http://www.unicode.org/Public/12.0.0/ucd/"
                              file))
                        (sha256 (base32 hash))))))
                unicode-files)
         ("unzip" ,unzip)))
      (inputs
       `(("gtk+" ,gtk+)
         ("xmllint" ,libxml2)))
      (home-page "https://wiki.gnome.org/Apps/Gucharmap")
      (synopsis "Unicode character picker and font browser")
      (description
       "This program allows you to browse through all the available Unicode
characters and categories for the installed fonts, and to examine their
detailed properties.  It is an easy way to find the character you might
only know by its Unicode name or code point.")
      (license license:gpl3+))))

(define-public bluefish
  (package
    (name "bluefish")
    (version "2.2.12")
    (source
     (origin
       (method url-fetch)
       (uri (string-append "https://www.bennewitz.com/bluefish/stable/source/"
                           "bluefish-" version ".tar.gz"))
       (sha256
        (base32 "09hgxq139kbkjda5y073lqhq1z1x7cx0j80jh77afrqa3y9c53wl"))))
    (build-system gnu-build-system)
    (native-inputs
     `(("desktop-file-utils" ,desktop-file-utils)
       ("intltool" ,intltool)
       ("pkg-config" ,pkg-config)))
    (inputs
     `(("enchant" ,enchant)
       ("gtk+" ,gtk+)
       ("python" ,python-wrapper)
       ("xmllint" ,libxml2)
       ("gucharmap" ,gucharmap)))
    (home-page "http://bluefish.openoffice.nl")
    (synopsis "Web development studio")
    (description
     "Bluefish is an editor aimed at programmers and web developers,
with many options to write web sites, scripts and other code.
Bluefish supports many programming and markup languages.")
    (license license:gpl3+)))

(define-public gnome-system-monitor
  (package
    (name "gnome-system-monitor")
    (version "3.32.1")
    (source
     (origin
       (method url-fetch)
       (uri (string-append "mirror://gnome/sources/" name "/"
                           (version-major+minor version) "/"
                           name "-" version ".tar.xz"))
       (sha256
        (base32
         "1wd43qdgjav6xamq5z5cy8fri5zr01jga3plc9w95gcia0rk3ha8"))))
    (build-system meson-build-system)
    (arguments
     '(#:glib-or-gtk? #t
       #:configure-flags '("-Dsystemd=false")))
    (native-inputs
     `(("glib:bin" ,glib "bin") ; for glib-mkenums.
       ("gtk+" ,gtk+ "bin") ; gtk-update-icon-cache
       ("intltool" ,intltool)
       ("itstool" ,itstool)
       ("libgtop" ,libgtop)
       ("polkit" ,polkit)
       ("pkg-config" ,pkg-config)))
    (inputs
     `(("gdk-pixbuf" ,gdk-pixbuf) ; for loading SVG files.
       ("gtk+" ,gtk+)
       ("gtkmm" ,gtkmm)
       ("librsvg" ,librsvg)
       ("libxml2" ,libxml2)
       ("libwnck" ,libwnck)))
    (home-page "https://wiki.gnome.org/Apps/SystemMonitor")
    (synopsis "Process viewer and system resource monitor for GNOME")
    (description
     "GNOME System Monitor is a GNOME process viewer and system monitor with
an attractive, easy-to-use interface.  It has features, such as a tree view
for process dependencies, icons for processes, the ability to hide processes,
graphical time histories of CPU/memory/swap usage and the ability to
kill/reinice processes.")
    (license license:gpl2+)))

(define-public python-pyatspi
  (package
    (name "python-pyatspi")
    (version "2.34.0")
    (source (origin
              (method url-fetch)
              (uri (string-append
                    "mirror://gnome/sources/pyatspi/"
                    (version-major+minor version)
                    "/pyatspi-" version ".tar.xz"))
              (sha256
               (base32
                "0j3f75j0zd6ca8msg7yr19qsfirqkn9fk8pqbjnlhqrpri455g4p"))))
    (build-system gnu-build-system)
    (arguments
     `(#:phases
       (modify-phases %standard-phases
         (add-before 'build 'fix-atk-load
           (lambda _
             (substitute* "pyatspi/__init__.py"
               (("from gi.repository import Atspi")
                "gi.require_version('Gtk', '3.0')
from gi.repository import Gtk
from gi.repository import Atspi"))
             #t)))))
    (native-inputs
     `(("pkg-config" ,pkg-config)))
    (inputs
     `(("python" ,python)))
    (propagated-inputs
     `(("python-pygobject" ,python-pygobject)))
    (synopsis "Python client bindings for D-Bus AT-SPI")
    (home-page "https://wiki.linuxfoundation.org/accessibility\
/atk/at-spi/at-spi_on_d-bus")
    (description
     "This package includes a python client library for the AT-SPI D-Bus
accessibility infrastructure.")
    (license license:lgpl2.0)
    (properties '((upstream-name . "pyatspi")))))

(define-public python2-pyatspi
  (package/inherit python-pyatspi
    (name "python2-pyatspi")
    (inputs
     `(("python" ,python-2)))
    (propagated-inputs
     `(("python-pygobject" ,python2-pygobject)))))

(define-public orca
  (package
    (name "orca")
    (version "3.34.1")
    (source (origin
              (method url-fetch)
              (uri (string-append
                    "mirror://gnome/sources/" name "/"
                    (version-major+minor version) "/"
                    name "-" version ".tar.xz"))
              (sha256
               (base32
                "1q38n7hyshkiszmn361skxjynxr31lcms7a1iny6d0zlpmh1vnk4"))))
    (build-system glib-or-gtk-build-system)
    (arguments
     '(#:phases
       (modify-phases %standard-phases
         (add-before 'configure 'qualify-xkbcomp
           (lambda* (#:key inputs #:allow-other-keys)
             (let ((xkbcomp (string-append
                             (assoc-ref inputs "xkbcomp") "/bin/xkbcomp")))
               (substitute* "src/orca/orca.py"
                 (("'xkbcomp'") (format #f "'~a'" xkbcomp))))
             #t))
         (add-after 'install 'wrap-orca
           (lambda* (#:key outputs #:allow-other-keys)
             (let* ((out  (assoc-ref outputs "out"))
                    (prog (string-append out "/bin/orca")))
               (wrap-program prog
                 `("GI_TYPELIB_PATH" ":" prefix
                   (,(getenv "GI_TYPELIB_PATH")))
                 `("GST_PLUGIN_SYSTEM_PATH" ":" prefix
                   (,(getenv "GST_PLUGIN_SYSTEM_PATH")))
                 `("PYTHONPATH" ":" prefix
                   (,(getenv "PYTHONPATH")))))
             #t)))))
    (native-inputs
     `(("intltool" ,intltool)
       ("itstool" ,itstool)
       ("pkg-config" ,pkg-config)
       ("xmllint" ,libxml2)))
    (inputs
     `(("at-spi2-atk" ,at-spi2-atk)
       ("gsettings-desktop-schemas" ,gsettings-desktop-schemas)
       ("gstreamer" ,gstreamer)
       ("gst-plugins-base" ,gst-plugins-base)
       ("gst-plugins-good" ,gst-plugins-good)
       ("gtk+" ,gtk+)
       ("python" ,python)
       ("python-pygobject" ,python-pygobject)
       ("python-pyatspi" ,python-pyatspi)
       ("python-speechd" ,speech-dispatcher)
       ("xkbcomp" ,xkbcomp)))
    (synopsis
     "Screen reader for individuals who are blind or visually impaired")
    (home-page "https://wiki.gnome.org/Projects/Orca")
    (description
     "Orca is a screen reader that provides access to the graphical desktop
via speech and refreshable braille.  Orca works with applications and toolkits
that support the Assistive Technology Service Provider Interface (AT-SPI).")
    (license license:lgpl2.1+)))

(define-public gspell
  (package
    (name "gspell")
    (version "1.8.2")
    (source (origin
              (method url-fetch)
              (uri (string-append "mirror://gnome/sources/" name "/"
                                  (version-major+minor version) "/"
                                  name "-" version ".tar.xz"))
              (sha256
               (base32
                "1miybm1z5cl91i25l7mfqlxhv7j8yy8rcgi0s1bgbb2vm71rb4dv"))
              (patches (search-patches "gspell-dash-test.patch"))))
    (build-system glib-or-gtk-build-system)
    (arguments
     '(#:configure-flags (list "--enable-vala")
       #:phases
       (modify-phases %standard-phases
         (add-before 'check 'pre-check
           (lambda* (#:key inputs #:allow-other-keys)
             ;; Tests require a running X server.
             (system "Xvfb :1 &")
             (setenv "DISPLAY" ":1")

             ;; For the missing /etc/machine-id.
             (setenv "DBUS_FATAL_WARNINGS" "0")

             ;; Allow Enchant and its Aspell backend to find the en_US
             ;; dictionary.
             (setenv "ASPELL_DICT_DIR"
                     (string-append (assoc-ref inputs "aspell-dict-en")
                                    "/lib/aspell"))
             #t)))))
    (inputs
     `(("gtk+" ,gtk+)
       ("glib" ,glib)
       ("iso-codes" ,iso-codes)))
    (native-inputs
     `(("glib" ,glib "bin")
       ("gobject-introspection" ,gobject-introspection)
       ("pkg-config" ,pkg-config)
       ("vala" ,vala)                             ;for VAPI, needed by Geary
       ("xmllint" ,libxml2)

       ;; For tests.
       ("aspell-dict-en" ,aspell-dict-en)
       ("xorg-server" ,xorg-server-for-tests)))
    (propagated-inputs
     `(("enchant" ,enchant)))            ;enchant.pc is required by gspell-1.pc
    (home-page "https://wiki.gnome.org/Projects/gspell")
    (synopsis "GNOME's alternative spell checker")
    (description
     "gspell provides a flexible API to add spell-checking to a GTK+
application.  It provides a GObject API, spell-checking to text entries and
text views, and buttons to choose the language.")
    (license license:gpl2+)))

(define-public gnome-planner
  (package
    (name "gnome-planner")
    (version "0.14.6")
    (source (origin
              (method url-fetch)
              (uri (string-append "mirror://gnome/sources/planner/"
                                  (version-major+minor version) "/planner-"
                                  version ".tar.xz"))
              (sha256
               (base32
                "15h6ps58giy5r1g66sg1l4xzhjssl362mfny2x09khdqsvk2j38k"))))
    (build-system glib-or-gtk-build-system)
    (arguments
     ;; Disable the Python bindings because the Planner program functions
     ;; without them, and (as of 2017-06-13) we have not packaged all of
     ;; packages that are necessary for building the Python bindings.
     `(#:configure-flags
       (list "--disable-python"
             ,@(if (string=? "aarch64-linux" (%current-system))
                   '("--build=aarch64-unknown-linux-gnu")
                   '()))))
    (inputs
     `(("libgnomecanvas" ,libgnomecanvas)
       ("libgnomeui" ,libgnomeui)
       ("libglade" ,libglade)
       ("gnome-vfs" ,gnome-vfs)
       ("gconf" ,gconf)
       ("libxml2" ,libxml2)
       ("libxslt" ,libxslt)
       ("gtk+" ,gtk+)
       ("glib" ,glib)))
    (native-inputs
     `(("intltool" ,intltool)
       ("scrollkeeper" ,scrollkeeper)
       ("pkg-config" ,pkg-config)))
    (home-page "https://wiki.gnome.org/Apps/Planner")
    (synopsis "Project management software for the GNOME desktop")
    (description
     "GNOME Planner is a project management tool based on the Work Breakdown
Structure (WBS).  Its goal is to enable you to easily plan projects.  Based on
the resources, tasks, and constraints that you define, Planner generates
various views into a project.  For example, Planner can show a Gantt chart of
the project.  It can show a detailed summary of tasks including their
duration, cost, and current progress.  It can also show a report of resource
utilization that highlights under-utilized and over-utilized resources.  These
views can be printed as PDF or PostScript files, or exported to HTML.")
    (license license:gpl2+)))

(define-public lollypop
  (package
    (name "lollypop")
    (version "1.4.6")
    (source
     (origin
       (method url-fetch)
       (uri (string-append "https://adishatz.org/lollypop/"
                           "lollypop-" version ".tar.xz"))
       (sha256
        (base32 "1hlahr50gsagx1ifcdk4yn43xps6w0vqn0gnd6xckfc7qmg1pgq7"))))
    (build-system meson-build-system)
    (arguments
     `(#:imported-modules
       (,@%meson-build-system-modules
        (guix build python-build-system))
       #:modules
       ((guix build meson-build-system)
        ((guix build python-build-system) #:prefix python:)
        (guix build utils))
       #:glib-or-gtk? #t
       #:tests? #f                      ; no test suite
       #:phases
       (modify-phases %standard-phases
         (add-after 'install 'wrap-program
           (lambda* (#:key outputs #:allow-other-keys)
             (let ((out               (assoc-ref outputs "out"))
                   (gi-typelib-path   (getenv "GI_TYPELIB_PATH")))
               (wrap-program (string-append out "/bin/lollypop")
                 `("GI_TYPELIB_PATH" ":" prefix (,gi-typelib-path))))
             #t))
         (add-after 'install 'wrap-python
           (assoc-ref python:%standard-phases 'wrap)))))
    (native-inputs
     `(("intltool" ,intltool)
       ("itstool" ,itstool)
       ("glib:bin" ,glib "bin")         ; For glib-compile-resources
       ("gtk+:bin" ,gtk+ "bin")         ; For gtk-update-icon-cache
       ("pkg-config" ,pkg-config)))
    (inputs
     `(("glib-networking" ,glib-networking)
       ("gobject-introspection" ,gobject-introspection)
       ("gsettings-desktop-schemas" ,gsettings-desktop-schemas)
       ("gst-plugins-base" ,gst-plugins-base)
       ("libnotify" ,libnotify)
       ("libsecret" ,libsecret)
       ("libhandy" ,libhandy)
       ("libsoup" ,libsoup)
       ("python" ,python)
       ("python-beautifulsoup4" ,python-beautifulsoup4)
       ("python-gst" ,python-gst)
       ("python-pil" ,python-pillow)
       ("python-pycairo" ,python-pycairo)
       ("python-pygobject" ,python-pygobject)
       ("python-pylast" ,python-pylast)
       ("totem-pl-parser" ,totem-pl-parser)
       ("webkitgtk" ,webkitgtk)))
    (propagated-inputs
     `(;; gst-plugins-base is required to start Lollypop,
       ;; the others are required to play streaming.
       ("gst-plugins-good" ,gst-plugins-good)
       ("gst-plugins-ugly" ,gst-plugins-ugly)))
    (home-page "https://wiki.gnome.org/Apps/Lollypop")
    (synopsis "GNOME music playing application")
    (description
     "Lollypop is a music player designed to play well with GNOME desktop.
Lollypop plays audio formats such as mp3, mp4, ogg and flac and gets information
from artists and tracks from the web.  It also fetches cover artworks
automatically and it can stream songs from online music services and charts.")
    (license license:gpl3+)))

(define-public gnome-video-effects
  (package
    (name "gnome-video-effects")
    (version "0.5.0")
    (source (origin
              (method url-fetch)
              (uri (string-append "mirror://gnome/sources/" name "/"
                                  (version-major+minor version) "/" name "-"
                                  version ".tar.xz"))
              (sha256
               (base32
                "1j6h98whgkcxrh30bwvnxvyqxrxchgpdgqhl0j71xz7x72dqxijd"))))
    (build-system meson-build-system)
    (native-inputs
     `(("gettext" ,gettext-minimal)
       ("pkg-config" ,pkg-config)))
    (home-page "https://wiki.gnome.org/Projects/GnomeVideoEffects")
    (synopsis "Video effects for Cheese and other GNOME applications")
    (description
     "A collection of GStreamer video filters and effects to be used in
photo-booth-like software, such as Cheese.")
    (license license:gpl2+)))

(define-public cheese
  (package
    (name "cheese")
    (version "3.38.0")
    (source (origin
              (method url-fetch)
              (uri (string-append "mirror://gnome/sources/" name "/"
                                  (version-major+minor version) "/" name "-"
                                  version ".tar.xz"))
              (sha256
               (base32
                "0vyim2avlgq3a48rgdfz5g21kqk11mfb53b2l883340v88mp7ll8"))))
    (arguments
     `(#:glib-or-gtk? #t
       ;; Tests require GDK.
       #:tests? #f
       #:phases
       (modify-phases %standard-phases
         (add-after 'unpack 'skip-gtk-update-icon-cache
           (lambda _
             ;; Don't create 'icon-theme.cache'
             (substitute* "meson_post_install.py"
               (("gtk-update-icon-cache") (which "true")))
             #t))
         (add-after 'unpack 'patch-docbook-xml
           (lambda* (#:key inputs #:allow-other-keys)
             ;; Avoid a network connection attempt during the build.
             (substitute* '("docs/reference/cheese.xml"
                            "docs/reference/cheese-docs.xml")
               (("http://www.oasis-open.org/docbook/xml/4.3/docbookx.dtd")
                (string-append (assoc-ref inputs "docbook-xml")
                               "/xml/dtd/docbook/docbookx.dtd")))
             #t))
         (add-after 'install 'wrap-cheese
           (lambda* (#:key inputs outputs #:allow-other-keys)
             (let ((out             (assoc-ref outputs "out"))
                   (gst-plugin-path (getenv "GST_PLUGIN_SYSTEM_PATH")))
               (wrap-program (string-append out "/bin/cheese")
                 `("GST_PLUGIN_SYSTEM_PATH" ":" prefix (,gst-plugin-path))))
             #t)))))
    (build-system meson-build-system)
    (native-inputs
     `(("docbook-xsl" ,docbook-xsl)
       ("docbook-xml" ,docbook-xml-4.3)
       ("gettext" ,gettext-minimal)
       ("glib:bin" ,glib "bin")
       ("gtk-doc" ,gtk-doc/stable)
       ("itstool" ,itstool)
       ("libxml2" ,libxml2)
       ("libxslt" ,libxslt)
       ("pkg-config" ,pkg-config)
       ("vala" ,vala)))
    (propagated-inputs
     `(("gnome-video-effects" ,gnome-video-effects)
       ("clutter" ,clutter)
       ("clutter-gst" ,clutter-gst)
       ("clutter-gtk" ,clutter-gtk)
       ("libcanberra" ,libcanberra)
       ("gdk-pixbuf" ,gdk-pixbuf+svg)
       ("glib" ,glib)
       ("gstreamer" ,gstreamer)))
    (inputs
     `(("gnome-desktop" ,gnome-desktop)
       ("gobject-introspection" ,gobject-introspection)
       ("gst-plugins-base" ,gst-plugins-base)
       ("gst-plugins-good" ,gst-plugins-good)
       ("gst-plugins-bad" ,gst-plugins-bad)
       ("gtk+" ,gtk+)
       ("libx11" ,libx11)
       ("libxtst" ,libxtst)))
    (home-page "https://wiki.gnome.org/Apps/Cheese")
    (synopsis "Webcam photo booth software for GNOME")
    (description
     "Cheese uses your webcam to take photos and videos.  Cheese can also
apply fancy special effects and lets you share the fun with others.")
    (license license:gpl2+)))

(define-public passwordsafe
  (package
    (name "passwordsafe")
    (version "3.99.2")
    (source
     (origin
       (method git-fetch)
       (uri (git-reference
             (url "https://gitlab.gnome.org/World/PasswordSafe")
             (commit version)))
       (file-name (git-file-name name version))
       (sha256
        (base32 "0pi2l4gwf8paxm858mxrcsk5nr0c0zw5ycax40mghndb6b1qmmhf"))))
    (build-system meson-build-system)
    (arguments
     `(#:glib-or-gtk? #t
       #:phases
       (modify-phases %standard-phases
         (add-after 'glib-or-gtk-wrap 'python-and-gi-wrap
           (lambda* (#:key outputs #:allow-other-keys)
             (let ((prog (string-append (assoc-ref outputs "out")
                                        "/bin/gnome-passwordsafe"))
                   (pylib (string-append (assoc-ref outputs "out")
                                         "/lib/python"
                                         ,(version-major+minor
                                           (package-version python))
                                         "/site-packages")))
               (wrap-program prog
                 `("PYTHONPATH" = (,(getenv "PYTHONPATH") ,pylib))
                 `("GI_TYPELIB_PATH" = (,(getenv "GI_TYPELIB_PATH"))))
               #t))))))
    (native-inputs
     `(("desktop-file-utils" ,desktop-file-utils)
       ("gettext" ,gettext-minimal)
       ("glib:bin" ,glib "bin")
       ("gobject-introspection" ,gobject-introspection)
       ("gtk+:bin" ,gtk+ "bin")
       ("pkg-config" ,pkg-config)))
    (inputs
     `(("glib" ,glib)
       ("gsettings-desktop-schemas" ,gsettings-desktop-schemas)
       ("gtk+" ,gtk+)
       ("libhandy" ,libhandy-0.0)
       ("libpwquality" ,libpwquality)
       ("python-pygobject" ,python-pygobject)
       ("python-pykeepass" ,python-pykeepass)))
    (home-page "https://gitlab.gnome.org/World/PasswordSafe")
    (synopsis "Password manager for the GNOME desktop")
    (description
     "Password Safe is a password manager which makes use of the KeePass v4
format.  It integrates perfectly with the GNOME desktop and provides an easy
and uncluttered interface for the management of password databases.")
    (license license:gpl3+)))

(define-public sound-juicer
  (package
    (name "sound-juicer")
    (version "3.24.0")
    (source
     (origin
       (method url-fetch)
       (uri (string-append "mirror://gnome/sources/" name "/"
                           (version-major+minor version) "/"
                           name "-" version ".tar.xz"))
       (sha256
        (base32
         "19qg4xv0f9rkq34lragkmhii1llxsa87llbl28i759b0ks4f6sny"))))
    (build-system glib-or-gtk-build-system)
    (native-inputs
     `(("desktop-file-utils" ,desktop-file-utils)
       ("intltool" ,intltool)
       ("itstool" ,itstool)
       ("pkg-config" ,pkg-config)
       ("xmllint" ,libxml2)))
    (inputs
     `(("gtk+" ,gtk+)
       ("gsettings-desktop-schemas" ,gsettings-desktop-schemas)
       ("gstreamer" ,gstreamer)
       ("gst-plugins-base" ,gst-plugins-base)
       ("gst-plugins-good" ,gst-plugins-good)
       ("iso-codes" ,iso-codes)
       ("libbrasero-media3" ,brasero)
       ("libcanberra" ,libcanberra)
       ("libdiscid" ,libdiscid)
       ("libmusicbrainz" ,libmusicbrainz)
       ("neon" ,neon)))
    (home-page "https://wiki.gnome.org/Apps/SoundJuicer")
    (synopsis "Audio music cd ripper")
    (description "Sound Juicer extracts audio from compact discs and convert it
into audio files that a personal computer or digital audio player can play.
It supports ripping to any audio codec supported by a GStreamer plugin, such as
mp3, Ogg Vorbis and FLAC")
    (license license:gpl2+)))

(define-public soundconverter
  (package
    (name "soundconverter")
    (version "3.0.2")
    (source
     (origin
       (method url-fetch)
       (uri (string-append "https://launchpad.net/soundconverter/trunk/"
                           version "/+download/"
                           "soundconverter-" version ".tar.xz"))

       (sha256
        (base32 "1jv8m82hi23ilrgdznlc1jhp2jm8bw1yrw0chh3qw2l0sixvkl11"))))
    (build-system glib-or-gtk-build-system)
    (arguments
     `(#:imported-modules ((guix build python-build-system)
                           (guix build glib-or-gtk-build-system)
                           ,@%gnu-build-system-modules)

       #:modules ((guix build glib-or-gtk-build-system)
                  (guix build utils)
                  ((guix build gnu-build-system) #:prefix gnu:)
                  ((guix build python-build-system) #:prefix python:))

       #:phases
       (modify-phases %standard-phases
         (add-after 'install 'wrap-soundconverter-for-python
           (assoc-ref python:%standard-phases 'wrap))
         (add-after 'install 'wrap-soundconverter
           (lambda* (#:key inputs outputs #:allow-other-keys)
             (let ((out               (assoc-ref outputs "out"))
                   (gi-typelib-path   (getenv "GI_TYPELIB_PATH"))
                   (gst-plugin-path   (getenv "GST_PLUGIN_SYSTEM_PATH")))
               (wrap-program (string-append out "/bin/soundconverter")
                 `("GI_TYPELIB_PATH"        ":" prefix (,gi-typelib-path))
                 `("GST_PLUGIN_SYSTEM_PATH" ":" prefix (,gst-plugin-path))))
             #t)))))
    (native-inputs
     `(("intltool" ,intltool)
       ("pkg-config" ,pkg-config)
       ("glib:bin" ,glib "bin")))
    (inputs
     `(("gtk+" ,gtk+)
       ("python" ,python)
       ("python-pygobject" ,python-pygobject)
       ("gstreamer" ,gstreamer)
       ("gst-plugins-base" ,gst-plugins-base)))
    (home-page "https://soundconverter.org/")
    (synopsis "Convert between audio formats with a graphical interface")
    (description
     "SoundConverter supports converting between many audio formats including
Opus, Ogg Vorbis, FLAC and more.  It supports parallel conversion, and
configurable file renaming. ")
    (license license:gpl3)))

(define-public workrave
  (package
    (name "workrave")
    (version "1.10.42")
    (source
     (origin
       (method git-fetch)
       (uri (git-reference
             (url "https://github.com/rcaelers/workrave")
             (commit (string-append "v" (string-map
                                         (match-lambda (#\. #\_) (chr chr))
                                         version)))))
       (file-name (git-file-name name version))
       (sha256
        (base32 "03i9kk8r1wgrfkkbwikx8wxaw4r4kn62vismr2zdq5g34fkkjh95"))))
    (build-system glib-or-gtk-build-system)
    (arguments
     ;; The only tests are maintainer tests (in po/), which fail.
     `(#:tests? #f))
    (inputs `(("glib" ,glib)
              ("gtk+" ,gtk+)
              ("gdk-pixbuf" ,gdk-pixbuf)
              ("gtkmm" ,gtkmm)
              ("glibmm" ,glibmm)
              ("libx11" ,libx11)
              ("libxtst" ,libxtst)
              ("dconf" ,dconf)
              ("libice" ,libice)
              ("libsm" ,libsm)
              ("libxscrnsaver" ,libxscrnsaver)))
    (native-inputs `(("boost" ,boost)
                     ("pkg-config" ,pkg-config)
                     ("gettext" ,gettext-minimal)
                     ("autoconf" ,autoconf)
                     ("autoconf-archive" , autoconf-archive)
                     ("automake" ,automake)
                     ("libtool" ,libtool)
                     ("intltool" ,intltool)
                     ("gobject-introspection" ,gobject-introspection)
                     ("python3" ,python-3)
                     ("python-jinja2" ,python-jinja2)))
    (synopsis "Tool to help prevent repetitive strain injury (RSI)")
    (description
     "Workrave is a program that assists in the recovery and prevention of
repetitive strain injury (@dfn{RSI}).  The program frequently alerts you to take
micro-pauses and rest breaks, and restricts you to your daily limit.")
    (home-page "http://www.workrave.org")
    (license license:gpl3+)))

(define-public ghex
  (package
    (name "ghex")
    (version "3.18.4")
    (source (origin
              (method url-fetch)
              (uri (string-append "mirror://gnome/sources/ghex/"
                                  (version-major+minor version) "/"
                                  "ghex-" version ".tar.xz"))
              (sha256
               (base32
                "1h1pjrr9wynclfykizqd78dbi785wjz6b63p31k87kjvzy8w3nf2"))))
    (build-system meson-build-system)
    (arguments
     '(#:glib-or-gtk? #t
       #:phases
       (modify-phases %standard-phases
         (add-after 'unpack 'skip-gtk-update-icon-cache
           ;; Don't create 'icon-theme.cache'.
           (lambda _
             (substitute* "meson_post_install.py"
               (("gtk-update-icon-cache") (which "true")))
             #t)))))
    (native-inputs
     `(("pkg-config" ,pkg-config)
       ("glib:bin" ,glib "bin") ; for glib-compile-schemas
       ("gnome-common" ,gnome-common)
       ("which" ,which)
       ("intltool" ,intltool)
       ("yelp-tools" ,yelp-tools)
       ("desktop-file-utils" ,desktop-file-utils))) ; for 'desktop-file-validate'
    (inputs
     `(("atk" ,atk)
       ("gtk" ,gtk+)))
    (synopsis "GNOME hexadecimal editor")
    (description "The GHex program can view and edit files in two ways:
hexadecimal or ASCII.  It is useful for editing binary files in general.")
    (home-page "https://wiki.gnome.org/Apps/Ghex")
    (license license:gpl2)))

(define-public libdazzle
  (package
    (name "libdazzle")
    (version "3.37.1")
    (source (origin
              (method url-fetch)
              (uri (string-append "mirror://gnome/sources/libdazzle/"
                                  (version-major+minor version) "/"
                                  "libdazzle-" version ".tar.xz"))
              (sha256
               (base32
                "03r5cr11dc031qa3694bpgm3lajrhiiln67kvl7vjj4q0scf7w7x"))))
    (build-system meson-build-system)
    (arguments
     `(#:phases
       (modify-phases %standard-phases
         (add-before 'check 'pre-check
           (lambda _
             ;; Tests require a running X server.
             (system "Xvfb :1 &")
             (setenv "DISPLAY" ":1")
             #t)))))
    (native-inputs
     `(("glib" ,glib "bin")             ; glib-compile-resources
       ("pkg-config" ,pkg-config)
       ;; For tests.
       ("xorg-server" ,xorg-server-for-tests)))
    (inputs
     `(("glib" ,glib)
       ("gobject-introspection" ,gobject-introspection)
       ("gtk+" ,gtk+)
       ("vala" ,vala)))
    (home-page "https://gitlab.gnome.org/GNOME/libdazzle")
    (synopsis "Companion library to GObject and Gtk+")
    (description "The libdazzle library is a companion library to GObject and
Gtk+.  It provides various features that the authors wish were in the
underlying library but cannot for various reasons.  In most cases, they are
wildly out of scope for those libraries.  In other cases, they are not quite
generic enough to work for everyone.")
    (license license:gpl3+)))

(define-public evolution
  (package
    (name "evolution")
    (version "3.34.2")
    (source (origin
              (method url-fetch)
              (uri (string-append "mirror://gnome/sources/evolution/"
                                  (version-major+minor version) "/"
                                  "evolution-" version ".tar.xz"))
              (sha256
               (base32
                "164vy8h432pjglafn8y2ms4gsvk3kbgc63h5qp0mk5dv4smsp29c"))
              (patches (search-patches "evolution-CVE-2020-11879.patch"))))
    (build-system cmake-build-system)
    (arguments
     `(#:imported-modules (,@%cmake-build-system-modules
                           (guix build glib-or-gtk-build-system))
       #:modules ((guix build cmake-build-system)
                  ((guix build glib-or-gtk-build-system) #:prefix glib-or-gtk:)
                  (guix build utils))
       #:configure-flags
       (list "-DENABLE_PST_IMPORT=OFF"    ; libpst is not packaged
             "-DENABLE_LIBCRYPTUI=OFF")   ; libcryptui hasn't seen a release
                                          ; in four years and cannot be built.
       #:phases
       (modify-phases %standard-phases
         ;; The build system attempts to install user interface modules to the
         ;; output directory of the "evolution-data-server" package.  This
         ;; change redirects that change.
         (add-after 'unpack 'patch-ui-module-dir
           (lambda* (#:key outputs #:allow-other-keys)
             (substitute* "src/modules/alarm-notify/CMakeLists.txt"
               (("\\$\\{edsuimoduledir\\}")
                (string-append (assoc-ref outputs "out")
                               "/lib/evolution-data-server/ui-modules")))
             #t))
         (add-after 'install 'glib-or-gtk-compile-schemas
           (assoc-ref glib-or-gtk:%standard-phases 'glib-or-gtk-compile-schemas))
         (add-after 'install 'glib-or-gtk-wrap
           (assoc-ref glib-or-gtk:%standard-phases 'glib-or-gtk-wrap)))))
    (native-inputs
     `(("glib" ,glib "bin")             ; glib-mkenums
       ("pkg-config" ,pkg-config)
       ("intltool" ,intltool)
       ("itstool" ,itstool)))
    (inputs
     `(("enchant" ,enchant)
       ("evolution-data-server" ,evolution-data-server) ; must be the same version
       ("gcr" ,gcr)
       ("gsettings-desktop-schemas" ,gsettings-desktop-schemas)
       ("gnome-autoar" ,gnome-autoar)
       ("gnome-desktop" ,gnome-desktop)
       ("gspell" ,gspell)
       ("highlight" ,highlight)
       ("libcanberra" ,libcanberra)
       ("libgweather" ,libgweather)
       ("libnotify" ,libnotify)
       ("libsoup" ,libsoup)
       ("nss" ,nss)
       ("openldap" ,openldap)
       ("webkitgtk" ,webkitgtk)
       ("ytnef" ,ytnef)))
    (home-page "https://gitlab.gnome.org/GNOME/evolution")
    (synopsis "Manage your email, contacts and schedule")
    (description "Evolution is a personal information management application
that provides integrated mail, calendaring and address book
functionality.")
    ;; See COPYING for details.
    (license (list license:lgpl2.1 license:lgpl3 ; either one of these
                   license:openldap2.8 ; addressbook/gui/component/openldap-extract.h
                   license:lgpl2.1+))))  ; smime/lib/*

(define-public gthumb
  (package
    (name "gthumb")
    (version "3.10.2")
    (source (origin
              (method url-fetch)
              (uri (string-append "mirror://gnome/sources/gthumb/"
                                  (version-major+minor version) "/"
                                  "gthumb-" version ".tar.xz"))
              (sha256
               (base32
                "14sw8d37g1lkp44dwsgyxjjsgh5pnpp4wq00mcy9p3rp30lf9spx"))))
    (build-system meson-build-system)
    (arguments
     `(#:glib-or-gtk? #t
       #:configure-flags
       ;; Ensure the RUNPATH contains all installed library locations.
       (list (string-append "-Dc_link_args=-Wl,-rpath="
                            (assoc-ref %outputs "out")
                            "/lib/gthumb/extensions")
             (string-append "-Dcpp_link_args=-Wl,-rpath="
                            (assoc-ref %outputs "out")
                            "/lib/gthumb/extensions"))))
    (native-inputs
     `(("pkg-config" ,pkg-config)
       ("glib:bin" ,glib "bin")                   ; for glib-compile-resources
       ("gtk+:bin" ,gtk+ "bin")                   ; for gtk-update-icon-cache
       ("desktop-file-utils" ,desktop-file-utils) ; for update-desktop-database
       ("intltool" ,intltool)
       ("itstool" ,itstool)))
    (inputs
     `(("exiv2" ,exiv2)
       ("gtk" ,gtk+)
       ("gsettings-desktop-schemas" ,gsettings-desktop-schemas)
       ("gstreamer" ,gstreamer)
       ("clutter" ,clutter)
       ("clutter-gst" ,clutter-gst)
       ("clutter-gtk" ,clutter-gtk)
       ("libjpeg" ,libjpeg-turbo)
       ("libtiff" ,libtiff)
       ("libraw" ,libraw)))
    (home-page "https://wiki.gnome.org/Apps/Gthumb")
    (synopsis "GNOME image viewer and browser")
    (description "GThumb is an image viewer, browser, organizer, editor and
advanced image management tool")
    (license license:gpl2+)))

(define-public terminator
  (package
    (name "terminator")
    (version "2.1.1")
    (source
     (origin
       (method url-fetch)
       (uri (string-append "https://github.com/gnome-terminator/terminator/"
                           "releases/download/v" version "/"
                           name "-" version ".tar.gz"))
       (sha256
        (base32 "0xdgmam7ghnxw6g38a4gjw3kk3rhga8c66lns18k928jlr9fmddw"))))
    (build-system python-build-system)
    (native-inputs
     `(("gettext" ,gettext-minimal)
       ("glib:bin" ,glib "bin")         ; for glib-compile-resources
       ("gobject-introspection" ,gobject-introspection)
       ("intltool" ,intltool)
       ("pkg-config" ,pkg-config)
       ("python-psutil" ,python-psutil)
       ("python-pytest-runner" ,python-pytest-runner)
       ("python-pytest" ,python-pytest)))
    (inputs
     `(("cairo" ,cairo)
       ("dbus-glib" ,dbus-glib)
       ("gsettings-desktop-schemas" ,gsettings-desktop-schemas)
       ("gtk+" ,gtk+)
       ("python" ,python-wrapper)
       ("python-dbus" ,python-dbus)
       ("python-notify2" ,python-notify2)
       ("python-pycairo" ,python-pycairo)
       ("python-pygobject" ,python-pygobject)
       ("vte" ,vte)))
    (propagated-inputs
     `(("python-configobj" ,python-configobj)))
    (arguments
     ;; One test out of 28 fails due to dbus-python and python-notify; skip
     ;; tests.
     `(#:tests? #f
       #:imported-modules ((guix build glib-or-gtk-build-system)
                           ,@%python-build-system-modules)
       #:modules ((guix build python-build-system)
                  ((guix build glib-or-gtk-build-system) #:prefix glib-or-gtk:)
                  (guix build utils))
       #:phases
       (modify-phases %standard-phases
         (add-after 'unpack 'handle-dbus-python
           (lambda _
             ;; python-dbus cannot be found but it's really there.  See
             ;; https://github.com/SpotlightKid/jack-select/issues/2
             (substitute* "setup.py"
               (("'dbus-python',") ""))
             #t))
         (add-after 'install 'wrap-program
           (lambda* (#:key outputs #:allow-other-keys)
             (let ((prog (string-append (assoc-ref outputs "out")
                                        "/bin/terminator"))
                   (pylib (string-append (assoc-ref outputs "out")
                                         "/lib/python"
                                         ,(version-major+minor
                                           (package-version python))
                                         "/site-packages")))
               (wrap-program prog
                 `("PYTHONPATH" = (,(getenv "PYTHONPATH") ,pylib))
                 `("GI_TYPELIB_PATH" = (,(getenv "GI_TYPELIB_PATH"))))
               #t)))
         (add-after 'wrap-program 'glib-or-gtk-wrap
           (assoc-ref glib-or-gtk:%standard-phases 'glib-or-gtk-wrap)))))
    (home-page "https://gnome-terminator.org/")
    (synopsis "Store and run multiple GNOME terminals in one window")
    (description
     "Terminator allows you to run multiple GNOME terminals in a grid and
tabs, and it supports drag and drop re-ordering of terminals.")
    (license license:gpl2)))

(define-public libhandy
  (package
    (name "libhandy")
    (version "1.2.0")
    (source
     (origin
       (method git-fetch)
       (uri (git-reference
             (url "https://gitlab.gnome.org/GNOME/libhandy")
             (commit version)))
       (file-name (git-file-name name version))
       (sha256
        (base32 "1a8wfgm2jd3gcbk1nzhq6f2xq7vkxdc9qky8p9k0za9gqi7xfg4v"))))
    (build-system meson-build-system)
    (arguments
     `(#:configure-flags
       '("-Dglade_catalog=enabled"
         "-Dgtk_doc=true")
       #:phases
       (modify-phases %standard-phases
         (add-before 'check 'pre-check
           (lambda _
             ;; Tests require a running X server.
             (system "Xvfb :1 &")
             (setenv "DISPLAY" ":1")
             #t)))))
    (inputs
     `(("gtk+" ,gtk+)
       ("glade" ,glade3)
       ("libxml2" ,libxml2)))
    (native-inputs
     `(("glib:bin" ,glib "bin")
       ("gobject-introspection" ,gobject-introspection) ; for g-ir-scanner
       ("vala" ,vala)
       ("gtk-doc" ,gtk-doc/stable)
       ("pkg-config" ,pkg-config)
       ("gettext" ,gettext-minimal)

       ;; Test suite dependencies.
       ("xorg-server" ,xorg-server-for-tests)
       ("hicolor-icon-theme" ,hicolor-icon-theme)))
    (home-page "https://gitlab.gnome.org/GNOME/libhandy/")
    (synopsis "Library full of GTK+ widgets for mobile phones")
    (description "The aim of the handy library is to help with developing user
interfaces for mobile devices using GTK+.  It provides responsive GTK+ widgets
for usage on small and big screens.")
    (license license:lgpl2.1+)))

(define-public libhandy-0.0
  (package
    (inherit libhandy)
    (version "0.0.13")
    (source
     (origin
       (method git-fetch)
       (uri (git-reference
             (url "https://gitlab.gnome.org/GNOME/libhandy")
             (commit (string-append "v" version))))
       (file-name (git-file-name "libhandy" version))
       (sha256
        (base32 "1y23k623sjkldfrdiwfarpchg5mg58smcy1pkgnwfwca15wm1ra5"))))
    (arguments
     (substitute-keyword-arguments (package-arguments libhandy)
       ((#:configure-flags flags)
        '(list "-Dglade_catalog=disabled" "-Dgtk_doc=true"))))))

(define-public libgit2-glib
  (package
    (name "libgit2-glib")
    (version "0.99.0.1")
    (source (origin
              (method url-fetch)
              (uri (string-append "mirror://gnome/sources/" name "/"
                                  (version-major+minor version) "/"
                                  name "-" version ".tar.xz"))
              (sha256
               (base32
                "1pmrcnsa7qdda73c3dxf47733mwprmj5ljpw3acxbj6r8k27anp0"))))
    (build-system meson-build-system)
    (native-inputs
     `(("glib:bin" ,glib "bin") ;; For glib-mkenums
       ("gobject-introspection" ,gobject-introspection)
       ("pkg-config" ,pkg-config)
       ("python-pygobject" ,python-pygobject)
       ("python-wrapper" ,python-wrapper)
       ("vala" ,vala)))
    (inputs
     `(("glib" ,glib)
       ("libssh2" ,libssh2)))
    (propagated-inputs
     `(;; In Requires of libgit2-glib.pc.
       ("libgit2" ,libgit2)))
    (synopsis "GLib wrapper around the libgit2 Git access library")
    (description "libgit2-glib is a GLib wrapper library around the libgit2 Git
access library.  It only implements the core plumbing functions, not really the
higher level porcelain stuff.")
    (home-page "https://wiki.gnome.org/Projects/Libgit2-glib")
    (license license:gpl2+)))

(define-public gitg
  (package
    (name "gitg")
    (version "3.32.1")
    (source (origin
              (method url-fetch)
              (uri (string-append "mirror://gnome/sources/" name "/"
                                  (version-major+minor version) "/"
                                  name "-" version ".tar.xz"))
              (sha256
               (base32
                "0npg4kqpwl992fgjd2cn3fh84aiwpdp9kd8z7rw2xaj2iazsm914"))))
    (build-system meson-build-system)
    (arguments
     `(#:glib-or-gtk? #t
       #:phases
       (modify-phases %standard-phases
         (add-after 'unpack 'disable-post-install-partially
           (lambda _
             (substitute* "meson_post_install.py"
               (("'python'") ; there are no python sources to compile
                (string-append "'" (which "true") "'"))
               (("gtk-update-icon-cache") (which "true")))
             #t))
         (add-after 'unpack 'fix-test-sources
           (lambda _
             (substitute* "tests/libgitg/test-commit.vala"
               (("/bin/bash") (which "bash")))
             #t))
         (add-after 'glib-or-gtk-wrap 'wrap-typelib
           (lambda* (#:key outputs #:allow-other-keys)
             (let ((prog (string-append (assoc-ref outputs "out")
                                        "/bin/gitg")))
               (wrap-program prog
                 `("GI_TYPELIB_PATH" = (,(getenv "GI_TYPELIB_PATH"))))
               #t))))))
    (inputs
     `(("glib" ,glib)
       ("gsettings-desktop-schemas" ,gsettings-desktop-schemas)
       ("gtk+" ,gtk+)
       ("gtkspell3" ,gtkspell3)
       ("gtksourceview" ,gtksourceview-3)
       ("json-glib" ,json-glib)
       ("libdazzle" ,libdazzle)
       ("libgee" ,libgee)
       ("libgit2-glib" ,libgit2-glib)
       ("libpeas" ,libpeas)
       ("libsecret" ,libsecret)
       ("libsoup" ,libsoup)
       ("libxml2" ,libxml2)))
    (native-inputs
     `(("glib:bin" ,glib "bin")
       ("gtk+:bin" ,gtk+ "bin")
       ("gobject-introspection" ,gobject-introspection)
       ("intltool" ,intltool)
       ("pkg-config" ,pkg-config)
       ("vala" ,vala)))
    (synopsis "Graphical user interface for git")
    (description
     "gitg is a graphical user interface for git.  It aims at being a small,
fast and convenient tool to visualize the history of git repositories.
Besides visualization, gitg also provides several utilities to manage your
repository and commit your work.")
    (home-page "https://wiki.gnome.org/Apps/Gitg")
    (license license:gpl2+)))

(define-public gamin
  (package
    (name "gamin")
    (version "0.1.10")
    (source (origin
              (method url-fetch)
              (uri (string-append "mirror://gnome/sources/" name "/"
                                  (version-major+minor version) "/"
                                  name "-" version ".tar.bz2"))
              (sha256
               (base32
                "02n1zr9y8q9lyczhcz0nxar1vmf8p2mmbw8kq0v43wg21jr4i6d5"))))
    (build-system gnu-build-system)
    (arguments
     `(#:phases
       (modify-phases %standard-phases
         (add-after 'unpack 'remove-deprecated-macro
           (lambda _
             (substitute* '("server/gam_node.c"
                            "server/gam_subscription.h"
                            "server/gam_node.h"
                            "server/gam_subscription.c")
               (("G_CONST_RETURN") "const"))
             #t)))))
    (inputs
     `(("glib" ,glib)))
    (native-inputs
     `(("intltool" ,intltool)
       ("pkg-config" ,pkg-config)))
    (home-page "https://people.gnome.org/~veillard/gamin/")
    (synopsis "File alteration monitor")
    (description
     "Gamin is a file and directory monitoring system defined to be a subset
of the FAM (File Alteration Monitor) system.  This is a service provided by a
library which detects when a file or a directory has been modified.")
    (license license:gpl2+)))

(define-public gnome-mahjongg
  (package
    (name "gnome-mahjongg")
    (version "3.35.1")
    (source (origin
              (method git-fetch)
              (uri (git-reference
                    (url "https://gitlab.gnome.org/GNOME/gnome-mahjongg.git")
                    (commit version)))
              (file-name (git-file-name name version))
              (sha256
               (base32
                "019a66a4m5w4kkb0sm6gxj0wi54n06zdxdlmyqw7h8kbakjizv7l"))))
    (build-system meson-build-system)
    (arguments
     `(#:glib-or-gtk? #t))
    (native-inputs
     `(("appstream-glib" ,appstream-glib)
       ("gettext" ,gettext-minimal)
       ("glib:bin" ,glib "bin") ;; For glib-compile-resources
       ("gtk+" ,gtk+ "bin")     ;; For gtk-update-icon-cache
       ("itstool" ,itstool)
       ("pkg-config" ,pkg-config)
       ("vala" ,vala)))
    (propagated-inputs
     `(("dconf" ,dconf)))
    (inputs
     `(("glib" ,glib)
       ("gtk+" ,gtk+)
       ("librsvg" ,librsvg)))
    (synopsis "Mahjongg tile-matching game")
    (description "GNOME Mahjongg is a game based on the classic Chinese
tile-matching game Mahjong.  It features multiple board layouts, tile themes,
and a high score table.")
    (home-page "https://wiki.gnome.org/Apps/Mahjongg")
    (license license:gpl2+)))

(define-public gnome-themes-extra
  (package
    (name "gnome-themes-extra")
    (version "3.28")
    (source
     (origin
       (method url-fetch)
       (uri (string-append "mirror://gnome/sources/" name "/"
                           (version-major+minor version) "/" name "-"
                           version ".tar.xz"))
       (sha256
        (base32
         "06aqg9asq2vqi9wr29bs4v8z2bf4manhbhfghf4nvw01y2zs0jvw"))))
    (build-system gnu-build-system)
    (arguments
     '(#:configure-flags
       ;; Don't create 'icon-theme.cache'.
       (let* ((coreutils (assoc-ref %build-inputs "coreutils"))
              (true      (string-append coreutils "/bin/true")))
         (list (string-append "GTK_UPDATE_ICON_CACHE=" true)))))
    (native-inputs
     `(("glib:bin" ,glib "bin")
       ("intltool" ,intltool)
       ("pkg-config" ,pkg-config)))
    (inputs
     `(("glib" ,glib)
       ("gtk+" ,gtk+)
       ("gtk+-2" ,gtk+-2)
       ("librsvg" ,librsvg)
       ("libxml2" ,libxml2)))
    (home-page "https://gitlab.gnome.org/GNOME/gnome-themes-extra")
    (synopsis "GNOME Extra Themes")
    (description "This package provides themes and related elements that don't
really fit in other upstream packages.  It offers legacy support for GTK+ 2
versions of Adwaita, Adwaita-dark and HighContrast themes.  It also provides
index files needed for Adwaita to be used outside of GNOME.")
    (license license:lgpl2.1+)))

(define-public gnote
  (package
    (name "gnote")
    (version "3.38.1")
    (source
     (origin
       (method url-fetch)
       (uri (string-append "mirror://gnome/sources/" name "/"
                           (version-major+minor version)  "/"
                           "gnote-" version ".tar.xz"))
       (sha256
        (base32 "1adjfjhmsm2d33999khjyzvli6kiz1jlzavn77jhd49kfzhxa9y4"))))
    (build-system glib-or-gtk-build-system)
    (native-inputs
     `(("desktop-file-utils" ,desktop-file-utils)
       ("glib:bin" ,glib "bin")
       ("gobject-introspection" ,gobject-introspection)
       ("intltool" ,intltool)
       ("itstool" ,itstool)
       ("pkg-config" ,pkg-config)
       ("unittest-cpp" ,unittest-cpp))) ;FIXME: not found by pkg-config
    (inputs
     `(("glibmm" ,glibmm)
       ("gsettings-desktop-schemas" ,gsettings-desktop-schemas)
       ("gspell" ,gspell)
       ("gtk+" ,gtk+)
       ("gtkmm" ,gtkmm)
       ("libsecret" ,libsecret)
       ("libuuid" ,util-linux "lib")
       ("libxml2" ,libxml2)
       ("libxslt" ,libxslt)))
    (synopsis "Note-taking application for the GNOME desktop")
    (description
     "Gnote is a note-taking application written for the GNOME desktop
environment.")
    (home-page "https://wiki.gnome.org/Apps/Gnote")
    (license license:gpl3+)))

(define-public polari
  (package
    (name "polari")
    (version "3.36.3")
    (source (origin
              (method url-fetch)
              (uri (string-append "mirror://gnome/sources/polari/"
                                  (version-major+minor version)
                                  "/polari-" version ".tar.xz"))
              (sha256
               (base32
                "0fpmrvhd40yay051bzn4x3gsrzdv42nav0pm5ps0np8wk1z689jg"))))
    (build-system meson-build-system)
    (arguments
     `(#:glib-or-gtk? #t
       #:phases
       (modify-phases %standard-phases
         (add-after 'unpack 'skip-gtk-update-icon-cache
           (lambda _
             (substitute* "meson/meson-postinstall.sh"
               (("gtk-update-icon-cache") (which "true")))
             #t))
         (add-after 'glib-or-gtk-wrap 'wrap-typelib
           (lambda* (#:key outputs #:allow-other-keys)
             (let ((prog (string-append (assoc-ref outputs "out")
                                        "/bin/polari")))
               (wrap-program prog
                 `("GI_TYPELIB_PATH" = (,(getenv "GI_TYPELIB_PATH"))))
               #t))))))
    (inputs
     `(("glib" ,glib)
       ("gsettings-desktop-schemas" ,gsettings-desktop-schemas)
       ("gspell" ,gspell)
       ("gtk+" ,gtk+)
       ("gjs" ,gjs)
       ("libsecret" ,libsecret)
       ("libsoup" ,libsoup)
       ("telepathy-glib" ,telepathy-glib)
       ("telepathy-logger" ,telepathy-logger)))
    (native-inputs
     `(("glib:bin" ,glib "bin")
       ("gobject-introspection" ,gobject-introspection)
       ("intltool" ,intltool)
       ("pkg-config" ,pkg-config)
       ("yelp-tools" ,yelp-tools)))
    (propagated-inputs
     `(("telepathy-idle" ,telepathy-idle)
       ("telepathy-mission-control" ,telepathy-mission-control)))
    (synopsis "Simple IRC Client")
    (description
     "Polari is a simple Internet Relay Chat (IRC) client that is designed to
integrate seamlessly with the GNOME desktop.")
    (home-page "https://wiki.gnome.org/Apps/Polari")
    (license license:gpl2+)))

(define-public gnome-boxes
  (package
    (name "gnome-boxes")
    (version "3.36.6")
    (source
     (origin
       (method url-fetch)
       (uri (string-append "mirror://gnome/sources/gnome-boxes/"
                           (version-major+minor version) "/"
                           "gnome-boxes-" version ".tar.xz"))
       (sha256
        (base32 "0c3cw90xqqcpacc2z06ljs0gg8saxizfgjzg9alhpwgz3gl4c5pg"))))
    (build-system meson-build-system)
    (arguments
     '(#:glib-or-gtk? #t
       #:configure-flags (list "-Drdp=false"
                               (string-append "-Dc_link_args=-Wl,-rpath="
                                              (assoc-ref %outputs "out")
                                              "/lib/gnome-boxes"))))
    (native-inputs
     `(("glib:bin" ,glib "bin")             ; for glib-compile-resources
       ("gtk+:bin" ,gtk+ "bin")             ; for gtk-update-icon-cache
       ("desktop-file-utils" ,desktop-file-utils) ; for update-desktop-database
       ("itstool" ,itstool)
       ("intltool" ,intltool)
       ("vala" ,vala)
       ("pkg-config" ,pkg-config)))
    (inputs
     `(("libarchive" ,libarchive)
       ("glib-networking" ,glib-networking) ;for TLS support
       ("gsettings-desktop-schemas" ,gsettings-desktop-schemas)
       ("gtk" ,gtk+)
       ("gtk-vnc" ,gtk-vnc)
       ("libosinfo" ,libosinfo)
       ("libsecret" ,libsecret)
       ("libsoup" ,libsoup)
       ("libusb" ,libusb)
       ("libvirt" ,libvirt)
       ("libvirt-glib" ,libvirt-glib)
       ("libxml" ,libxml2)
       ("spice-gtk" ,spice-gtk)
       ("sparql-query" ,sparql-query)
       ("vte" ,vte)
       ("webkitgtk" ,webkitgtk)
       ("tracker" ,tracker)
       ("libgudev" ,libgudev)))
    (home-page "https://wiki.gnome.org/Apps/Boxes")
    (synopsis "View, access, and manage remote and virtual systems")
    (description "GNOME Boxes is a simple application to view, access, and
manage remote and virtual systems.  Note that this application requires the
@code{libvirt} and @code{virtlog} daemons to run.  Use the command
@command{info '(guix) Virtualization Services'} to learn how to configure
these services on the Guix System.")
    (license (list
              ;; For data/icons/empty-boxes.png.
              license:cc-by2.0
              ;; For all others.
              license:lgpl2.0+))))

(define-public geary
  (package
    (name "geary")
    (version "3.34.1")
    (source (origin
              (method git-fetch)
              (uri (git-reference
                    (url "https://gitlab.gnome.org/GNOME/geary")
                    (commit version)))
              (file-name (git-file-name name version))
              (sha256
               (base32
                "01cc921kyh3zxz07biqbdzkjgmdcc36kwjyajm4y382a75cl5zg7"))
              (patches (search-patches "geary-CVE-2020-24661.patch"))))
    (build-system meson-build-system)
    (arguments
     `(#:glib-or-gtk? #t
       #:phases (modify-phases %standard-phases
                  (add-after 'unpack 'disable-failing-tests
                    (lambda _
                      (substitute* "test/meson.build"
                        (("test\\('client-tests', geary_test_client_bin\\)")
                         ""))
                      #t))
                  (add-after 'unpack 'disable-postinstall-script
                    (lambda _
                      (substitute* "meson.build"
                        (("meson.add_install_script\\(\
join_paths\\('build-aux', 'post_install.py'\\)\\)")
                         ""))
                      #t))
                  (add-before 'check 'setup-xvfb
                    (lambda _
                      (system "Xvfb :1 &")
                      (setenv "DISPLAY" ":1")
                      #t)))))
    (inputs
     `(("enchant" ,enchant)
       ("folks" ,folks)
       ("gcr" ,gcr)
       ("glib" ,glib)
       ("gmime" ,gmime-2.6)
       ("gnome-online-accounts:lib"
        ,gnome-online-accounts "lib")
       ("gspell" ,gspell)
       ("gtk+" ,gtk+)
       ("iso-codes" ,iso-codes)
       ("json-glib" ,json-glib)
       ("libcanberra" ,libcanberra)
       ("libgee" ,libgee)
       ("libhandy" ,libhandy-0.0)
       ("libpeas" ,libpeas)
       ("libsecret" ,libsecret)
       ("libunwind" ,libunwind)
       ("sqlite" ,sqlite)
       ("webkitgtk" ,webkitgtk)
       ("ytnef" ,ytnef)))
    (native-inputs
     `(("appstream-glib" ,appstream-glib)
       ("cmake-minimal" ,cmake-minimal)
       ("desktop-file-utils" ,desktop-file-utils)
       ("gettext" ,gettext-minimal)
       ("glib:bin" ,glib "bin")
       ("gobject-introspection" ,gobject-introspection)
       ("itstool" ,itstool)
       ("libarchive" ,libarchive)
       ("libxml2" ,libxml2)
       ("pkg-config" ,pkg-config)
       ("vala" ,vala)
       ("xvfb" ,xorg-server-for-tests)))
    (synopsis "GNOME email application built around conversations")
    (description
     "Geary collects related messages together into conversations,
making it easy to find and follow your discussions.  Full-text and keyword
search makes it easy to find the email you are looking for.  Geary's
full-featured composer lets you send rich, styled text with images, links, and
lists, but also send lightweight, easy to read text messages.  Geary
automatically picks up your existing GNOME Online Accounts, and adding more is
easy.  Geary has a clean, fast, modern interface that works like you want it
to.")
    (home-page "https://wiki.gnome.org/Apps/Geary")
    (license (list
              ;; geary
              license:lgpl2.1+
              ;; icons
              license:cc-by3.0
              license:cc-by-sa3.0
              license:public-domain
              ;; snowball
              license:bsd-2))))

(define-public glabels
  (package
    (name "glabels")
    (version "3.4.1")
    (source
     (origin
       (method url-fetch)
       (uri (string-append "mirror://gnome/sources/" name "/"
                           (version-major+minor version)  "/"
                           "glabels-" version ".tar.xz"))
       (sha256
        (base32 "0f2rki8i27pkd9r0gz03cdl1g4vnmvp0j49nhxqn275vi8lmgr0q"))))
    (build-system glib-or-gtk-build-system)
    (native-inputs
     `(("gettext" ,gettext-minimal)
       ("glib:bin" ,glib "bin")
       ("intltool" ,intltool)
       ("itstool" ,itstool)
       ("pkg-config" ,pkg-config)))
    (inputs
     `(("gtk+" ,gtk+)
       ("librsvg" ,librsvg)
       ("libxml2" ,libxml2)))
    (home-page "https://glabels.org/")
    (synopsis "Program for creating labels and business cards")
    (description
     "gLabels is a program for creating labels and business cards.  It is
designed to work with various laser/ink-jet peel-off label and business
card sheets that you’ll find at most office supply stores.")
    (license license:gpl3+)))

;; Version 3.38.0 is out but requires tepl>=5 which requires glib>=2.64.
(define-public gnome-latex
  (package
    (name "gnome-latex")
    (version "3.36.0")
    (source
     (origin
       (method url-fetch)
       (uri (string-append "mirror://gnome/sources/" name "/"
                           (version-major+minor version)  "/"
                           "gnome-latex-" version ".tar.xz"))
       (sha256
        (base32 "1869kr1zhcp04mzbi67lwgk497w840dbbc7427i9yh9b9s7j6mqn"))))
    (build-system glib-or-gtk-build-system)
    (native-inputs
     `(("gettext" ,gettext-minimal)
       ("glib:bin" ,glib "bin")
       ("gobject-introspection" ,gobject-introspection)
       ("gtk-doc" ,gtk-doc/stable)
       ("intltool" ,intltool)
       ("itstool" ,itstool)
       ("pkg-config" ,pkg-config)
       ("vala" ,vala)))
    (inputs
     `(("amtk" ,amtk)
       ("dconf" ,dconf)
       ("glib" ,glib)
       ("gsettings-desktop-schemas" ,gsettings-desktop-schemas)
       ("gspell" ,gspell)
       ("gtk+" ,gtk+)
       ("gtksourceview" ,gtksourceview)
       ("libgee" ,libgee)
       ("tepl" ,tepl)
       ("uchardet" ,uchardet)))
    (home-page "https://wiki.gnome.org/Apps/GNOME-LaTeX")
    (synopsis "LaTeX editor for the GNOME desktop")
    (description
     "GNOME LaTeX is a LaTeX editor for the GNOME desktop.  It has features
such as build tools, completion of LaTeX commands, structure navigation,
symbol tables, document templates, project management, spell-checking, menus
and toolbars.")
    (license license:gpl3+)))

(define-public setzer
  (package
    (name "setzer")
    (version "0.4.1")
    (source
     (origin
       (method git-fetch)
       (uri (git-reference
             (url "https://github.com/cvfosammmm/Setzer")
             (commit (string-append "v" version))))
       (file-name (git-file-name name version))
       (sha256
        (base32 "1rcx2c07jg1ij81pnvg3px49hfbjmkagn68d3gp79z3gcajbp2av"))))
    (build-system meson-build-system)
    (arguments
     `(#:glib-or-gtk? #t
       #:phases
       (modify-phases %standard-phases
         (add-after 'glib-or-gtk-wrap 'python-and-gi-wrap
           (lambda* (#:key outputs #:allow-other-keys)
             (let ((prog (string-append (assoc-ref outputs "out")
                                        "/bin/setzer"))
                   (pylib (string-append (assoc-ref outputs "out")
                                         "/lib/python"
                                         ,(version-major+minor
                                           (package-version python))
                                         "/site-packages")))
               (wrap-program prog
                 `("PYTHONPATH" = (,(getenv "PYTHONPATH") ,pylib))
                 `("GI_TYPELIB_PATH" = (,(getenv "GI_TYPELIB_PATH"))))
               #t))))))
    (native-inputs
     `(("desktop-file-utils" ,desktop-file-utils)
       ("gettext" ,gettext-minimal)
       ("glib:bin" ,glib "bin")
       ("gobject-introspection" ,gobject-introspection)
       ("gtk+:bin" ,gtk+ "bin")))
    (inputs
     `(("gsettings-desktop-schemas" ,gsettings-desktop-schemas)
       ("gspell" ,gspell)
       ("gtk+" ,gtk+)
       ("gtksourceview" ,gtksourceview)
       ("pango" ,pango)
       ("poppler" ,poppler)
       ("python-pdfminer" ,python-pdfminer-six)
       ("python-pycairo" ,python-pycairo)
       ("python-pygobject" ,python-pygobject)
       ("python-pyxdg" ,python-pyxdg)
       ("webkitgtk" ,webkitgtk)
       ("xdg-utils" ,xdg-utils)))
    (home-page "https://www.cvfosammmm.org/setzer/")
    (synopsis "LaTeX editor written in Python with GTK+")
    (description
     "Setzer is a simple yet full-featured LaTeX editor written in Python with
GTK+.  It integrates well with the GNOME desktop environment.")
    (license license:gpl3+)))

(define-public libratbag
  (package
    (name "libratbag")
    (version "0.14")
    (source
     (origin
       (method git-fetch)
       (uri (git-reference
             (url "https://github.com/libratbag/libratbag")
             (commit (string-append "v" version))))
       (file-name (git-file-name name version))
       (sha256
        (base32 "1fpwp2sj8mf98bqasq2h8qwgprxi7k3iw33gcfid3d1lbyiacw0x"))))
    (build-system meson-build-system)
    (arguments
     `(#:configure-flags
       (list "-Dsystemd=false"
             "-Dlogind-provider=elogind")
       #:phases
       (modify-phases %standard-phases
         (add-after 'install 'wrap
           (lambda* (#:key inputs outputs #:allow-other-keys)
             (let* ((out (assoc-ref outputs "out"))
                    (site (string-append
                           "/lib/python"
                           ,(version-major+minor (package-version python))
                           "/site-packages"))
                    (evdev (string-append
                            (assoc-ref inputs "python-evdev") site))
                    (pygo (string-append
                           (assoc-ref inputs "python-pygobject") site))
                    (python-wrap
                     `("PYTHONPATH" = (,evdev ,pygo))))
               (wrap-program (string-append out "/bin/" "ratbagctl")
                 python-wrap)
               #t))))))
    (native-inputs
     `(("check" ,check)
       ("pkg-config" ,pkg-config)
       ("swig" ,swig)
       ("valgrind" ,valgrind)))
    (inputs
     `(("glib" ,glib)
       ("json-glib" ,json-glib)
       ("libevdev" ,libevdev)
       ("libsystemd" ,elogind)
       ("libunistring" ,libunistring)
       ("python-evdev" ,python-evdev)
       ("python-pygobject" ,python-pygobject)
       ("udev" ,eudev)))
    (home-page "https://github.com/libratbag/libratbag")
    (synopsis "DBus daemon and utility for configuring gaming mice")
    (description "libratbag provides @command{ratbagd}, a DBus daemon to
configure input devices, mainly gaming mice.  The daemon provides a generic
way to access the various features exposed by these mice and abstracts away
hardware-specific and kernel-specific quirks.  There is also the
@command{ratbagctl} command line interface for configuring devices.

libratbag currently supports devices from Logitech, Etekcity, GSkill, Roccat,
Steelseries.

The ratbagd DBus service can be enabled by adding the following service to
your operating-system definition:

  (simple-service 'ratbagd dbus-root-service-type (list libratbag))")
    (license license:expat)))

(define-public piper
  (package
    (name "piper")
    (version "0.5.1")
    (source
     (origin
       (method git-fetch)
       (uri (git-reference
             (url "https://github.com/libratbag/piper")
             (commit version)))
       (sha256
        (base32 "1nfjnsiwg2rs6gkjsxzhr2708i6di149dgwq3cf6l12rxqpb8arj"))
       (file-name (git-file-name name version))))
    (build-system meson-build-system)
    (native-inputs
     `(("gettext" ,gettext-minimal)
       ("glib:bin" ,glib "bin")
       ("gobject-introspection" ,gobject-introspection)
       ("pkg-config" ,pkg-config)
       ("python-flake8" ,python-flake8)))
    (inputs
     `(("adwaita-icon-theme" ,adwaita-icon-theme)
       ("gtk" ,gtk+)
       ("gtk:bin" ,gtk+ "bin")
       ("librsvg" ,librsvg)
       ("python-evdev" ,python-evdev)
       ("python-lxml" ,python-lxml)
       ("python-pycairo" ,python-pycairo)
       ("python-pygobject" ,python-pygobject)))
    (arguments
     `(#:imported-modules ((guix build python-build-system)
                           ,@%meson-build-system-modules)
       #:modules (((guix build python-build-system) #:prefix python:)
                  (guix build meson-build-system)
                  (guix build utils))
       #:tests? #f ;; The flake8 test fails trying to validate piper.in as code.
       #:phases
       (modify-phases %standard-phases
         (add-after 'unpack 'dont-update-gtk-icon-cache
           (lambda _
             (substitute* "meson.build"
               (("meson.add_install_script('meson_install.sh')") ""))
             #t))
         ;; TODO: Switch to wrap-script when it is fixed.
         (add-after 'install 'wrap-python
           (assoc-ref python:%standard-phases 'wrap))
         (add-after 'wrap-python 'wrap
           (lambda* (#:key outputs #:allow-other-keys)
             (wrap-program
                 (string-append (assoc-ref outputs "out" )"/bin/piper")
               `("GI_TYPELIB_PATH" = (,(getenv "GI_TYPELIB_PATH"))))
             #t)))))
    (home-page "https://github.com/libratbag/piper/")
    (synopsis "Configure bindings and LEDs on gaming mice")
    (description "Piper is a GTK+ application for configuring gaming mice with
onboard configuration for key bindings via libratbag.  Piper requires
a @command{ratbagd} daemon running with root privileges.  It can be run
manually as root, but is preferably configured as a DBus service that can
launch on demand.  This can be configured by enabling the following service,
provided there is a DBus service present:

  (simple-service 'ratbagd dbus-root-service-type (list libratbag))")
    (license license:gpl2)))

(define-public parlatype
  (package
    (name "parlatype")
    (version "2.1")
    (source
     (origin
       (method git-fetch)
       (uri (git-reference
             (url "https://github.com/gkarsay/parlatype")
             (commit (string-append "v" version))))
       (file-name (git-file-name name version))
       (sha256
        (base32 "1c15ja0rwz3jj8bnqdq0nmqka39iwrhy8krdv2a2x8nl4shfpmv0"))))
    (build-system meson-build-system)
    (arguments
     `(#:glib-or-gtk? #t
       #:tests? #f                      ;require internet access
       #:phases
       (modify-phases %standard-phases
         (add-after 'install 'wrap-parlatype
           ;; Add gstreamer plugin provided in this package to system's
           ;; plugins.
           (lambda* (#:key outputs #:allow-other-keys)
             (let* ((out (assoc-ref outputs "out"))
                    (gst-plugin-path (string-append
                                      out "/lib/gstreamer-1.0/"
                                      ":"
                                      (getenv "GST_PLUGIN_SYSTEM_PATH"))))
               (wrap-program (string-append out "/bin/parlatype")
                 `("GST_PLUGIN_SYSTEM_PATH" ":" = (,gst-plugin-path))))
             #t)))))
    (native-inputs
     `(("appstream-glib" ,appstream-glib)
       ("desktop-file-utils" ,desktop-file-utils) ;for desktop-file-validate
       ("gettext" ,gettext-minimal)
       ("glib" ,glib "bin")             ;for glib-compile-resources
       ("pkg-config" ,pkg-config)
       ("yelp-tools" ,yelp-tools)))
    (inputs
     `(("gst-plugins-base" ,gst-plugins-base)
       ("gst-plugins-good" ,gst-plugins-good)
       ("gstreamer" ,gstreamer)
       ("gtk+" ,gtk+)
       ("pocketsphinx" ,pocketsphinx)
       ("pulseaudio" ,pulseaudio)
       ("sphinxbase" ,sphinxbase)))
    (home-page "http://gkarsay.github.io/parlatype/")
    (synopsis "GNOME audio player for transcription")
    (description "Parlatype is an audio player for the GNOME desktop
environment.  Its main purpose is the manual transcription of spoken
audio files.")
    (license license:gpl3+)))

(define-public jsonrpc-glib
  (package
    (name "jsonrpc-glib")
    (version "3.34.0")
    (source (origin
              (method url-fetch)
              (uri (string-append "mirror://gnome/sources/" name "/"
                                  (version-major+minor version) "/"
                                   name "-" version ".tar.xz"))
              (sha256
               (base32
                "0j05x4xv2cp3cbmp30m68z8g4rdw7b030ip4wszyfj9ya15v5kni"))))
    (build-system meson-build-system)
    (inputs
     `(("json-glib" ,json-glib)
       ("glib" ,glib)))
    (native-inputs
     `(("pkg-config" ,pkg-config)
       ("glib:bin" ,glib "bin") ; for glib-genmarshal, etc.
       ("gobject-introspection" ,gobject-introspection)
       ("vala" ,vala)))
    (home-page "https://gitlab.gnome.org/GNOME/jsonrpc-glib")
    (synopsis "JSON-RPC library for GLib")
    (description "Jsonrpc-GLib is a library to communicate with JSON-RPC based
peers in either a synchronous or asynchronous fashion.  It also allows
communicating using the GVariant serialization format instead of JSON when
both peers support it.  You might want that when communicating on a single
host to avoid parser overhead and memory-allocator fragmentation.")
    (license license:lgpl2.1+)))

(define-public feedbackd
  (package
    (name "feedbackd")
    (version "0.0.0+git20200527")
    (source (origin
              (method git-fetch)
              (uri (git-reference
                    (url "https://source.puri.sm/Librem5/feedbackd.git")
                    (commit (string-append "v" version))))
              (file-name (git-file-name name version))
              (sha256
               (base32
                "1wbkzxnqjydfgjvp7vz4ghczcz740zcb1yn90cb6gb5md4n6qx2y"))))
    (build-system meson-build-system)
    (native-inputs
     `(("glib:bin" ,glib "bin")
       ("gobject-introspection" ,gobject-introspection)
       ("pkg-config" ,pkg-config)
       ("vala" ,vala)))
    (inputs
     `(("dbus" ,dbus)
       ("gsound" ,gsound)
       ("json-glib" ,json-glib)
       ("libgudev" ,libgudev)))
    (propagated-inputs
     `(("glib" ,glib))) ; in Requires of libfeedback-0.0.pc
    (synopsis "Haptic/visual/audio feedback via DBus")
    (description "Feedbackd provides a DBus daemon to act on events to provide
haptic, visual and audio feedback.  It offers the libfeedbackd library and
GObject introspection bindings.")
     (home-page "https://source.puri.sm/Librem5/feedbackd")
     (license (list license:lgpl2.1+   ; libfeedbackd
                    license:lgpl3+)))) ; the rest

(define-public sysprof
  (package
    (name "sysprof")
    (version "3.36.0")
    (source
     (origin
       (method url-fetch)
       (uri (string-append "mirror://gnome/sources/sysprof/"
                           (version-major+minor version) "/"
                           "sysprof-" version ".tar.xz"))
       (sha256
        (base32 "024i0gzqnm79rpr4gqxdvcj6gvf82xdlcp2p1k9ikcppmi6xnw46"))))
    (build-system meson-build-system)
    (arguments
     `(#:configure-flags
       (list (string-append "-Dsystemdunitdir="
                            %output
                            "/share/systemd"))
       #:tests? #f ; 3/4 test-model-filter barfs some dbus nonsense
       #:phases
       (modify-phases %standard-phases
         (add-after 'unpack 'patch-install-script
           (lambda _
             (substitute* "build-aux/meson/post_install.sh"
               (("gtk-update-icon-cache") "true")
               (("update-desktop-database") "true"))
             #t)))))
    (inputs
     `(("glib" ,glib)
       ("gtk+" ,gtk+)
       ("libdazzle" ,libdazzle)
       ("polkit" ,polkit)))
    (native-inputs
     `(("gettext" ,gettext-minimal)
       ("glib:bin" ,glib "bin") ; for gdbus-codegen, etc.
       ("itstool" ,itstool)
       ("pkg-config" ,pkg-config)
       ("xmllint" ,libxml2)))
    ;; This home page is so woefully out of date as to be essentially useless.
    ;; (home-page "http://www.sysprof.com")
    (home-page "https://wiki.gnome.org/Apps/Sysprof")
    (synopsis "System-wide performance profiler for GNU/Linux")
    (description
     "Sysprof performs detailed, accurate, and fast CPU profiling of an entire
GNU/Linux system including the kernel and all user-space applications.  This
helps find the function(s) in which a program spends most of its time.

It uses the kernel's built-in @code{ptrace} feature and handles shared
libraries.  Applications do not need to be recompiled--or even restarted.")
    (license license:gpl3+)))

(define-public gnome-builder
  (package
    (name "gnome-builder")
    (version "3.36.1")
    (source (origin
              (method url-fetch)
              (uri (string-append "mirror://gnome/sources/" name "/"
                                  (version-major+minor version) "/"
                                  name "-" version ".tar.xz"))
              (sha256
               (base32
                "17pvmd5jypar8dkr6w56hvf7jnq4l1wih2wwgkrv7sblr7rkkar2"))))
    (build-system meson-build-system)
    (arguments
     `(#:configure-flags (list "-Dnetwork_tests=false"
                               ;; TODO: Enable all plugins...
                               "-Dplugin_clang=false"
                               "-Dplugin_flatpak=false"
                               "-Dplugin_glade=false"
                               ;; XXX: This one has been shown not to work in
                               ;;      <https://issues.guix.gnu.org/45272>
                               "-Dplugin_jedi=false"
                               ;; ... except this one.
                               "-Dplugin_update_manager=false")
       #:phases
       (modify-phases %standard-phases
         (add-after 'unpack 'patch-meson
           (lambda* (#:key inputs #:allow-other-keys)
             (substitute* "build-aux/meson/post_install.py"
               (("gtk-update-icon-cache") "true")
               (("update-desktop-database") "true"))
             (substitute* "src/libide/meson.build"
               (("/usr/lib")
                (string-append (assoc-ref inputs "python-pygobject")
                               "/lib")))
             #t))
         (add-after 'configure 'fix-ninja
           (lambda _
             ;; #43296: meson(?) incorrectly assumes we want to link
             ;;         this PIE against a static libselinux.
             (substitute* "build.ninja"
               (("libselinux\\.a") "libselinux.so"))
             #t))
         (add-before 'check 'pre-check
           (lambda _
             (system "Xvfb :1 &")
             (setenv "DISPLAY" ":1")
             #t)))))
    (inputs
     `(("devhelp" ,devhelp)
       ("gspell" ,gspell)
       ("gtk+" ,gtk+)
       ("json-glib" ,json-glib)
       ("jsonrpc-glib" ,jsonrpc-glib)
       ("libdazzle" ,libdazzle)
       ("libgit2-glib" ,libgit2-glib)
       ("libpeas" ,libpeas)
       ("python-pygobject" ,python-pygobject)
       ("sysprof" ,sysprof)
       ("template-glib" ,template-glib)
       ("vte" ,vte)
       ("webkitgtk" ,webkitgtk)))
    (propagated-inputs
     `(("gtksourceview" ,gtksourceview)))         ;needed for settings
    (native-inputs
     `(("desktop-file-utils" ,desktop-file-utils) ;for desktop-file-validate
       ("glib:bin" ,glib "bin")
       ("gettext" ,gettext-minimal)
       ("pkg-config" ,pkg-config)
       ("vala" ,vala)
       ("xorg-server" ,xorg-server-for-tests)))
    (home-page "https://wiki.gnome.org/Apps/Builder")
    (synopsis "Toolsmith for GNOME-based applications")
    (description "Builder aims to be an integrated development
environment (IDE) for writing GNOME-based software.  It features fuzzy search,
auto-completion, a mini code map, documentation browsing, Git integration, an
integrated profiler via Sysprof, debugging support, and more.")
    (license license:gpl3+)))

(define-public komikku
  (package
    (name "komikku")
    (version "0.27.0")
    (source
     (origin
       (method git-fetch)
       (uri (git-reference
             (url "https://gitlab.com/valos/Komikku/")
             (commit (string-append "v" version))))
       (file-name (git-file-name name version))
       (sha256
        (base32
         "0mj4bsy7jp9wjj1dqz9zdq5aj0ib813wkz5k1481k80jp9dnlqnv"))))
    (build-system meson-build-system)
    (arguments
     `(#:glib-or-gtk? #t
       #:phases
       (modify-phases %standard-phases
         (add-after 'unpack 'patch-sources
           (lambda _
             (substitute* "komikku/utils.py"
               (("from komikku\\.servers import get_servers_list")
                ;; code following that line should migrate old databases
                ;; but the line itself results in an import error
                "return data_dir_path"))))
         (add-after 'unpack 'skip-gtk-update-icon-cache
           (lambda _
             (substitute* "meson_post_install.py"
               (("gtk-update-icon-cache") (which "true")))
             #t))
         (add-after 'glib-or-gtk-wrap 'python-and-gi-wrap
          (lambda* (#:key outputs #:allow-other-keys)
            (let ((prog (string-append (assoc-ref outputs "out")
                                       "/bin/komikku")))
              (wrap-program prog
                `("PYTHONPATH" = (,(getenv "PYTHONPATH")))
                `("GI_TYPELIB_PATH" = (,(getenv "GI_TYPELIB_PATH"))))
              #t))))))
    (inputs
     `(("gtk+" ,gtk+)
       ("libhandy" ,libhandy)
       ("libnotify" ,libnotify)
       ("libsecret" ,libsecret)
       ("python-beautifulsoup4" ,python-beautifulsoup4)
       ("python-brotli" ,python-brotli)
       ("python-dateparser" ,python-dateparser)
       ("python-keyring" ,python-keyring)
       ("python-lxml" ,python-lxml)
       ("python-magic" ,python-magic)
       ("python-pillow" ,python-pillow)
       ("python-pure-protobuf" ,python-pure-protobuf)
       ("python-pycairo" ,python-pycairo)
       ("python-pygobject" ,python-pygobject)
       ("python-requests" ,python-requests)
       ("python-unidecode" ,python-unidecode)
       ("webkitgtk" ,webkitgtk)))
    (native-inputs
     `(("desktop-file-utils" ,desktop-file-utils)
       ("gettext" ,gettext-minimal)
       ("glib:bin" ,glib "bin")
       ("gobject-introspection" ,gobject-introspection)
       ("pkg-config" ,pkg-config)))
    (home-page "https://gitlab.com/valos/Komikku")
    (synopsis "Manga reader for GNOME")
    (description "Komikku is an online/offline manga reader for GNOME,
developed with the aim of being used with the Librem 5 phone.")
    (license license:gpl3+)))

(define-public libgda
  (package
    (name "libgda")
    (version "5.2.10")
    (source
     (origin
       (method git-fetch)
       (uri (git-reference
             (url "https://gitlab.gnome.org/GNOME/libgda.git/")
             (commit (string-append "LIBGDA_" (string-replace-substring
                                               version "." "_")))))
       (file-name (git-file-name name version))
       (sha256
        (base32 "18rg773gq9v3cdywpmrp12c5xyp97ir9yqjinccpi22sksb1kl8a"))))
    (build-system gnu-build-system)
    (arguments
     `(#:configure-flags '("--enable-vala")
       ;; There's a race between check_cnc_lock and check_threaded_cnc
       ;; in tests/multi-threading.
       #:parallel-tests? #f
       #:phases
       (modify-phases %standard-phases
         (add-after 'unpack 'fix-glade-install
           (lambda _
             (substitute* "configure.ac"
               (("`\\$PKG_CONFIG --variable=catalogdir gladeui-2\\.0`")
                "${datadir}/glade/catalogs")
               (("`\\$PKG_CONFIG --variable=pixmapdir gladeui-2\\.0`")
                "${datadir}/glade/pixmaps"))
             #t))
         (add-before 'check 'pre-check
           (lambda* (#:key inputs #:allow-other-keys)
             ;; Tests require a running X server.
             (system "Xvfb :1 &")
             (setenv "DISPLAY" ":1")
             #t))
         (add-after 'install 'symlink-glade-module
           (lambda* (#:key outputs #:allow-other-keys)
             (let* ((shlib "libgda-ui-5.0.so")
                    (out (assoc-ref outputs "out"))
                    (out/lib (string-append out "/lib"))
                    (moduledir (string-append out/lib "/glade/modules")))
               (mkdir-p moduledir)
               (symlink (string-append out/lib "/" shlib)
                        (string-append moduledir "/" shlib))
               #t))))))
    (propagated-inputs
     `(("libxml2" ,libxml2)))           ; required by libgda-5.0.pc
    (inputs
     `(("glib" ,glib)
       ("glade" ,glade3)
       ("gtk+" ,gtk+)
       ("libsecret" ,libsecret)
       ("libxslt" ,libxslt)
       ("openssl" ,openssl)
       ("vala" ,vala)))
    (native-inputs
     `(("autoconf" ,autoconf)
       ("autoconf-archive" ,autoconf-archive)
       ("automake" ,automake)
       ("glib:bin" ,glib "bin")
       ("gnome-common" ,gnome-common)
       ("gobject-introspection" ,gobject-introspection)
       ("gtk-doc" ,gtk-doc/stable)
       ("intltool" ,intltool)
       ("libtool" ,libtool)
       ("pkg-config" ,pkg-config)
       ("vala" ,vala)
       ("which" ,which)
       ("xorg-server" ,xorg-server-for-tests)
       ("yelp-tools" ,yelp-tools)))
    (home-page "https://gitlab.gnome.org/GNOME/libgda")
    (synopsis "Uniform data access")
    (description
     "GNU Data Access (GDA) is an attempt to provide uniform access to
different kinds of data sources (databases, information servers, mail spools,
etc).  It is a complete architecture that provides all you need to access
your data.")
    (license license:lgpl2.1+)))

(define-public gtranslator
  (package
    (name "gtranslator")
    (version "3.36.0")
        (source (origin
              (method url-fetch)
              (uri (string-append "mirror://gnome/sources/" name "/"
                                  (version-major+minor version) "/"
                                  name "-" version ".tar.xz"))
              (sha256
               (base32
                "1lxd2nkji4jk8g2xmyc1a1r3ww710ddk91zh9psmx8xlb4xivaid"))))
    (build-system meson-build-system)
    (inputs
     `(("json-glib" ,json-glib)
       ("jsonrpc-glib" ,jsonrpc-glib)
       ("gettext" ,gettext-minimal)
       ("glib" ,glib)
       ("gtk+" ,gtk+)
       ("gsettings-desktop-schemas" ,gsettings-desktop-schemas)
       ("gspell" ,gspell)
       ("libdazzle" ,libdazzle)
       ("libgda" ,libgda)
       ("libsoup" ,libsoup)))
    (native-inputs
     `(("glib:bin" ,glib "bin")
       ("itstool" ,itstool)
       ("pkg-config" ,pkg-config)))
    (propagated-inputs
     `(("gtksourceview" ,gtksourceview))) ; required for source view
    (arguments
     `(#:build-type "release"
       #:glib-or-gtk? #t
       #:phases
       (modify-phases %standard-phases
         (add-after 'unpack 'skip-gtk-update-icon-cache
           (lambda _
             (substitute* "build-aux/meson/meson_post_install.py"
               (("gtk-update-icon-cache") (which "true")))
             #t)))))
    (home-page "https://wiki.gnome.org/Apps/Gtranslator")
    (synopsis "Translation making program")
    (description
     "gtranslator is a quite comfortable gettext po/po.gz/(g)mo files editor
for the GNOME 3.x platform with many features.  It aims to be a very complete
editing environment for translation issues within the GNU gettext/GNOME desktop
world.")
    (license license:gpl3+)))


(define-public ocrfeeder
  (package
    (name "ocrfeeder")
    (version "0.8.3")
    (source (origin
              (method url-fetch)
              (uri (string-append "mirror://gnome/sources/ocrfeeder/"
                                  (version-major+minor version) "/"
                                  "ocrfeeder-" version ".tar.xz"))
              (sha256
               (base32
                "12f5gnq92ffnd5zaj04df7jrnsdz1zn4zcgpbf5p9qnd21i2y529"))))
    (build-system gnu-build-system)
    (arguments
     `(#:phases
       (modify-phases %standard-phases
         (add-after
          'install 'wrap-program
          (lambda* (#:key outputs #:allow-other-keys)
            (let ((prog (string-append (assoc-ref outputs "out")
                                       "/bin/" "ocrfeeder"))
                  (pylib (string-append (assoc-ref outputs "out")
                                        "/lib/python"
                                        ,(version-major+minor
                                          (package-version python))
                                        "/site-packages")))
              (wrap-program prog
                `("PYTHONPATH" = (,(getenv "PYTHONPATH") ,pylib))
                `("GI_TYPELIB_PATH" = (,(getenv "GI_TYPELIB_PATH"))))
              #t))))))
    (native-inputs
     `(("glib:bin" ,glib "bin")                   ; for glib-compile-resources
       ("gobject-introspection" ,gobject-introspection)
       ("gtk+:bin" ,gtk+ "bin")                   ; for gtk-update-icon-cache
       ("intltool" ,intltool)
       ("itstool" ,itstool)
       ("pkg-config" ,pkg-config)
       ("xmllint" ,libxml2)))
    (inputs
     `(("enchant" ,enchant)
       ("glib" ,glib)
       ("goocanvas" ,goocanvas)
       ("gtk" ,gtk+)
       ("gtkspell3" ,gtkspell3)
       ("libjpeg" ,libjpeg-turbo)
       ("libtiff" ,libtiff)
       ("libraw" ,libraw)
       ("ocrad" ,ocrad)
       ("python" ,python-wrapper)
       ("python-pygobject" ,python-pygobject)
       ("python-odfpy" ,python-odfpy)
       ("python-pillow" ,python-pillow)
       ("python-pyenchant" ,python-pyenchant)
       ("python-reportlab" ,python-reportlab)
       ("python-sane" ,python-sane)
       ("sane-backends" ,sane-backends)
       ("tesseract-ocr" ,tesseract-ocr)))
    (home-page "https://wiki.gnome.org/Apps/OCRFeeder")
    (synopsis "Complete OCR Suite")
    (description "OCRFeeder is a complete Optical Character Recognition and
Document Analysis and Recognition program.")
    (license license:gpl3+)))<|MERGE_RESOLUTION|>--- conflicted
+++ resolved
@@ -3224,7 +3224,6 @@
               (sha256
                (base32
                 "1m110rbj5d2raxcdp4iz0qp172284945awrsbdlq99ksmqsc4zkn"))))
-    (replacement libcroco/fixed)
     (build-system gnu-build-system)
     (native-inputs
      `(("pkg-config" ,pkg-config)))
@@ -3242,21 +3241,6 @@
 
     ;; LGPLv2.1-only.
     (license license:lgpl2.1)))
-
-(define libcroco/fixed
-  (package
-    (inherit libcroco)
-    (name "libcroco")
-    (version "0.6.13")
-    (source (origin
-              (method url-fetch)
-              (uri (string-append "mirror://gnome/sources/" name "/"
-                                  (version-major+minor version)  "/"
-                                  name "-" version ".tar.xz"))
-              (sha256
-               (base32
-                "1m110rbj5d2raxcdp4iz0qp172284945awrsbdlq99ksmqsc4zkn"))
-              (patches (search-patches "libcroco-CVE-2020-12825.patch"))))))
 
 (define-public libgsf
   (package
@@ -3367,13 +3351,8 @@
 
 (define-public librsvg-next
   (package
-<<<<<<< HEAD
     (name "librsvg-next")
-    (version "2.50.2")
-=======
-    (name "librsvg")
     (version "2.50.3")
->>>>>>> c762df54
     (source (origin
               (method url-fetch)
               (uri (string-append "mirror://gnome/sources/librsvg/"
