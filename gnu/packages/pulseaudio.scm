--- conflicted
+++ resolved
@@ -9,11 +9,8 @@
 ;;; Copyright © 2017 Tobias Geerinckx-Rice <me@tobias.gr>
 ;;; Copyright © 2018 Pierre Langlois <pierre.langlois@gmx.com>
 ;;; Copyright © 2019 Alex Griffin <a@ajgrf.com>
-<<<<<<< HEAD
 ;;; Copyright © 2019 Mathieu Othacehe <m.othacehe@gmail.com>
-=======
 ;;; Copyright © 2020 Amin Bandali <mab@gnu.org>
->>>>>>> 64fc4f37
 ;;;
 ;;; This file is part of GNU Guix.
 ;;;
