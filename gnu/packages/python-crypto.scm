--- conflicted
+++ resolved
@@ -566,7 +566,7 @@
      (list python-asn1crypto python-cffi python-six python-idna
            python-iso8601))
     (native-inputs
-     (list python-cryptography-vectors
+     (list python-cryptography-vectors-next
            python-hypothesis
            python-pretend
            python-pytz
@@ -584,52 +584,6 @@
 level interfaces to common cryptographic algorithms such as symmetric ciphers,
 message digests and key derivation functions.")
     ;; Distributed under either BSD-3 or ASL2.0
-<<<<<<< HEAD
-    (license (list license:bsd-3 license:asl2.0))
-    (properties `((python2-variant . ,(delay python2-cryptography))))))
-
-(define-public python2-cryptography-vectors
-  (package
-    (inherit python-cryptography-vectors)
-    (version "3.3.1")
-    (source (origin
-              (method url-fetch)
-              (uri (pypi-uri "cryptography_vectors" version))
-              (sha256
-               (base32
-                "192wix3sr678x21brav5hgc6j93l7ab1kh69p2scr3fsblq9qy03"))))
-    (arguments
-     (list #:python python-2))))
-
-(define-public python2-cryptography
-  (let ((crypto (package-with-python2
-                 (strip-python2-variant python-cryptography))))
-    (package
-      (inherit crypto)
-      (version "3.3.1")
-      (source (origin
-                (method url-fetch)
-                (uri (pypi-uri "cryptography" version))
-                (sha256
-                 (base32
-                  "1ribd1vxq9wwz564mg60dzcy699gng54admihjjkgs9dx95pw5vy"))))
-      (arguments
-       `(#:python ,python-2
-         #:phases
-         (modify-phases %standard-phases
-           ;; The sanity-check attempts attempts to import the non-existent
-           ;; modules "_openssl" and "_padding".
-           (delete 'sanity-check))))
-      (native-inputs
-       (list python2-cryptography-vectors python2-hypothesis python2-pretend
-             python2-pytz python2-pytest))
-      (inputs (list openssl))
-      (propagated-inputs
-       (modify-inputs (package-propagated-inputs crypto)
-         (prepend python2-ipaddress
-                  python2-backport-ssl-match-hostname
-                  python2-enum34))))))
-=======
     (license (list license:bsd-3 license:asl2.0))))
 
 (define-public python-cryptography
@@ -655,29 +609,20 @@
            python-pytz
            python-pytest
            python-setuptools-rust))))
->>>>>>> 2af3f5ee
 
 ;; This is the last version which is compatable with python-cryptography < 35.
 (define-public python-pyopenssl
   (package
     (name "python-pyopenssl")
-<<<<<<< HEAD
-    (version "22.0.0")
-=======
     (version "21.0.0")
->>>>>>> 2af3f5ee
     (source
      (origin
        (method url-fetch)
        (uri (pypi-uri "pyOpenSSL" version))
        (sha256
         (base32
-<<<<<<< HEAD
-         "1gzihw09sqi71lwx97c69hab7w4rbnl6hhfrl6za3i5a4la1n2v6"))))
-=======
          "1cqcc20fwl521z3fxsc1c98gbnhb14q55vrvjfp6bn6h8rg8qbay"))
        (patches (search-patches "python2-pyopenssl-openssl-compat.patch"))))
->>>>>>> 2af3f5ee
     (build-system python-build-system)
     (arguments
      (list
@@ -712,7 +657,6 @@
     (description
       "PyOpenSSL is a high-level wrapper around a subset of the OpenSSL
 library.")
-    (properties `((python2-variant . ,(delay python2-pyopenssl))))
     (license license:asl2.0)))
 
 (define-public python-ed25519
