;;; GNU Guix --- Functional package management for GNU
;;; Copyright © 2013, 2014, 2015, 2016 Andreas Enge <andreas@enge.fr>
;;; Copyright © 2014, 2015, 2016 David Thompson <davet@gnu.org>
;;; Copyright © 2014, 2015, 2016, 2018 Mark H Weaver <mhw@netris.org>
;;; Copyright © 2015 Taylan Ulrich Bayırlı/Kammer <taylanbayirli@gmail.com>
;;; Copyright © 2015, 2016, 2017, 2018, 2019, 2020 Efraim Flashner <efraim@flashner.co.il>
;;; Copyright © 2015 Andy Patterson <ajpatter@uwaterloo.ca>
;;; Copyright © 2015, 2018, 2019 Ricardo Wurmus <rekado@elephly.net>
;;; Copyright © 2015, 2016, 2017, 2018, 2019 Alex Vong <alexvong1995@gmail.com>
;;; Copyright © 2016, 2017 Alex Griffin <a@ajgrf.com>
;;; Copyright © 2016 Kei Kebreau <kkebreau@posteo.net>
;;; Copyright © 2016 Dmitry Nikolaev <cameltheman@gmail.com>
;;; Copyright © 2016 Andy Patterson <ajpatter@uwaterloo.ca>
;;; Copyright © 2016, 2017 ng0 <ng0@n0.is>
;;; Copyright © 2016, 2018, 2019, 2020 Eric Bavier <bavier@posteo.net>
;;; Copyright © 2016 Jan Nieuwenhuizen <janneke@gnu.org>
;;; Copyright © 2017 Feng Shu <tumashu@163.com>
;;; Copyright © 2017, 2018, 2019, 2020 Tobias Geerinckx-Rice <me@tobias.gr>
;;; Copyright © 2017 Chris Marusich <cmmarusich@gmail.com>
;;; Copyright © 2017 Thomas Danckaert <post@thomasdanckaert.be>
;;; Copyright © 2017 Ethan R. Jones <doubleplusgood23@gmail.com>
;;; Copyright © 2017, 2018 Clément Lassieur <clement@lassieur.org>
;;; Copyright © 2017 Gregor Giesen <giesen@zaehlwerk.net>
;;; Copyright © 2017, 2018, 2019 Rutger Helling <rhelling@mykolab.com>
;;; Copyright © 2018 Roel Janssen <roel@gnu.org>
;;; Copyright © 2018, 2019, 2020 Marius Bakke <mbakke@fastmail.com>
;;; Copyright © 2018, 2019 Pierre Neidhardt <mail@ambrevar.xyz>
;;; Copyright © 2018, 2019 Leo Famulari <leo@famulari.name>
;;; Copyright © 2018 Brendan Tildesley <mail@brendan.scot>
;;; Copyright © 2018 Arun Isaac <arunisaac@systemreboot.net>
;;; Copyright © 2018 Björn Höfling <bjoern.hoefling@bjoernhoefling.de>
;;; Copyright © 2018 Mark Meyer <mark@ofosos.org>
;;; Copyright © 2018 Gábor Boskovit <boskovits@gmail.com>
;;; Copyright © 2019 Mathieu Othacehe <m.othacehe@gmail.com>
;;; Copyright © 2019 Timo Eisenmann <eisenmann@fn.de>
;;; Copyright © 2019 Arne Babenhauserheide <arne_bab@web.de>
;;; Copyright © 2019 Riku Viitanen <riku.viitanen@protonmail.com>
;;; Copyright © 2020 Oleg Pykhalov <go.wigust@gmail.com>
;;; Copyright © 2020 Josh Holland <josh@inv.alid.pw>
;;;
;;; This file is part of GNU Guix.
;;;
;;; GNU Guix is free software; you can redistribute it and/or modify it
;;; under the terms of the GNU General Public License as published by
;;; the Free Software Foundation; either version 3 of the License, or (at
;;; your option) any later version.
;;;
;;; GNU Guix is distributed in the hope that it will be useful, but
;;; WITHOUT ANY WARRANTY; without even the implied warranty of
;;; MERCHANTABILITY or FITNESS FOR A PARTICULAR PURPOSE.  See the
;;; GNU General Public License for more details.
;;;
;;; You should have received a copy of the GNU General Public License
;;; along with GNU Guix.  If not, see <http://www.gnu.org/licenses/>.

(define-module (gnu packages video)
  #:use-module (ice-9 match)
  #:use-module (srfi srfi-1)
  #:use-module (srfi srfi-26)
  #:use-module ((guix licenses) #:prefix license:)
  #:use-module (guix utils)
  #:use-module (guix packages)
  #:use-module (guix download)
  #:use-module (guix git-download)
  #:use-module (guix svn-download)
  #:use-module (guix build-system cmake)
  #:use-module (guix build-system gnu)
  #:use-module (guix build-system glib-or-gtk)
  #:use-module (guix build-system meson)
  #:use-module (guix build-system perl)
  #:use-module (guix build-system python)
  #:use-module (guix build-system waf)
  #:use-module (guix build-system trivial)
  #:use-module (gnu packages)
  #:use-module (gnu packages algebra)
  #:use-module (gnu packages assembly)
  #:use-module (gnu packages audio)
  #:use-module (gnu packages autotools)
  #:use-module (gnu packages avahi)
  #:use-module (gnu packages backup)
  #:use-module (gnu packages base)
  #:use-module (gnu packages bison)
  #:use-module (gnu packages boost)
  #:use-module (gnu packages cdrom)
  #:use-module (gnu packages check)
  #:use-module (gnu packages cmake)
  #:use-module (gnu packages compression)
  #:use-module (gnu packages cpp)
  #:use-module (gnu packages curl)
  #:use-module (gnu packages dejagnu)
  #:use-module (gnu packages dns)
  #:use-module (gnu packages docbook)
  #:use-module (gnu packages documentation)
  #:use-module (gnu packages elf)
  #:use-module (gnu packages file)
  #:use-module (gnu packages flex)
  #:use-module (gnu packages fonts)
  #:use-module (gnu packages fontutils)
  #:use-module (gnu packages freedesktop)
  #:use-module (gnu packages fribidi)
  #:use-module (gnu packages gettext)
  #:use-module (gnu packages ghostscript)
  #:use-module (gnu packages gl)
  #:use-module (gnu packages glib)
  #:use-module (gnu packages guile)
  #:use-module (gnu packages gnome)
  #:use-module (gnu packages gnunet)
  #:use-module (gnu packages gnupg)
  #:use-module (gnu packages gstreamer)
  #:use-module (gnu packages gtk)
  #:use-module (gnu packages image)
  #:use-module (gnu packages imagemagick)
  #:use-module (gnu packages iso-codes)
  #:use-module (gnu packages libidn)
  #:use-module (gnu packages libreoffice)
  #:use-module (gnu packages linux)
  #:use-module (gnu packages lua)
  #:use-module (gnu packages m4)
  #:use-module (gnu packages man)
  #:use-module (gnu packages markup)
  #:use-module (gnu packages mp3)
  #:use-module (gnu packages ncurses)
  #:use-module (gnu packages networking)
  #:use-module (gnu packages ocr)
  #:use-module (gnu packages perl)
  #:use-module (gnu packages pkg-config)
  #:use-module (gnu packages popt)
  #:use-module (gnu packages pretty-print)
  #:use-module (gnu packages protobuf)
  #:use-module (gnu packages pulseaudio)
  #:use-module (gnu packages python)
  #:use-module (gnu packages python-crypto)
  #:use-module (gnu packages python-web)
  #:use-module (gnu packages python-xyz)
  #:use-module (gnu packages qt)
  #:use-module (gnu packages rdesktop)
  #:use-module (gnu packages ruby)
  #:use-module (gnu packages samba)
  #:use-module (gnu packages sdl)
  #:use-module (gnu packages serialization)
  #:use-module (gnu packages shells)
  #:use-module (gnu packages sqlite)
  #:use-module (gnu packages ssh)
  #:use-module (gnu packages swig)
  #:use-module (gnu packages texinfo)
  #:use-module (gnu packages textutils)
  #:use-module (gnu packages tls)
  #:use-module (gnu packages time)
  #:use-module (gnu packages upnp)
  #:use-module (gnu packages version-control)
  #:use-module (gnu packages vulkan)
  #:use-module (gnu packages web)
  #:use-module (gnu packages webkit)
  #:use-module (gnu packages wxwidgets)
  #:use-module (gnu packages xdisorg)
  #:use-module (gnu packages xiph)
  #:use-module (gnu packages xml)
  #:use-module (gnu packages xorg))

(define-public aalib
  (package
    (name "aalib")
    (version "1.4rc5")
    (source (origin
              (method url-fetch)
              (uri (string-append "mirror://sourceforge/aa-project/aa-lib/"
                                  version "/" name "-" version ".tar.gz"))
              (sha256
               (base32
                "1vkh19gb76agvh4h87ysbrgy82hrw88lnsvhynjf4vng629dmpgv"))))
    (build-system gnu-build-system)
    (native-inputs
     `(("makeinfo" ,texinfo)))
    (inputs
     `(("ncurses" ,ncurses)))
    (arguments
     `(#:phases
       (modify-phases %standard-phases
         (replace 'configure
                  (lambda* (#:key build inputs outputs #:allow-other-keys)
                    ;; This old `configure' script doesn't support
                    ;; variables passed as arguments.
                    (let ((out     (assoc-ref outputs "out"))
                          (ncurses (assoc-ref inputs "ncurses")))
                      (setenv "CONFIG_SHELL" (which "bash"))
                      (invoke "./configure"
                              (string-append "--prefix=" out)
                              (string-append "--build=" build)
                              ;; The ancient config.guess is unable to
                              ;; guess the host triplet on mips64el.
                              ,@(if (string=? "mips64el-linux"
                                              (%current-system))
                                    '("--host=mips64el-unknown-linux-gnu")
                                    '())
                              ;; The same is also true with aarch64.
                              ,@(if (string=? "aarch64-linux"
                                              (%current-system))
                                    '("--host=aarch64-unknown-linux-gnu")
                                    '())
                              (string-append "--with-ncurses="
                                             ncurses))))))))
    (home-page "http://aa-project.sourceforge.net/aalib/")
    (synopsis "ASCII-art library")
    (description
     "AA-lib is a low level gfx library which does not require graphics device.
In fact, there is no graphical output possible.  AA-lib replaces those
old-fashioned output methods with powerful ascii-art renderer.")
    (license license:lgpl2.0+)))

(define-public celluloid
  (package
    (name "celluloid")
    (version "0.18")
    (source
     (origin
       (method url-fetch)
       (uri (string-append "https://github.com/celluloid-player/celluloid/releases"
                           "/download/v" version "/celluloid-" version ".tar.xz"))
       (sha256
        (base32 "0gmscx9zb8ppfjlnmgbcmhknhawa05sdhxi7dv5wjapjq0glq481"))))
    (build-system glib-or-gtk-build-system)
    (native-inputs
     `(("intltool" ,intltool)
       ("pkg-config" ,pkg-config)))
    (inputs
     `(("gtk+" ,gtk+)
       ("libepoxy" ,libepoxy)
       ("mpv" ,mpv)))
    (home-page "https://github.com/celluloid-player/celluloid")
    (synopsis "GTK+ frontend for the mpv media player")
    (description "Celluloid is a simple GTK+ frontend for the mpv media player.
It interacts with mpv via the client API exported by libmpv, allowing access to
mpv's powerful playback capabilities.")
    (license license:gpl3+)))

(define-public liba52
  (package
    (name "liba52")
    (version "0.7.4")
    (source (origin
              (method url-fetch)
              (uri (string-append
                    ;; A mirror://sourceforge URI doesn't work, presumably
                    ;; because the SourceForge project is misconfigured.
                    "http://liba52.sourceforge.net/files/a52dec-" version
                    ".tar.gz"))
              (sha256
               (base32
                "0czccp4fcpf2ykp16xcrzdfmnircz1ynhls334q374xknd5747d2"))
              (patches (search-patches "liba52-enable-pic.patch"
                                       "liba52-set-soname.patch"
                                       "liba52-use-mtune-not-mcpu.patch"
                                       "liba52-link-with-libm.patch"))))
    (build-system gnu-build-system)
    ;; XXX We need to run ./bootstrap because of the build system fixes above.
    (native-inputs
     `(("autoconf" ,autoconf)
       ("automake" ,automake)
       ("libtool" ,libtool)))
    (arguments `(#:configure-flags '("--enable-shared")
                 #:phases
                 (modify-phases %standard-phases
                   ;; XXX We need to run ./bootstrap because of the build
                   ;; system fixes above.
                   (replace 'bootstrap
                     (lambda _ (invoke "sh" "bootstrap"))))))
    (home-page "http://liba52.sourceforge.net/")
    (synopsis "ATSC A/52 stream decoder")
    (description "liba52 is a library for decoding ATSC A/52 streams.  The
A/52 standard is used in a variety of applications, including digital
television and DVD.  It is also known as AC-3.")
    (license license:gpl2+)))

(define-public libaom
  (package
    (name "libaom")
    (version "1.0.0-errata1-avif")
    (source (origin
              (method git-fetch)
              (uri (git-reference
                    (url "https://aomedia.googlesource.com/aom/")
                    (commit (string-append "v" version))))
              (file-name (git-file-name name version))
              (sha256
               (base32
                "169yfgh7zigc21h71qclfyr7s4wwp2i9vbr4z6pkabypvass4v7m"))))
    (build-system cmake-build-system)
    (native-inputs
     `(("perl" ,perl)
       ("pkg-config" ,pkg-config)
       ("python" ,python))) ; to detect the version
    (arguments
     `(#:tests? #f  ;no check target
       #:configure-flags
         ;; build dynamic library
       (list "-DBUILD_SHARED_LIBS=YES"
             "-DENABLE_PIC=TRUE"
             "-DAOM_TARGET_CPU=generic"
             (string-append "-DCMAKE_INSTALL_PREFIX="
                              (assoc-ref %outputs "out")))))
    (home-page "https://aomedia.googlesource.com/aom/")
    (synopsis "AV1 video codec")
    (description "Libaom is the reference implementation of AV1.  It includes a
shared library and encoder and decoder command-line executables.")
    (license license:bsd-2)))

(define-public libmpeg2
  (package
    (name "libmpeg2")
    (version "0.5.1")
    (source (origin
              (method url-fetch)
              ;; A mirror://sourceforge URI doesn't work, presumably
              ;; because the SourceForge project is misconfigured.
              (uri (string-append "http://libmpeg2.sourceforge.net/files/"
                                  name "-" version ".tar.gz"))
              (patches (search-patches "libmpeg2-arm-private-symbols.patch"
                                       "libmpeg2-global-symbol-test.patch"))
              (sha256
               (base32
                "1m3i322n2fwgrvbs1yck7g5md1dbg22bhq5xdqmjpz5m7j4jxqny"))))
    (inputs
     `(("libx11" ,libx11)
       ("libxext" ,libxext)
       ("libxv" ,libxv)
       ("libsm" ,libsm)
       ("libice" ,libice)
       ("sdl" ,sdl)))
    (build-system gnu-build-system)
    (home-page "http://libmpeg2.sourceforge.net/")
    (synopsis "MPEG1 and MPEG2 video decoder library")
    (description
     "libmpeg2 is a library which can decode MPEG1 and MPEG2 video streams.")
    (license license:gpl2+)))

(define-public libx264
  ;; There are no tags in the repository, so we take the version number from
  ;; the X264_BUILD variable defined in x264.h.
  (let ((version "159")
        (commit "1771b556ee45207f8711744ccbd5d42a3949b14c")
        (revision "0"))
    (package
      (name "libx264")
      (version (git-version version revision commit))
      (source (origin
                (method git-fetch)
                (uri (git-reference
                      (url "https://code.videolan.org/videolan/x264.git")
                      (commit commit)))
                (file-name (git-file-name name version))
                (sha256
                 (base32
                  "0kmi78gs5101d4df33il5bmjbns54nvdjsyn44xiw60lwsg11vwz"))))
      (build-system gnu-build-system)
      (native-inputs
       `(("pkg-config" ,pkg-config)
         ("nasm" ,nasm)))
      ;; TODO: Add gpac input
      (arguments
       `(#:tests? #f                    ;no check target
         #:configure-flags '("--enable-shared"
                             ;; Don't build the command-line program.  If we
                             ;; want it later, we should do so in a different
                             ;; package to avoid a circular dependency (the x264
                             ;; program depends on ffmpeg and ffmpeg depends on
                             ;; libx264).
                             "--disable-cli"

                             ;; On MIPS, we must pass "--disable-asm" or else
                             ;; configure fails after printing: "You specified a
                             ;; pre-MSA CPU in your CFLAGS. If you really want
                             ;; to run on such a CPU, configure with
                             ;; --disable-asm."
                             ,@(if (string-prefix? "mips"
                                                   (or (%current-target-system)
                                                       (%current-system)))
                                   '("--disable-asm")
                                   '()))))
      (home-page "https://www.videolan.org/developers/x264.html")
      (synopsis "H.264 video coding library")
      (description "libx264 is an advanced encoding library for creating
H.264 (MPEG-4 AVC) video streams.")
      (license (list license:gpl2+       ;most files
                     license:isc         ;common/x86/x86inc.asm
                     license:lgpl2.1+    ;extras/getopt.c
                     license:bsd-3       ;extras/inttypes.h
                     (license:non-copyleft ;extras/cl*.h
                      "file://extras/cl.h"
                      "See extras/cl.h in the distribution."))))))

(define-public mkvtoolnix
  (package
    (name "mkvtoolnix")
    (version "37.0.0")
    (source
     (origin
       (method url-fetch)
       (uri (string-append "https://mkvtoolnix.download/sources/"
                           "mkvtoolnix-" version ".tar.xz"))
       (sha256
        (base32 "0r4d9318ymb9a0mkc0shi9p4kjy3m70s49v4f8dmjhvj63silhix"))
       (modules '((guix build utils)))
       (snippet '(begin
                   ;; Delete bundled libraries.
                   (for-each delete-file-recursively
                             '("lib/fmt"
                               "lib/libebml"
                               "lib/libmatroska"
                               "lib/nlohmann-json"
                               "lib/pugixml"
                               "lib/utf8-cpp"))
                   #t))))
    (build-system gnu-build-system)
    (outputs '("out" "gui")) ; "mkvtoolnix-gui" brings the closure size from ~300 MB to 1.5+ GB.
    (inputs
     `(("boost" ,boost)
       ("bzip2" ,bzip2)
       ("cmark" ,cmark)
       ("libebml" ,libebml)
       ("file" ,file)
       ("flac" ,flac)
       ("fmt" ,fmt)
       ("libmatroska" ,libmatroska)
       ("libogg" ,libogg)
       ("libvorbis" ,libvorbis)
       ("lzo" ,lzo)
       ("pugixml" ,pugixml)
       ("qtbase" ,qtbase)
       ("qtmultimedia" ,qtmultimedia)
       ("utfcpp" ,utfcpp)
       ("zlib" ,zlib)))
    (native-inputs
     `(("docbook-xsl" ,docbook-xsl)
       ("gettext" ,gettext-minimal)
       ("googletest" ,googletest)
       ("libxslt" ,libxslt)
       ("json-modern-cxx" ,json-modern-cxx)
       ("perl" ,perl)
       ("pkg-config" ,pkg-config)
       ("po4a" ,po4a)
       ("qttools" ,qttools)
       ("ruby" ,ruby)))
    (arguments
     `(#:configure-flags
       (list (string-append "--with-boost="
                            (assoc-ref %build-inputs "boost"))
             (string-append "--with-docbook-xsl-root="
                            (assoc-ref %build-inputs "docbook-xsl")
                            "/xml/xsl/docbook-xsl-"
                            ,(package-version docbook-xsl))
             "--enable-update-check=no"
             "--enable-precompiled-headers=no")
        #:phases
       (modify-phases %standard-phases
         (add-after 'unpack 'patch-relative-file-names
           (lambda* (#:key outputs #:allow-other-keys)
             (let ((out (assoc-ref outputs "out")))
             (substitute* "src/mkvtoolnix-gui/util/settings.cpp"
               (("mkvmerge" match)
                (string-append out "/bin/" match)))
             #t)))
         (add-before 'configure 'add-googletest
           (lambda* (#:key inputs #:allow-other-keys)
             (symlink
               (string-append (assoc-ref inputs "googletest")
                              "/include/gtest") "lib/gtest")
             #t))
         (replace 'build
           (lambda _
             (let ((-j (list "-j" (number->string (parallel-job-count)))))
               (apply invoke "rake" -j))))
         (replace 'check
           (lambda _
             (invoke "rake" "tests/unit")))
         (replace 'install
           (lambda _
             (invoke "rake" "install")))
         (add-after 'install 'post-install
           (lambda* (#:key outputs #:allow-other-keys)
             ;; Move the Qt interface to "gui".
             (let* ((out (assoc-ref outputs "out"))
                    (gui (assoc-ref outputs "gui"))
                    (strip-store-dir (lambda (path)
                                       (substring path (string-prefix-length out path)))))
               (for-each
                (lambda (file)
                  (mkdir-p (string-append gui (dirname file)))
                  (rename-file (string-append out file)
                               (string-append gui file)))
                (append '("/bin/mkvtoolnix-gui"
                          "/share/applications/org.bunkus.mkvtoolnix-gui.desktop"
                          "/share/metainfo/org.bunkus.mkvtoolnix-gui.appdata.xml"
                          "/share/mime/packages/org.bunkus.mkvtoolnix-gui.xml")
                        (map strip-store-dir (find-files out "\\.ogg$"))
                        (map strip-store-dir (find-files out "mkvtoolnix-gui\\.png$"))
                        (map strip-store-dir (find-files out "mkvtoolnix-gui\\.1"))))
               (for-each
                (lambda (file)
                  (delete-file-recursively (string-append out file)))
                '("/share/applications"
                  "/share/metainfo"
                  "/share/mime"
                  "/share/mkvtoolnix")))
             #t)))))
    (home-page "https://mkvtoolnix.download")
    (synopsis "Tools to create, alter and inspect Matroska files")
    (description
     "MKVToolNix provides tools for getting information about Matroska files
(@command{mkvinfo}), extracting tracks/data from Matroska files
(@command{mkvextract}), and creating Matroska files from other media files
(@command{mkvmerge}).")
    (license license:gpl2)))

(define-public x265
  (package
    (name "x265")
    (version "3.2.1")
    (outputs '("out" "static"))
    (source
      (origin
        (method url-fetch)
        (uri (list (string-append "https://bitbucket.org/multicoreware/x265"
                                  "/downloads/x265_" version ".tar.gz")
                   (string-append "https://download.videolan.org/videolan/x265/"
                                  "x265_" version ".tar.gz")))
        (sha256
         (base32 "1k5vijsy6cgcghw69f5275xfmbjjx7js0nlbgxbd6krnjb7sv6zv"))
        (patches (search-patches "x265-arm-flags.patch"))
        (modules '((guix build utils)))
        (snippet '(begin
                    (delete-file-recursively "source/compat/getopt")
                    #t))))
    (build-system cmake-build-system)
    (arguments
     `(#:tests? #f ; tests are skipped if cpu-optimized code isn't built
       #:configure-flags
         ;; Ensure position independent code for everyone.
         (list "-DENABLE_PIC=TRUE"
               ,@(if (string-prefix? "armhf" (or (%current-system)
                                                 (%current-target-system)))
                     '("-DENABLE_ASSEMBLY=OFF")
                     '())
               (string-append "-DCMAKE_INSTALL_PREFIX="
                              (assoc-ref %outputs "out")))
       #:phases
       (modify-phases %standard-phases
         (add-after 'unpack 'prepare-build
           (lambda _
             (delete-file-recursively "build")
             (chdir "source")
             ;; recognize armv8 in 32-bit mode as ARM
             (substitute* "CMakeLists.txt"
              (("armv6l") "armv8l"))
             #t))
         (add-before 'configure 'build-12-bit
           (lambda* (#:key (configure-flags '()) #:allow-other-keys)
             (mkdir "../build-12bit")
             (with-directory-excursion "../build-12bit"
               (apply invoke
                 "cmake" "../source"
                 "-DHIGH_BIT_DEPTH=ON"
                 "-DEXPORT_C_API=OFF"
                 "-DENABLE_CLI=OFF"
                 "-DMAIN12=ON"
                 configure-flags)
               (substitute* (cons "cmake_install.cmake"
                                  (append
                                    (find-files "CMakeFiles/x265-shared.dir" ".")
                                    (find-files "CMakeFiles/x265-static.dir" ".")))
                 (("libx265") "libx265_main12"))
               (invoke "make"))))
         (add-before 'configure 'build-10-bit
           (lambda* (#:key (configure-flags '()) #:allow-other-keys)
             (mkdir "../build-10bit")
             (with-directory-excursion "../build-10bit"
               (apply invoke
                 "cmake" "../source"
                 "-DHIGH_BIT_DEPTH=ON"
                 "-DEXPORT_C_API=OFF"
                 "-DENABLE_CLI=OFF"
                 configure-flags)
               (substitute* (cons "cmake_install.cmake"
                                  (append
                                    (find-files "CMakeFiles/x265-shared.dir" ".")
                                    (find-files "CMakeFiles/x265-static.dir" ".")))
                 (("libx265") "libx265_main10"))
               (invoke "make"))))
         (add-after 'install 'install-more-libs
           (lambda _
             (with-directory-excursion "../build-12bit"
               (invoke "make" "install"))
             (with-directory-excursion "../build-10bit"
               (invoke "make" "install"))))
         (add-before 'strip 'move-static-libs
           (lambda* (#:key outputs #:allow-other-keys)
             (let ((out (assoc-ref outputs "out"))
                   (static (assoc-ref outputs "static")))
               (mkdir-p (string-append static "/lib"))
               (with-directory-excursion
                 (string-append out "/lib")
                 (for-each
                   (lambda (file)
                     (rename-file file
                                  (string-append static "/lib/" file)))
                   (find-files "." "\\.a$"))))
             #t)))))
    (home-page "http://x265.org/")
    (synopsis "Library for encoding h.265/HEVC video streams")
    (description "x265 is a H.265 / HEVC video encoder application library,
designed to encode video or images into an H.265 / HEVC encoded bitstream.")
    (license license:gpl2+)))

(define-public libass
  (package
    (name "libass")
    (version "0.14.0")
    (source (origin
              (method url-fetch)
              (uri (string-append
                    "https://github.com/libass/libass/releases/download/"
                    version "/libass-" version ".tar.xz"))
              (sha256
               (base32
                "18iqznl4mabhj9ywfsz4kwvbsplcv1jjxq50nxssvbj8my1267w8"))))
    (build-system gnu-build-system)
    (native-inputs
     `(("pkg-config" ,pkg-config)
       ("nasm" ,nasm)))
    (propagated-inputs
     `(("freetype" ,freetype)
       ("fribidi" ,fribidi)
       ("fontconfig" ,fontconfig)
       ("harfbuzz" ,harfbuzz)
       ("enca" ,enca)))
    (home-page "https://github.com/libass/libass")
    (synopsis "Subtitle rendering library for the ASS/SSA format")
    (description "libass is a subtitle rendering library for the
ASS/SSA (Advanced Substation Alpha/SubStation Alpha) subtitle format.")
    (license license:isc)))

(define-public libcaca
  (package
    (name "libcaca")
    (version "0.99.beta19")
    (source (origin
              (method url-fetch)
              (uri (string-append "http://caca.zoy.org/files/libcaca/libcaca-"
                                  version ".tar.gz"))
              (sha256
               (base32
                "1x3j6yfyxl52adgnabycr0n38j9hx2j74la0hz0n8cnh9ry4d2qj"))))
    (build-system gnu-build-system)
    (native-inputs `(("pkg-config" ,pkg-config)))
    (inputs
     `(("freeglut" ,freeglut)
       ("ftgl" ,ftgl)
       ("imlib2" ,imlib2)
       ("libx11" ,libx11)
       ("mesa" ,mesa)
       ("ncurses" ,ncurses)
       ("zlib" ,zlib)))
    (home-page "http://caca.zoy.org/wiki/libcaca")
    (synopsis "Colour ASCII-art library")
    (description "libcaca is a graphics library that outputs text instead of
pixels, so that it can work on older video cards or text terminals.  It
supports Unicode, 2048 colors, dithering of color images, and advanced text
canvas operations.")
    (license (license:fsf-free "file://COPYING")))) ;WTFPL version 2

(define-public libdca
  (package
    (name "libdca")
    (version "0.0.6")
    (source (origin
              (method url-fetch)
              (uri (string-append
                    "https://download.videolan.org/pub/videolan/libdca/"
                    version "/libdca-" version ".tar.bz2"))
              (sha256
               (base32
                "0h0zvcn97i9kyljdpifzi8in9xnw31fx3b3ggj96p8h0l2d8mycq"))))
    (build-system gnu-build-system)
    (home-page "https://www.videolan.org/developers/libdca.html")
    (synopsis "DTS Coherent Acoustics decoder")
    (description "libdca is a library for decoding DTS Coherent Acoustics
streams.")
    (license license:gpl2+)))

(define-public libdv
  (package
    (name "libdv")
    (version "1.0.0")
    (source (origin
              (method url-fetch)
              (uri (string-append
                    "mirror://sourceforge/libdv/libdv/"
                    version "/libdv-" version ".tar.gz"))
              (sha256
               (base32
                "1fl96f2xh2slkv1i1ix7kqk576a0ak1d33cylm0mbhm96d0761d3"))))
    (build-system gnu-build-system)
    (native-inputs `(("pkg-config" ,pkg-config)))
    (inputs `(("libxv" ,libxv)))
    (home-page "http://libdv.sourceforge.net/")
    (synopsis "DV video (IEC 61834 and SMPTE 314M) codec")
    (description "The Quasar DV codec (libdv) is a software codec for DV
video, the encoding format used by most digital camcorders, typically those
that support the IEEE 1394 (a.k.a. FireWire or i.Link) interface.  Libdv was
developed according to the official standards for DV video: IEC 61834 and
SMPTE 314M.")
    (license license:lgpl2.1+)))

(define-public libmatroska
  (package
    (name "libmatroska")
    (version "1.5.2")
    (source
     (origin
       (method url-fetch)
       (uri (string-append "https://dl.matroska.org/downloads/"
                           "libmatroska/libmatroska-" version ".tar.xz"))
       (sha256
        (base32 "0qn9lfs0877wbv581yxw2gywxywxpvwslc5q07q4f7bqpyzxxiha"))))
    (build-system cmake-build-system)
    (inputs
     `(("libebml" ,libebml)))
    (arguments
     `(#:configure-flags
       (list "-DBUILD_SHARED_LIBS=YES")
       #:tests? #f))                    ; no test suite
    (home-page "https://www.matroska.org")
    (synopsis "C++ library to parse Matroska files (.mkv and .mka)")
    (description
     "Matroska aims to become the standard of multimedia container formats.
It is based on @dfn{EBML} (Extensible Binary Meta Language), a binary derivative
of XML.  EBML enables the Matroska Development Team to gain significant
advantages in terms of future format extensibility, without breaking file
support in old parsers.
libebml is a C++ library to read and write EBML files.")
    (license license:lgpl2.1)))

(define-public libva
  (package
    (name "libva")
    (version "2.6.1")
    (source
     (origin
       (method url-fetch)
       (uri (list
             ;; Newer releases are only available on GitHub.
             (string-append "https://github.com/01org/libva/releases/download/"
                            version "/libva-" version ".tar.bz2")
             ;; Keep the old URL around for compatibility.
             (string-append "https://www.freedesktop.org/software/vaapi/releases/"
                            "libva/libva-" version "/libva-" version ".tar.bz2")))
       (sha256
        (base32 "19df3r02k1p4cbyvifkdjyc8q7hi23f5b3x3390z52l25mjfnmvc"))))
    (build-system gnu-build-system)
    (native-inputs
     `(("pkg-config" ,pkg-config)))
    (inputs
     `(("libdrm" ,libdrm)
       ("libx11" ,libx11)
       ("libxext" ,libxext)
       ("libxfixes" ,libxfixes)
       ("mesa" ,mesa)
       ("wayland" ,wayland)))
    (arguments
     `(#:phases
       (modify-phases %standard-phases
         (add-before
          'build 'fix-dlopen-paths
          (lambda* (#:key outputs #:allow-other-keys)
            (let ((out (assoc-ref outputs "out")))
              (substitute* "va/drm/va_drm_auth_x11.c"
                (("\"libva-x11\\.so\\.%d\"")
                 (string-append "\"" out "/lib/libva-x11.so.%d\"")))
              #t))))
       ;; Most drivers are in mesa's $prefix/lib/dri, so use that.  (Can be
       ;; overridden at run-time via LIBVA_DRIVERS_PATH.)
       #:configure-flags
       (list (string-append "--with-drivers-path="
                            (assoc-ref %build-inputs "mesa") "/lib/dri"))
       ;; However, we can't write to mesa's store directory, so override the
       ;; following make variable to install the dummy driver to libva's
       ;; $prefix/lib/dri directory.
       #:make-flags
       (list (string-append "dummy_drv_video_ladir="
                            (assoc-ref %outputs "out") "/lib/dri"))))
    (home-page "https://www.freedesktop.org/wiki/Software/vaapi/")
    (synopsis "Video acceleration library")
    (description "The main motivation for VA-API (Video Acceleration API) is
to enable hardware accelerated video decode/encode at various
entry-points (VLD, IDCT, Motion Compensation etc.) for prevailing coding
standards (MPEG-2, MPEG-4 ASP/H.263, MPEG-4 AVC/H.264, and VC-1/VMW3).")
    (license license:expat)))

(define-public libva-utils
  (package
    (name "libva-utils")
    (version "2.5.0")
    (source
     (origin
       (method url-fetch)
       (uri (string-append "https://github.com/intel/libva-utils/releases/download/"
                           version "/libva-utils-" version ".tar.bz2"))
       (sha256
        (base32 "05rasyqnsg522zqxak1q8rrm1hys7wwbi41kd0szjq0d27awjf4j"))))
    (build-system gnu-build-system)
    (arguments
     `(#:configure-flags
       (list "--enable-wayland"
             "--enable-x11")))
    (native-inputs
     `(("pkg-config" ,pkg-config)))
    (inputs
     `(("libdrm" ,libdrm)
       ("libva" ,libva)
       ("libx11" ,libx11)
       ("mesa" ,mesa)
       ("wayland" ,wayland)))
    (home-page "https://01.org/linuxmedia/vaapi")
    (synopsis "Collection of testing utilities for VA-API")
    (description
     "This is a collection of utilities  to query and test the @acronym{VA-API,
Video Acceleration API} implemented by the libva library.

These tools require a supported graphics chip, driver, and VA-API back end to
operate properly.")
    (license license:expat)))

(define-public ffmpeg
  (package
    (name "ffmpeg")
    (version "4.2.2")
    (source (origin
             (method url-fetch)
             (uri (string-append "https://ffmpeg.org/releases/ffmpeg-"
                                 version ".tar.xz"))
             (sha256
              (base32
               "176jn1lcdf0gk7sa5l2mv0faqp5dsqdhx1gqcrgymqhfmdal4xfb"))))
    (build-system gnu-build-system)
    (inputs
     `(("dav1d" ,dav1d)
       ("fontconfig" ,fontconfig)
       ("freetype" ,freetype)
       ("frei0r-plugins" ,frei0r-plugins)
       ("gnutls" ,gnutls)
       ("opus" ,opus)
       ("ladspa" ,ladspa)
       ("lame" ,lame)
       ("libaom" ,libaom)
       ("libass" ,libass)
       ("libbluray" ,libbluray)
       ("libcaca" ,libcaca)
       ("libcdio-paranoia" ,libcdio-paranoia)
       ("libdrm" ,libdrm)
       ("libtheora" ,libtheora)
       ("libva" ,libva)
       ("libvdpau" ,libvdpau)
       ("libvorbis" ,libvorbis)
       ("libvpx" ,libvpx)
       ("libx11" ,libx11)
       ("libx264" ,libx264)
       ("mesa" ,mesa)
       ("openal" ,openal)
       ("pulseaudio" ,pulseaudio)
       ("sdl" ,sdl2)
       ("soxr" ,soxr)
       ("speex" ,speex)
       ("twolame" ,twolame)
       ("vidstab" ,vidstab)
       ("x265" ,x265)
       ("xvid" ,xvid)
       ("zlib" ,zlib)))
    (native-inputs
     `(("bc" ,bc)
       ("perl" ,perl)
       ("pkg-config" ,pkg-config)
       ("texinfo" ,texinfo)
       ("python" ,python-2) ; scripts use interpreter python2
       ("speex" ,speex)
       ("yasm" ,yasm)))
    (arguments
     `(#:test-target "fate"
       #:configure-flags
       ;; possible additional inputs:
       ;;   --enable-avisynth        enable reading of AviSynth script
       ;;                            files [no]
       ;;   --enable-libaacplus      enable AAC+ encoding via libaacplus [no]
       ;;   --enable-libcelt         enable CELT decoding via libcelt [no]
       ;;   --enable-libdc1394       enable IIDC-1394 grabbing using libdc1394
       ;;                            and libraw1394 [no]
       ;;   --enable-libfaac         enable AAC encoding via libfaac [no]
       ;;   --enable-libfdk-aac      enable AAC de/encoding via libfdk-aac [no]
       ;;   --enable-libflite        enable flite (voice synthesis) support via
       ;;                            libflite [no]
       ;;   --enable-libgme          enable Game Music Emu via libgme [no]
       ;;   --enable-libgsm          enable GSM de/encoding via libgsm [no]
       ;;   --enable-libiec61883     enable iec61883 via libiec61883 [no]
       ;;   --enable-libilbc         enable iLBC de/encoding via libilbc [no]
       ;;   --enable-libmodplug      enable ModPlug via libmodplug [no]
       ;;   --enable-libnut          enable NUT (de)muxing via libnut,
       ;;                            native (de)muxer exists [no]
       ;;   --enable-libopencore-amrnb    enable AMR-NB de/encoding via
       ;;                                 libopencore-amrnb [no]
       ;;   --enable-libopencore-amrwb    enable AMR-WB decoding via
       ;;                                 libopencore-amrwb [no]
       ;;   --enable-libopencv       enable video filtering via libopencv [no]
       ;;   --enable-libopenjpeg     enable JPEG 2000 de/encoding via
       ;;                            OpenJPEG [no]
       ;;   --enable-librtmp         enable RTMP[E] support via librtmp [no]
       ;;   --enable-libschroedinger enable Dirac de/encoding via
       ;;                            libschroedinger [no]
       ;;   --enable-libshine        enable fixed-point MP3 encoding via
       ;;                            libshine [no]
       ;;   --enable-libssh          enable SFTP protocol via libssh [no]
       ;;                            (libssh2 does not work)
       ;;   --enable-libstagefright-h264  enable H.264 decoding via
       ;;                                 libstagefright [no]
       ;;   --enable-libutvideo      enable Ut Video encoding and decoding via
       ;;                            libutvideo [no]
       ;;   --enable-libv4l2         enable libv4l2/v4l-utils [no]
       ;;   --enable-libvo-aacenc    enable AAC encoding via libvo-aacenc [no]
       ;;   --enable-libvo-amrwbenc  enable AMR-WB encoding via
       ;;                            libvo-amrwbenc [no]
       ;;   --enable-libwavpack      enable wavpack encoding via libwavpack [no]
       ;;   --enable-libxavs         enable AVS encoding via xavs [no]
       ;;   --enable-libzmq          enable message passing via libzmq [no]
       ;;   --enable-libzvbi         enable teletext support via libzvbi [no]
       ;;   --enable-opencl          enable OpenCL code
       '("--enable-avresample"
         "--enable-gpl" ; enable optional gpl licensed parts
         "--enable-shared"
         "--enable-frei0r"
         "--enable-fontconfig"
         "--enable-gnutls"
         "--enable-ladspa"
         "--enable-libaom"
         "--enable-libass"
         "--enable-libbluray"
         "--enable-libcaca"
         "--enable-libcdio"
         "--enable-libdav1d"
         "--enable-libfreetype"
         "--enable-libmp3lame"
         "--enable-libopus"
         "--enable-libpulse"
         "--enable-libsoxr"
         "--enable-libspeex"
         "--enable-libtheora"
         "--enable-libtwolame"
         "--enable-libvidstab"
         "--enable-libvorbis"
         "--enable-libvpx"
         "--enable-libxvid"
         "--enable-libx264"
         "--enable-libx265"
         "--enable-openal"
         "--enable-opengl"
         "--enable-libdrm"

         "--enable-runtime-cpudetect"

         ;; The HTML pages take 7.2 MiB
         "--disable-htmlpages"

         ;; The static libraries are 23 MiB
         "--disable-static"

         ;; Runtime cpu detection is not implemented on
         ;; MIPS, so we disable some features.
         "--disable-mips32r2"
         "--disable-mipsdsp"
         "--disable-mipsdspr2"
         "--disable-mipsfpu")
       #:phases
       (modify-phases %standard-phases
         (replace
          'configure
          ;; configure does not work followed by "SHELL=..." and
          ;; "CONFIG_SHELL=..."; set environment variables instead
          (lambda* (#:key outputs configure-flags #:allow-other-keys)
            (let ((out (assoc-ref outputs "out")))
              (substitute* "configure"
                (("#! /bin/sh") (string-append "#!" (which "sh"))))
              (setenv "SHELL" (which "bash"))
              (setenv "CONFIG_SHELL" (which "bash"))
              (apply invoke
                     "./configure"
                     (string-append "--prefix=" out)
                     ;; Add $libdir to the RUNPATH of all the binaries.
                     (string-append "--extra-ldflags=-Wl,-rpath="
                                    out "/lib")
                     configure-flags))))
         (add-before
          'check 'set-ld-library-path
          (lambda _
            ;; Allow $(top_builddir)/ffmpeg to find its dependencies when
            ;; running tests.
            (let* ((dso  (find-files "." "\\.so$"))
                   (path (string-join (map dirname dso) ":")))
              (format #t "setting LD_LIBRARY_PATH to ~s~%" path)
              (setenv "LD_LIBRARY_PATH" path)
              #t))))))
    (home-page "https://www.ffmpeg.org/")
    (synopsis "Audio and video framework")
    (description "FFmpeg is a complete, cross-platform solution to record,
convert and stream audio and video.  It includes the libavcodec
audio/video codec library.")
    (license license:gpl2+)))

(define-public ffmpeg-3.4
  (package
    (inherit ffmpeg)
    (version "3.4.7")
    (source (origin
             (method url-fetch)
             (uri (string-append "https://ffmpeg.org/releases/ffmpeg-"
                                 version ".tar.xz"))
             (sha256
              (base32
               "1j7mdk9szrljgv4sdx69bm1pnbb3cldbdxbkr42jbdi9zn11gl7g"))))
    (arguments
     (substitute-keyword-arguments (package-arguments ffmpeg)
       ((#:configure-flags flags)
        `(delete "--enable-libdav1d" (delete "--enable-libaom"
                 ,flags)))))
    (inputs (alist-delete "dav1d" (alist-delete "libaom"
                          (package-inputs ffmpeg))))))

(define-public ffmpeg-for-stepmania
  (hidden-package
   (package
     (inherit ffmpeg)
     (version "2.1.3")
     (source
      (origin
        (method git-fetch)
        (uri (git-reference
              (url "https://github.com/stepmania/ffmpeg.git")
              (commit "eda6effcabcf9c238e4635eb058d72371336e09b")))
        (sha256
         (base32 "1by8rmbva8mfrivdbbkr2gx4kga89zqygkd4cfjl76nr8mdcdamb"))
        (file-name (git-file-name "ffmpeg" version))))
     (arguments
      (substitute-keyword-arguments (package-arguments ffmpeg)
        ((#:configure-flags flags)
         '(list "--disable-programs"
                "--disable-doc"
                "--disable-debug"
                "--disable-avdevice"
                "--disable-swresample"
                "--disable-postproc"
                "--disable-avfilter"
                "--disable-shared"
                "--enable-static"))))
     (inputs '()))))

(define-public ffmpegthumbnailer
  (package
    (name "ffmpegthumbnailer")
    (version "2.2.2")
    (source (origin
              (method git-fetch)
              (uri (git-reference
                    (url "https://github.com/dirkvdb/ffmpegthumbnailer.git")
                    (commit version)))
              (file-name (git-file-name name version))
              (sha256
               (base32
                "1bakbr714j7yxdal1f5iq0gcl4cxggbbgj227ihdh5kvygqlwich"))))
    (build-system cmake-build-system)
    (native-inputs
     `(("pkg-config" ,pkg-config)))
    (inputs
     `(("ffmpeg" ,ffmpeg)
       ("libjpeg-turbo" ,libjpeg-turbo)
       ("libpng" ,libpng)
       ("gvfs" ,gvfs)))
    (arguments
     `(#:configure-flags (list "-DENABLE_GIO=ON" "-DENABLE_THUMBNAILER=ON")))
    (home-page "https://github.com/dirkvdb/ffmpegthumbnailer")
    (synopsis "Create thumbnails from video files")
    (description "FFmpegthumbnailer is a lightweight video thumbnailer that
can be used by file managers to create thumbnails for your video files.  The
thumbnailer uses ffmpeg to decode frames from the video files, so supported
videoformats depend on the configuration flags of ffmpeg.")
    (license license:gpl2+)))

(define-public vlc
  (package
    (name "vlc")
    (version "3.0.8")
    (source (origin
              (method url-fetch)
              (uri (string-append
                    "https://download.videolan.org/pub/videolan/vlc/"
                    (car (string-split version #\-))
                    "/vlc-" version ".tar.xz"))
              (sha256
               (base32
                "1xmxjpyzdhabchwncz6lvx3kzvl7fz9c42bkv3nbj68albs9w570"))
              (patches
               (search-patches
                ;; TODO: The test "libvlc_slaves" fails.  Applied upstream as
                ;; <https://git.videolan.org/?p=vlc.git;a=commit;h=4186c94104ee528abd6860611b49515f3e6ec644>.
                ;; Try removing it in 3.0.9.
                "vlc-fix-test_libvlc_slaves.patch"))))
    (build-system gnu-build-system)
    (native-inputs
     `(("flex" ,flex)
       ("bison" ,bison)
       ("gettext" ,gettext-minimal)
       ("git" ,git)                     ; needed for a test
       ("pkg-config" ,pkg-config)))
    ;; FIXME: Add optional inputs once available.
    (inputs
     `(("alsa-lib" ,alsa-lib)
       ("avahi" ,avahi)
       ("dbus" ,dbus)
       ("eudev" ,eudev)
       ("flac" ,flac)
       ("ffmpeg" ,ffmpeg)
       ("fontconfig" ,fontconfig)
       ("freetype" ,freetype)
       ("fribidi" ,fribidi)
       ("gnutls" ,gnutls)
       ("liba52" ,liba52)
       ("libarchive" ,libarchive)
       ("libass" ,libass)
       ("libavc1394" ,libavc1394)
       ("libbluray" ,libbluray)
       ("libcaca" ,libcaca)
       ("libcddb" ,libcddb)
       ("libdca" ,libdca)
       ("libdvbpsi" ,libdvbpsi)
       ("libdvdnav" ,libdvdnav)
       ("libdvdread" ,libdvdread)
       ("libebml" ,libebml)
       ("libgcrypt" ,libgcrypt)
       ("libidn" ,libidn)
       ("libkate" ,libkate)
       ("libmad" ,libmad)
       ("libmatroska" ,libmatroska)
       ("libmicrodns" ,libmicrodns)
       ("libmodplug" ,libmodplug)
       ("libmpeg2" ,libmpeg2)
       ("libogg" ,libogg)
       ("libpng" ,libpng)
       ("libraw1394" ,libraw1394)
       ("librsvg" ,librsvg)
       ("libsamplerate" ,libsamplerate)
       ("libsecret" ,libsecret)
       ("libssh2" ,libssh2)
       ("libupnp" ,libupnp)
       ("libva" ,libva)
       ("libvdpau" ,libvdpau)
       ("libvorbis" ,libvorbis)
       ("libvpx" ,libvpx)
       ("libtheora" ,libtheora)
       ("libx264" ,libx264)
       ("libxext" ,libxext)
       ("libxi" ,libxi)
       ("libxinerama" ,libxinerama)
       ("libxml2" ,libxml2)
       ("libxpm" ,libxpm)
       ("livemedia-utils" ,livemedia-utils)
       ("lua" ,lua-5.2)
       ("mesa" ,mesa)
       ("opus" ,opus)
       ("perl" ,perl)
       ("pulseaudio" ,pulseaudio)
       ("protobuf" ,protobuf)
       ("python" ,python-wrapper)
       ("qtbase" ,qtbase)
       ("qtsvg" ,qtsvg)
       ("qtx11extras" ,qtx11extras)
       ("samba" ,samba)
       ("sdl" ,sdl)
       ("sdl-image" ,sdl-image)
       ("speex" ,speex)
       ("speexdsp" ,speexdsp)
       ("taglib" ,taglib)
       ("twolame" ,twolame)
       ("unzip" ,unzip)
       ("wayland" ,wayland)
       ("wayland-protocols" ,wayland-protocols)
       ("x265" ,x265)
       ("xcb-util-keysyms" ,xcb-util-keysyms)))
    (arguments
     `(#:configure-flags
       `("BUILDCC=gcc"
         ,(string-append "LDFLAGS=-Wl,-rpath -Wl,"
                         (assoc-ref %build-inputs "ffmpeg")
                         "/lib"))       ;needed for the tests

       #:phases
       (modify-phases %standard-phases
         (add-after 'unpack 'patch-source
           (lambda* (#:key inputs #:allow-other-keys)
             (let ((livemedia-utils (assoc-ref inputs "livemedia-utils")))
               (substitute* "configure"
                 (("LIVE555_PREFIX=\\$\\{LIVE555_PREFIX-\"/usr\"\\}")
                  (string-append "LIVE555_PREFIX=" livemedia-utils)))
               ;; Some of the tests require using the display to test out VLC,
               ;; which fails in our sandboxed build system
               (substitute* "test/run_vlc.sh"
                 (("./vlc --ignore-config") "echo"))

               ;; modules/text_renderer/freetype/text_layout.c uses a
               ;; now-deprecated interface 'fribidi_get_par_embedding_levels'
               ;; from fribidi.h, so for now we enable the use of deprecated
               ;; fribidi interfaces from this file.
               ;; FIXME: Try removing this for vlc >= 3.0.3.
               (substitute* "modules/text_renderer/freetype/text_layout.c"
                 (("# define FRIBIDI_NO_DEPRECATED 1") ""))

               ;; Fix build with libssh2 > 1.8.0:
               ;; <https://trac.videolan.org/vlc/ticket/22060>
               ;; <https://git.videolan.org/?p=vlc.git;a=commit;h=11449b5cd8b415768e010d9b7c1d6ba3cea21f82>
               (substitute* "modules/access/sftp.c"
                 (("010801") "010900"))
               #t)))
         (add-after 'strip 'regenerate-plugin-cache
           (lambda* (#:key outputs #:allow-other-keys)
             ;; The 'install-exec-hook' rule in the top-level Makefile.am
             ;; generates 'lib/vlc/plugins/plugins.dat', a plugin cache, using
             ;; 'vlc-cache-gen'.  This file includes the mtime of the plugins
             ;; it references.  Thus, we first reset the timestamps of all
             ;; these files, and then regenerate the cache such that the
             ;; mtimes it includes are always zero instead of being dependent
             ;; on the build time.
             (let* ((out       (assoc-ref outputs "out"))
                    (pkglibdir (string-append out "/lib/vlc"))
                    (plugindir (string-append pkglibdir "/plugins"))
                    (cachegen  (string-append pkglibdir "/vlc-cache-gen")))
               ;; TODO: Factorize 'reset-timestamps'.
               (for-each (lambda (file)
                           (let ((s (lstat file)))
                             (unless (eq? (stat:type s) 'symlink)
                               (utime file 1 1))))
                         (find-files plugindir))
               (invoke cachegen plugindir))))
         (add-after 'install 'wrap-executable
           (lambda* (#:key outputs #:allow-other-keys)
             (let ((out (assoc-ref outputs "out"))
                   (plugin-path (getenv "QT_PLUGIN_PATH")))
               (wrap-program (string-append out "/bin/vlc")
                 `("QT_PLUGIN_PATH" ":" prefix (,plugin-path))))
             #t)))))
    (home-page "https://www.videolan.org/")
    (synopsis "Audio and video framework")
    (description "VLC is a cross-platform multimedia player and framework
that plays most multimedia files as well as DVD, Audio CD, VCD, and various
streaming protocols.")
    (license license:gpl2+)))

(define-public mplayer
  (package
    (name "mplayer")
    (version "1.4")
    (source (origin
             (method url-fetch)
             (uri (string-append
                   "https://www.mplayerhq.hu/MPlayer/releases/MPlayer-"
                   version ".tar.xz"))
             (sha256
              (base32
               "0j5mflr0wnklxsvnpmxvk704hscyn2785hvvihj2i3a7b3anwnc2"))))
    (build-system gnu-build-system)
    ;; FIXME: Add additional inputs once available.
    (native-inputs
     `(("pkg-config" ,pkg-config)
       ("yasm" ,yasm)))
    (inputs
     `(("alsa-lib" ,alsa-lib)
       ("cdparanoia" ,cdparanoia)
       ("ffmpeg" ,ffmpeg)
       ("fontconfig" ,fontconfig)
       ("freetype" ,freetype)
       ("giflib" ,giflib)
       ("lame" ,lame)
       ("libass" ,libass)
       ("libdvdcss" ,libdvdcss)
<<<<<<< HEAD
       ("libdvdnav" ,libdvdnav)
       ("libjpeg" ,libjpeg-turbo)
=======
       ("libdvdnav" ,libdvdnav)         ; ignored without libdvdread
       ("libdvdread" ,libdvdread)       ; ignored without libdvdnav
       ("libjpeg" ,libjpeg)
>>>>>>> c2d7e800
       ("libmpeg2" ,libmpeg2)
       ("libmpg123" ,mpg123)            ; audio codec for MP3
       ("libpng" ,libpng)
       ("libtheora" ,libtheora)
       ("libvdpau" ,libvdpau)
       ("libvorbis" ,libvorbis)
       ("libx11" ,libx11)
       ("libx264" ,libx264)
       ("libxinerama" ,libxinerama)
       ("libxv" ,libxv)
       ("libxxf86dga" ,libxxf86dga)
       ("mesa" ,mesa)
       ("opus" ,opus)
       ("perl" ,perl)
       ("pulseaudio" ,pulseaudio)
       ("python" ,python-wrapper)
       ("sdl" ,sdl)
       ("speex" ,speex)
       ("zlib" ,zlib)))
    (arguments
     `(#:tests? #f                      ; no test target
       #:phases
       (modify-phases %standard-phases
        (replace 'configure
          ;; configure does not work followed by "SHELL=..." and
          ;; "CONFIG_SHELL=..."; set environment variables instead
          (lambda* (#:key inputs outputs #:allow-other-keys)
            (let ((out (assoc-ref outputs "out"))
                  (libx11 (assoc-ref inputs "libx11")))
              (substitute* "configure"
                (("#! /bin/sh") (string-append "#!" (which "sh"))))
              (setenv "SHELL" (which "bash"))
              (setenv "CONFIG_SHELL" (which "bash"))
              (invoke "./configure"
                      (string-append "--extra-cflags=-I"
                                     libx11 "/include") ; to detect libx11
                      "--disable-ffmpeg_a" ; disables bundled ffmpeg
                      (string-append "--prefix=" out)
                      ;; Enable runtime cpu detection where supported,
                      ;; and choose a suitable target.
                      ,@(match (or (%current-target-system)
                                   (%current-system))
                          ("x86_64-linux"
                           '("--enable-runtime-cpudetection"
                             "--target=x86_64-linux"))
                          ("i686-linux"
                           '("--enable-runtime-cpudetection"
                             "--target=i686-linux"))
                          ("mips64el-linux"
                           '("--target=mips3-linux"))
                          (_ (list (string-append
                                    "--target="
                                    (or (%current-target-system)
                                        (nix-system->gnu-triplet
                                         (%current-system)))))))
                      "--disable-iwmmxt")))))))
    (home-page "https://www.mplayerhq.hu")
    (synopsis "Audio and video player")
    (description "MPlayer is a movie player.  It plays most MPEG/VOB, AVI,
Ogg/OGM, VIVO, ASF/WMA/WMV, QT/MOV/MP4, RealMedia, Matroska, NUT,
NuppelVideo, FLI, YUV4MPEG, FILM, RoQ, PVA files.  One can watch VideoCD,
SVCD, DVD, 3ivx, DivX 3/4/5, WMV and H.264 movies.")
    (license license:gpl2)))

(define-public mpv
  (package
    (name "mpv")
    (version "0.32.0")
    (source (origin
              (method git-fetch)
              (uri (git-reference
                    (url "https://github.com/mpv-player/mpv.git")
                    (commit (string-append "v" version))))
              (file-name (git-file-name name version))
              (sha256
               (base32
                "0kmy1q0hp87vq4rpv7py04x8bpg1wmlzaibavmkf713jqp6qy596"))))
    (build-system waf-build-system)
    (native-inputs
     `(("perl" ,perl) ; for zsh completion file
       ("pkg-config" ,pkg-config)
       ("python-docutils" ,python-docutils)))
    ;; Missing features: libguess, V4L2
    (inputs
     `(("alsa-lib" ,alsa-lib)
       ("enca" ,enca)
       ("ffmpeg" ,ffmpeg)
       ("jack" ,jack-1)
       ("ladspa" ,ladspa)
       ("lcms" ,lcms)
       ("libass" ,libass)
       ("libbluray" ,libbluray)
       ("libcaca" ,libcaca)
       ("libbs2b" ,libbs2b)
       ("libcdio-paranoia" ,libcdio-paranoia)
       ("libdvdread" ,libdvdread)
       ("libdvdnav" ,libdvdnav)
       ("libjpeg" ,libjpeg-turbo)
       ("libva" ,libva)
       ("libvdpau" ,libvdpau)
       ("libx11" ,libx11)
       ("libxext" ,libxext)
       ("libxinerama" ,libxinerama)
       ("libxrandr" ,libxrandr)
       ("libxscrnsaver" ,libxscrnsaver)
       ("libxv" ,libxv)
       ;; XXX: lua > 5.2 is not currently supported; see
       ;; waftools/checks/custom.py
       ("lua" ,lua-5.2)
       ("mesa" ,mesa)
       ("mpg123" ,mpg123)
       ("pulseaudio" ,pulseaudio)
       ("rsound" ,rsound)
       ("shaderc" ,shaderc)
       ("vulkan-headers" ,vulkan-headers)
       ("vulkan-loader" ,vulkan-loader)
       ("waf" ,python-waf)
       ("wayland" ,wayland)
       ("wayland-protocols" ,wayland-protocols)
       ("libxkbcommon" ,libxkbcommon)
       ("youtube-dl" ,youtube-dl)
       ("zlib" ,zlib)))
    (arguments
     '(#:phases
       (modify-phases %standard-phases
         (add-after
          'unpack 'patch-paths
          (lambda* (#:key inputs #:allow-other-keys)
            (let ((ytdl (assoc-ref inputs "youtube-dl")))
              (substitute* "player/lua/ytdl_hook.lua"
                (("\"youtube-dl\",")
                 (string-append "\"" ytdl "/bin/youtube-dl\",")))
              #t)))
         (add-before
          'configure 'setup-waf
          (lambda* (#:key inputs #:allow-other-keys)
            (let ((waf (assoc-ref inputs "waf")))
              (copy-file (string-append waf "/bin/waf") "waf"))
            (setenv "CC" "gcc")
            #t)))
       #:configure-flags (list "--enable-libmpv-shared"
                               "--enable-cdda"
                               "--enable-dvdnav"
                               "--disable-build-date")
       ;; No check function defined.
       #:tests? #f))
    (home-page "https://mpv.io/")
    (synopsis "Audio and video player")
    (description "mpv is a general-purpose audio and video player.  It is a
fork of mplayer2 and MPlayer.  It shares some features with the former
projects while introducing many more.")
    (license license:gpl2+)))

(define-public gnome-mpv
  (deprecated-package "gnome-mpv" celluloid))

(define-public mpv-mpris
  (package
    (name "mpv-mpris")
    (version "0.2")
    (source
      (origin
        (method git-fetch)
        (uri (git-reference
               (url "https://github.com/hoyon/mpv-mpris")
               (commit version)))
        (file-name (git-file-name name version))
        (sha256
         (base32
          "06hq3j1jjlaaz9ss5l7illxz8vm5bng86jl24kawglwkqayhdnjx"))))
    (build-system gnu-build-system)
    (arguments
     '(#:tests? #f ; no tests
       #:make-flags '("CC=gcc")
       #:phases
       (modify-phases %standard-phases
         (delete 'configure) ; no configure script
         (replace 'install
           (lambda* (#:key outputs #:allow-other-keys)
             (let ((out (assoc-ref outputs "out")))
               (install-file "mpris.so" (string-append out "/lib")))
             #t)))))
    (native-inputs
     `(("pkg-config" ,pkg-config)))
    (inputs
     `(("glib" ,glib)
       ("mpv" ,mpv)))
    (home-page "https://github.com/hoyon/mpv-mpris")
    (synopsis "MPRIS plugin for mpv")
    (description "This package provides an @dfn{MPRIS} (Media Player Remote
Interfacing Specification) plugin for the @code{mpv} media player.  It implements
@code{org.mpris.MediaPlayer2} and @code{org.mpris.MediaPlayer2.Player} D-Bus
interfaces.

To load this plugin, specify the following option when starting mpv:
@code{--script $GUIX_PROFILE/lib/mpris.so} or link it into
@file{$HOME/.config/mpv/scripts}.")
    (license license:expat)))

(define-public libvpx
  (package
    (name "libvpx")
    (version "1.8.2")
    (source (origin
              ;; XXX: Upstream does not provide tarballs for > 1.6.1.
              (method git-fetch)
              (uri (git-reference
                    (url "https://chromium.googlesource.com/webm/libvpx")
                    (commit (string-append "v" version))))
              (file-name (git-file-name name version))
              (sha256
               (base32
                "0gyq4fkbd2fv7m1mm9xrvn6rk6f4jsmbv8bnlhingmnrvyncnmnr"))
              (patches (search-patches "libvpx-CVE-2016-2818.patch"))))
    (build-system gnu-build-system)
    (arguments
     `(#:configure-flags (list "--enable-shared"
                               "--disable-static"
                               "--as=yasm"
                               ;; Limit size to avoid CVE-2015-1258
                               "--size-limit=16384x16384"
                               (string-append "--prefix=" (assoc-ref %outputs "out")))
       #:make-flags  (list (string-append "LDFLAGS=-Wl,-rpath="
                                          (assoc-ref %outputs "out") "/lib"))
       #:phases (modify-phases %standard-phases
                  (replace 'configure
                    (lambda* (#:key configure-flags #:allow-other-keys)
                      ;; The configure script does not understand some of the GNU
                      ;; options, so we only add the flags specified above.
                      (apply invoke  "./configure" configure-flags))))
       #:tests? #f)) ; no check target
    (native-inputs
     `(("perl" ,perl)
       ("yasm" ,yasm)))
    (synopsis "VP8/VP9 video codec")
    (description "libvpx is a codec for the VP8/VP9 video compression format.")
    (license license:bsd-3)
    (home-page "https://www.webmproject.org/")))

;; GNU IceCat fails to build against 1.8.0, so keep this version for now.
(define-public libvpx-1.7
  (package
    (inherit libvpx)
    (version "1.7.0")
    (source (origin
              (inherit (package-source libvpx))
              (uri (git-reference
                    (url "https://chromium.googlesource.com/webm/libvpx")
                    (commit (string-append "v" version))))
              (file-name (git-file-name "libvpx" version))
              (sha256
               (base32
                "0vvh89hvp8qg9an9vcmwb7d9k3nixhxaz6zi65qdjnd0i56kkcz6"))
              (patches
               (append
                (origin-patches (package-source libvpx))
                (search-patches "libvpx-use-after-free-in-postproc.patch")))))))

(define-public youtube-dl
  (package
    (name "youtube-dl")
    (version "2020.02.16")
    (source (origin
              (method url-fetch)
              (uri (string-append "https://github.com/ytdl-org/youtube-dl/"
                                  "releases/download/" version "/youtube-dl-"
                                  version ".tar.gz"))
              (sha256
               (base32
                "1ip0p7gifwmkls8ppfvz89j1lh82dg60zmvabj8njnhj170ikkdb"))))
    (build-system python-build-system)
    (arguments
     ;; The problem here is that the directory for the man page and completion
     ;; files is relative, and for some reason, setup.py uses the
     ;; auto-detected sys.prefix instead of the user-defined "--prefix=FOO".
     ;; So, we need pass the prefix directly.  In addition, make sure the Bash
     ;; completion file is called 'youtube-dl' rather than
     ;; 'youtube-dl.bash-completion'.
     `(#:tests? #f ; Many tests fail. The test suite can be run with pytest.
       #:phases (modify-phases %standard-phases
                  (add-before 'install 'fix-the-data-directories
                    (lambda* (#:key outputs #:allow-other-keys)
                      (let ((prefix (assoc-ref outputs "out")))
                        (mkdir "bash-completion")
                        (rename-file "youtube-dl.bash-completion"
                                     "bash-completion/youtube-dl")
                        (substitute* "setup.py"
                          (("youtube-dl\\.bash-completion")
                           "bash-completion/youtube-dl")
                          (("'etc/")
                           (string-append "'" prefix "/etc/"))
                          (("'share/")
                           (string-append "'" prefix "/share/")))
                        #t))))))
    (synopsis "Download videos from YouTube.com and other sites")
    (description
     "Youtube-dl is a small command-line program to download videos from
YouTube.com and many more sites.")
    (home-page "https://yt-dl.org")
    (license license:public-domain)))

(define-public youtube-dl-gui
  (package
    (name "youtube-dl-gui")
    (version "0.3.8")
    (source
     (origin
       (method url-fetch)
       (uri (pypi-uri "Youtube-DLG" version))
       (sha256
        (base32
         "0napxwzgls5ik1bxbp99vly32l23xpc4ng5kr24hfhf21ypjyadb"))))
    (build-system python-build-system)
    (arguments
     ;; In Guix, wxpython has not yet been packaged for Python 3.
     `(#:python ,python-2
       ;; This package has no tests.
       #:tests? #f
       #:phases
       (modify-phases %standard-phases
         (add-before 'build 'patch-source
           (lambda* (#:key inputs #:allow-other-keys)
             ;; The youtube-dl-gui program lets you configure options.  Some of
             ;; them are problematic, so we change their defaults.
             (substitute* "youtube_dl_gui/optionsmanager.py"
               ;; When this is true, the builder process will try (and fail) to
               ;; write logs to the builder user's home directory.
               (("'enable_log': True") "'enable_log': False")
               ;; This determines which youtube-dl program youtube-dl-gui will
               ;; run.  If we don't set this, then youtube-dl-gui might download
               ;; an arbitrary copy from the Internet into the user's home
               ;; directory and run it, so let's make sure youtube-dl-gui uses
               ;; the youtube-dl from the inputs by default.
               (("'youtubedl_path': self.config_path")
                (string-append "'youtubedl_path': '"
                               (assoc-ref inputs "youtube-dl")
                               "/bin'"))
               ;; When this is True, when youtube-dl-gui is finished downloading
               ;; a file, it will try (and possibly fail) to open the directory
               ;; containing the downloaded file.  This can fail because it
               ;; assumes that xdg-open is in PATH.  Unfortunately, simply
               ;; adding xdg-utils to the propagated inputs is not enough to
               ;; make this work, so for now we set the default to False.
               (("'open_dl_dir': True") "'open_dl_dir': False"))
             ;; The youtube-dl program from the inputs is actually a wrapper
             ;; script written in bash, so attempting to invoke it as a python
             ;; script will fail.
             (substitute* "youtube_dl_gui/downloaders.py"
               (("cmd = \\['python', self\\.youtubedl_path\\]")
                "cmd = [self.youtubedl_path]"))
             ;; Use relative paths for installing data files so youtube-dl-gui
             ;; installs the files relative to its prefix in the store, rather
             ;; than relative to /.  Also, instead of installing data files into
             ;; $prefix/usr/share, install them into $prefix/share for
             ;; consistency (see: (standards) Directory Variables).
             (substitute* "setup.py"
               (("= '/usr/share") "= 'share"))
             ;; Update get_locale_file() so it finds the installed localization
             ;; files.
             (substitute* "youtube_dl_gui/utils.py"
               (("os\\.path\\.join\\('/usr', 'share'")
                (string-append "os.path.join('"
                               (assoc-ref %outputs "out")
                               "', 'share'")))
             #t))
         (add-after 'install 'create-desktop-file
           (lambda* (#:key outputs #:allow-other-keys)
             (let* ((out (assoc-ref outputs "out"))
                    (applications (string-append out "/share/applications")))
               (mkdir-p applications)
               (call-with-output-file
                   (string-append applications "/youtube-dl-gui.desktop")
                 (lambda (file)
                   (format
                    file
                    "[Desktop Entry]~@
                     Name=Youtube-dl GUI~@
                     Comment=Graphical interface to download video with youtube-dl~@
                     Exec=youtube-dl-gui~@
                     TryExec=youtube-dl-gui~@
                     Terminal=false~@
                     Icon=youtube-dl-gui~@
                     Type=Application~@
                     Categories=AudioVideo;Audio;Video;Network~%")))
               #t))))))
    (inputs
     `(("python2-wxpython" ,python2-wxpython)
       ("youtube-dl" ,youtube-dl)))
    (home-page "https://github.com/MrS0m30n3/youtube-dl-gui")
    (synopsis
     "GUI (Graphical User Interface) for @command{youtube-dl}")
    (description
     "Youtube-dlG is a GUI (Graphical User Interface) for
@command{youtube-dl}.  You can use it to download videos from YouTube and any
other site that youtube-dl supports.")
    (license license:unlicense)))

(define-public you-get
  (package
    (name "you-get")
    (version "0.4.1403")
    (source (origin
              (method git-fetch)
              (uri (git-reference
                    (url "https://github.com/soimort/you-get.git")
                    (commit (string-append "v" version))))
              (file-name (git-file-name name version))
              (sha256
               (base32
                "04viy19x4g9dngml82nf9j94ys3p47bs62c2q2cn1barkybaa3as"))))
    (build-system python-build-system)
    (inputs
     `(("ffmpeg" ,ffmpeg)))             ; for multi-part and >=1080p videos
    (arguments
     `(#:phases
       (modify-phases %standard-phases
         (add-after 'unpack 'qualify-input-references
           ;; Explicitly invoke the input ffmpeg, instead of whichever one
           ;; happens to be in the user's $PATH at run time.
           (lambda* (#:key inputs #:allow-other-keys)
             (let ((ffmpeg (string-append (assoc-ref inputs "ffmpeg")
                                          "/bin/ffmpeg")))
               (substitute* "src/you_get/processor/ffmpeg.py"
                 ;; Don't blindly replace all occurrences of ‘'ffmpeg'’: the
                 ;; same string is also used when sniffing ffmpeg's output.
                 (("(FFMPEG == |\\()'ffmpeg'" _ prefix)
                  (string-append prefix "'" ffmpeg "'")))
               #t))))
       #:tests? #f))                    ; XXX some tests need Internet access
    (synopsis "Download videos, audio, or images from Web sites")
    (description
     "You-Get is a command-line utility to download media contents (videos,
audio, images) from the Web.  It can use either mpv or vlc for playback.")
    (home-page "https://you-get.org/")
    (license license:expat)))

(define-public youtube-viewer
  (package
    (name "youtube-viewer")
    (version "3.7.4")
    (source (origin
              (method git-fetch)
              (uri (git-reference
                    (url "https://github.com/trizen/youtube-viewer.git")
                    (commit version)))
              (file-name (git-file-name name version))
              (sha256
               (base32
                "1plsm1sc04lwlg5h2gapxpykc3cpd4frjll14lamql89dm4a50vi"))))
    (build-system perl-build-system)
    (native-inputs
     `(("perl-module-build" ,perl-module-build)))
    (inputs
     `(("perl-data-dump" ,perl-data-dump)
       ("perl-file-sharedir" ,perl-file-sharedir)
       ("perl-gtk2" ,perl-gtk2)
       ("perl-json" ,perl-json)
       ("perl-libwww" ,perl-libwww)
       ("perl-lwp-protocol-https" ,perl-lwp-protocol-https)
       ("perl-lwp-useragent-cached" ,perl-lwp-useragent-cached)
       ("perl-mozilla-ca" ,perl-mozilla-ca)
       ("perl-term-readline-gnu" ,perl-term-readline-gnu)
       ("perl-unicode-linebreak" ,perl-unicode-linebreak)
       ("xdg-utils" ,xdg-utils)

       ;; Some videos play without youtube-dl, but others silently fail to.
       ("youtube-dl" ,youtube-dl)))
    (arguments
     `(#:modules ((guix build perl-build-system)
                  (guix build utils)
                  (srfi srfi-26))
       #:module-build-flags '("--gtk")
       #:phases
       (modify-phases %standard-phases
         (add-after 'unpack 'refer-to-inputs
           (lambda* (#:key inputs #:allow-other-keys)
             (substitute* "lib/WWW/YoutubeViewer.pm"
               (("'youtube-dl'")
                (format #f "'~a/bin/youtube-dl'"
                        (assoc-ref inputs "youtube-dl"))))
             (substitute* '("bin/gtk2-youtube-viewer"
                            "bin/gtk3-youtube-viewer")
               (("'xdg-open'")
                (format #f "'~a/bin/xdg-open'"
                        (assoc-ref inputs "xdg-utils"))))
             #t))
         (add-after 'install 'install-desktop
           (lambda* (#:key outputs #:allow-other-keys)
             (let* ((out (assoc-ref outputs "out"))
                    (sharedir (string-append out "/share")))
               (install-file "share/gtk-youtube-viewer.desktop"
                             (string-append sharedir "/applications"))
               (install-file "share/icons/gtk-youtube-viewer.png"
                             (string-append sharedir "/pixmaps"))
               #t)))
         (add-after 'install 'wrap-program
           (lambda* (#:key outputs #:allow-other-keys)
             (let* ((out (assoc-ref outputs "out"))
                    (bin-dir (string-append out "/bin/"))
                    (site-dir (string-append out "/lib/perl5/site_perl/"))
                    (lib-path (getenv "PERL5LIB")))
               (for-each (cut wrap-program <>
                              `("PERL5LIB" ":" prefix (,lib-path ,site-dir)))
                         (find-files bin-dir))
               #t))))))
    (synopsis
     "Lightweight application for searching and streaming videos from YouTube")
    (description
     "Youtube-viewer searches and plays YouTube videos in a native player.
It comes with various search options; it can search for videos, playlists
and/or channels.  The videos are streamed directly in a selected video player
at the best resolution (customizable) and with closed-captions (if available).
Both command-line and GTK2 interface are available.")
    (home-page "https://github.com/trizen/youtube-viewer")
    (license license:perl-license)))

(define-public libbluray
  (package
    (name "libbluray")
    (version "1.0.2")
    (source (origin
              (method url-fetch)
              (uri (string-append "https://download.videolan.org/videolan/"
                                  name "/" version "/"
                                  name "-" version ".tar.bz2"))
              (sha256
               (base32
                "1zxfnw1xbghcj7b3zz5djndv6gwssxda19cz1lrlqrkg8577r7kd"))))
    (build-system gnu-build-system)
    (arguments
     `(#:configure-flags '("--disable-bdjava-jar")
       #:phases
       (modify-phases %standard-phases
         (add-after 'unpack 'refer-to-libxml2-in-.pc-file
           ;; Avoid the need to propagate libxml2 by referring to it
           ;; directly, as is already done for fontconfig & freetype.
           (lambda* (#:key inputs #:allow-other-keys)
             (let ((libxml2 (assoc-ref inputs "libxml2")))
               (substitute* "configure"
                 ((" libxml-2.0") ""))
               (substitute* "src/libbluray.pc.in"
                 (("^Libs.private:" field)
                  (string-append field " -L" libxml2 "/lib -lxml2")))
               #t)))
         (add-before 'build 'fix-dlopen-paths
           (lambda* (#:key inputs #:allow-other-keys)
             (let ((libaacs (assoc-ref inputs "libaacs"))
                   (libbdplus (assoc-ref inputs "libbdplus")))
               (substitute* "src/libbluray/disc/aacs.c"
                 (("\"libaacs\"")
                  (string-append "\"" libaacs "/lib/libaacs\"")))
               (substitute* "src/libbluray/disc/bdplus.c"
                 (("\"libbdplus\"")
                  (string-append "\"" libbdplus "/lib/libbdplus\"")))
               #t))))))
    (native-inputs `(("pkg-config" ,pkg-config)))
    (inputs
     `(("fontconfig" ,fontconfig)
       ("freetype" ,freetype)
       ("libaacs" ,libaacs)
       ("libbdplus" ,libbdplus)
       ("libxml2" ,libxml2)))
    (home-page "https://www.videolan.org/developers/libbluray.html")
    (synopsis "Blu-Ray Disc playback library")
    (description
     "libbluray is a library designed for Blu-Ray Disc playback for media
players, like VLC or MPlayer.")
    (license license:lgpl2.1+)))

(define-public libdvdread
  (package
    (name "libdvdread")
    (version "6.0.2")
    (source (origin
              (method url-fetch)
              (uri (string-append "https://download.videolan.org/videolan/"
                                  "libdvdread/" version "/"
                                  "libdvdread-" version ".tar.bz2"))
              (sha256
               (base32
                "1c7yqqn67m3y3n7nfrgrnzz034zjaw5caijbwbfrq89v46ph257r"))))
    (build-system gnu-build-system)
    (arguments
     `(#:configure-flags '("--with-libdvdcss=yes")))
    (native-inputs
     `(("pkg-config" ,pkg-config)))
    (propagated-inputs
     `(("libdvdcss" ,libdvdcss)))
    (home-page "http://dvdnav.mplayerhq.hu/")
    (synopsis "Library for reading video DVDs")
    (description
     "Libdvdread provides a simple foundation for reading DVD video
disks.  It provides the functionality that is required to access many
DVDs.  It parses IFO files, reads NAV-blocks, and performs CSS
authentication and descrambling (if an external libdvdcss library is
installed).")
    (license license:gpl2+)))

(define-public dvdauthor
  (package
    (name "dvdauthor")
    (version "0.7.2")
    (source
     (origin
       (method url-fetch)
       (uri (string-append "mirror://sourceforge/dvdauthor/dvdauthor-"
                           version ".tar.gz"))
       (sha256
        (base32
         "1drfc47hikfzc9d7hjk34rw10iqw01d2vwmn91pv73ppx4nsj81h"))))
    (build-system gnu-build-system)
    (inputs
     `(("libdvdread" ,libdvdread)
       ("libpng" ,libpng)
       ("imagemagick" ,imagemagick)
       ("libxml2" ,libxml2)
       ("freetype" ,freetype)))
    (native-inputs
     `(("pkg-config" ,pkg-config)))
    (synopsis "Generates a DVD-Video movie from a MPEG-2 stream")
    (description "@command{dvdauthor} will generate a DVD-Video movie from a
MPEG-2 stream containing VOB packets.")
    (home-page "http://dvdauthor.sourceforge.net")
    (license license:gpl3+)))

(define-public libdvdnav
  (package
    (name "libdvdnav")
    (version "6.0.1")
    (source (origin
              (method url-fetch)
              (uri (string-append "https://download.videolan.org/videolan/"
                                  "libdvdnav/" version "/"
                                  "libdvdnav-" version ".tar.bz2"))
              (sha256
               (base32
                "0cv7j8irsv1n2dadlnhr6i1b8pann2ah6xpxic41f04my6ba6rp5"))))
    (build-system gnu-build-system)
    (native-inputs
     `(("pkg-config" ,pkg-config)))
    (inputs
     `(("libdvdread" ,libdvdread)))
    (home-page "http://dvdnav.mplayerhq.hu/")
    (synopsis "Library for video DVD navigation features")
    (description
     "Libdvdnav is a library for developers of multimedia
applications.  It allows easy use of sophisticated DVD navigation features
such as DVD menus, multiangle playback and even interactive DVD games.  All
this functionality is provided through a simple API which provides the DVD
playback as a single logical stream of blocks, intermitted by special
dvdnav events to report certain conditions.  The main usage of libdvdnav is
a loop regularly calling a function to get the next block, surrounded by
additional calls to tell the library of user interaction.  The whole
DVD virtual machine and internal playback states are completely
encapsulated.")
    (license license:gpl2+)))

(define-public libdvdcss
  (package
    (name "libdvdcss")
    (version "1.4.2")
    (source (origin
              (method url-fetch)
              (uri (string-append "https://download.videolan.org/pub/"
                                  name "/" version "/"
                                  name "-" version ".tar.bz2"))
              (sha256
               (base32
                "0x957zzpf4w2cp8zlk29prj8i2q6hay3lzdzsyz8y3cwxivyvhkq"))))
    (build-system gnu-build-system)
    (home-page "https://www.videolan.org/developers/libdvdcss.html")
    (synopsis "Library for accessing DVDs as block devices")
    (description
     "libdvdcss is a simple library designed for accessing DVDs like a block
device without having to bother about the decryption.")
    (license license:gpl2+)))

(define-public srt2vtt
  (package
    (name "srt2vtt")
    (version "0.1")
    (source (origin
              (method url-fetch)
              (uri (string-append
                    "https://files.dthompson.us/srt2vtt/srt2vtt-"
                    version ".tar.gz"))
              (sha256
               (base32
                "16b377znjm6qlga5yb8aj7b7bcisa1ghcnj2lrb1d30lvxp4liif"))))
    (build-system gnu-build-system)
    (inputs
     `(("guile" ,guile-2.0)))
    (synopsis "SubRip to WebVTT subtitle converter")
    (description "srt2vtt converts SubRip formatted subtitles to WebVTT format
for use with HTML5 video.")
    (home-page "https://dthompson.us/projects/srt2vtt.html")
    (license license:gpl3+)))

(define-public avidemux
  (package
    (name "avidemux")
    (version "2.7.4")
    (source (origin
             (method url-fetch)
             (uri (string-append
                   "mirror://sourceforge/avidemux/avidemux/" version "/"
                   "avidemux_" version ".tar.gz"))
             (sha256
              (base32
               "1acdb3m37vdzzbm8mwyibcn8msi7birb5v30qfi7jli5r00src3x"))
             (patches (search-patches "avidemux-install-to-lib.patch"))))
    (build-system cmake-build-system)
    (native-inputs
     `(("perl" ,perl)
       ("pkg-config" ,pkg-config)
       ("python" ,python-wrapper)
       ("qttools" ,qttools)
       ("yasm" ,yasm)))
    ;; FIXME: Once packaged, add libraries not found during the build.
    (inputs
     `(("alsa-lib" ,alsa-lib)
       ("fontconfig" ,fontconfig)
       ("freetype" ,freetype)
       ("fribidi" ,fribidi)
       ("glu" ,glu)
       ("jack" ,jack-1)
       ("lame" ,lame)
       ("libva" ,libva)
       ("libvdpau" ,libvdpau)
       ("libvorbis" ,libvorbis)
       ("libvpx" ,libvpx)
       ("libxv" ,libxv)
       ("pulseaudio" ,pulseaudio)
       ("qtbase" ,qtbase)
       ("sqlite" ,sqlite)
       ("zlib" ,zlib)))
    (arguments
     `(#:tests? #f                      ; no check target
       #:phases
       ;; Make sure files inside the included ffmpeg tarball are
       ;; patch-shebanged.
       (let ((ffmpeg "ffmpeg-4.1.4"))
         (modify-phases %standard-phases
           (add-before 'patch-source-shebangs 'unpack-ffmpeg
             (lambda _
               (with-directory-excursion "avidemux_core/ffmpeg_package"
                 (invoke "tar" "xf" (string-append ffmpeg ".tar.bz2"))
                 (delete-file (string-append ffmpeg ".tar.bz2")))
               #t))
           (add-after 'patch-source-shebangs 'repack-ffmpeg
             (lambda _
               (with-directory-excursion "avidemux_core/ffmpeg_package"
                 (substitute* (string-append ffmpeg "/configure")
                   (("#! /bin/sh") (string-append "#!" (which "sh"))))
                 (invoke "tar" "cjf" (string-append ffmpeg ".tar.bz2") ffmpeg
                         ;; avoid non-determinism in the archive
                         "--sort=name" "--mtime=@0"
                         "--owner=root:0" "--group=root:0")
                 (delete-file-recursively ffmpeg))
               #t))
           (replace 'configure
             (lambda _
               ;; Copy-paste settings from the cmake build system.
               (setenv "CMAKE_LIBRARY_PATH" (getenv "LIBRARY_PATH"))
               (setenv "CMAKE_INCLUDE_PATH" (getenv "C_INCLUDE_PATH"))
               #t))
           (replace 'build
             (lambda* (#:key inputs outputs #:allow-other-keys)
               (let* ((out (assoc-ref outputs "out"))
                      (lib (string-append out "/lib"))
                      (top (getcwd))
                      (build_component
                       (lambda* (component srcdir #:optional (args '()))
                         (let ((builddir (string-append "build_" component)))
                           (mkdir builddir)
                           (with-directory-excursion builddir
                             (apply invoke "cmake"
                                    "-DCMAKE_INSTALL_RPATH_USE_LINK_PATH=TRUE"
                                    (string-append "-DCMAKE_INSTALL_PREFIX=" out)
                                    (string-append "-DCMAKE_INSTALL_RPATH=" lib)
                                    (string-append "-DCMAKE_SHARED_LINKER_FLAGS="
                                                   "\"-Wl,-rpath=" lib "\"")
                                    (string-append "-DAVIDEMUX_SOURCE_DIR=" top)
                                    (string-append "../" srcdir)
                                    "-DENABLE_QT5=True"
                                    args)
                             (invoke "make" "-j"
                                     (number->string (parallel-job-count)))
                             (invoke "make" "install"))))))
                 (mkdir out)
                 (build_component "core" "avidemux_core")
                 (build_component "cli" "avidemux/cli")
                 (build_component "qt4" "avidemux/qt4")
                 (build_component "plugins_common" "avidemux_plugins"
                                  '("-DPLUGIN_UI=COMMON"))
                 (build_component "plugins_cli" "avidemux_plugins"
                                  '("-DPLUGIN_UI=CLI"))
                 (build_component "plugins_qt4" "avidemux_plugins"
                                  '("-DPLUGIN_UI=QT4"))
                 (build_component "plugins_settings" "avidemux_plugins"
                                  '("-DPLUGIN_UI=SETTINGS"))
                 ;; Remove .exe and .dll file.
                 (delete-file-recursively
                  (string-append out "/share/ADM6_addons"))
                 #t)))
           (delete 'install)))))
    (home-page "http://fixounet.free.fr/avidemux/")
    (synopsis "Video editor")
    (description "Avidemux is a video editor designed for simple cutting,
filtering and encoding tasks.  It supports many file types, including AVI,
DVD compatible MPEG files, MP4 and ASF, using a variety of codecs.  Tasks
can be automated using projects, job queue and powerful scripting
capabilities.")
    (supported-systems '("x86_64-linux" "i686-linux" "armhf-linux"))
    ;; Software with various licenses is included, see License.txt.
    (license license:gpl2+)))

(define-public vapoursynth
  (package
    (name "vapoursynth")
    (version "48")
    (source (origin
              (method git-fetch)
              (uri (git-reference
                    (url "https://github.com/vapoursynth/vapoursynth.git")
                    (commit (string-append "R" version))))
              (file-name (git-file-name name version))
              (sha256
               (base32
                "1i6163bidlp0p9zcnxpsphr44ayfzd51fig4ri7vbrbl9lw9jaih"))))
    (build-system gnu-build-system)
    (native-inputs
     `(("autoconf" ,autoconf)
       ("automake" ,automake)
       ("cython" ,python-cython)
       ("libtool" ,libtool)
       ("pkg-config" ,pkg-config)
       ("python" ,python)
       ("yasm" ,yasm)))
    (inputs
     `(("ffmpeg" ,ffmpeg)
       ("libass" ,libass)
       ("tesseract-ocr" ,tesseract-ocr)
       ("zimg" ,zimg)))
    (home-page "http://www.vapoursynth.com/")
    (synopsis "Video processing framework")
    (description "VapourSynth is a C++ library and Python module for video
manipulation.  It aims to be a modern rewrite of Avisynth, supporting
multithreading, generalized colorspaces, per frame properties, and videos with
format changes.")
    ;; src/core/cpufeatures only allows x86, ARM or PPC
    (supported-systems (fold delete %supported-systems
                             '("mips64el-linux" "aarch64-linux")))
    ;; As seen from the source files.
    (license license:lgpl2.1+)))

(define-public xvid
  (package
    (name "xvid")
    (version "1.3.7")
    (source (origin
              (method url-fetch)
              (uri (string-append
                    "http://downloads.xvid.com/downloads/xvidcore-"
                    version ".tar.bz2"))
              (sha256
               (base32
                "1xyg3amgg27zf7188kss7y248s0xhh1vv8rrk0j9bcsd5nasxsmf"))))
    (build-system gnu-build-system)
    (native-inputs `(("yasm" ,yasm)))
    (arguments
     '(#:phases
       (modify-phases %standard-phases
         (add-before 'configure 'pre-configure
          (lambda _
            (chdir "build/generic")
            (substitute* "configure"
              (("#! /bin/sh") (string-append "#!" (which "sh"))))
            #t)))
       #:tests? #f)) ; no test suite
    (home-page "https://www.xvid.com/")
    (synopsis "MPEG-4 Part 2 Advanced Simple Profile video codec")
    (description "Xvid is an MPEG-4 Part 2 Advanced Simple Profile (ASP) video
codec library.  It uses ASP features such as b-frames, global and quarter
pixel motion compensation, lumi masking, trellis quantization, and H.263, MPEG
and custom quantization matrices.")
    (license license:gpl2+)))

(define-public streamlink
  (package
    (name "streamlink")
    (version "1.3.1")
    (source
      (origin
        (method url-fetch)
        (uri (pypi-uri "streamlink" version))
        (sha256
         (base32
          "0cnlg3ra3g6dml4xfy9ysy9b4qwyn458fadd8ac44cfwi3v4gq6y"))))
    (build-system python-build-system)
    (home-page "https://github.com/streamlink/streamlink")
    (native-inputs
     `(("python-freezegun" ,python-freezegun)
       ("python-pytest" ,python-pytest)
       ("python-mock" ,python-mock)
       ("python-requests-mock" ,python-requests-mock)))
    (propagated-inputs
     `(("python-pysocks" ,python-pysocks)
       ("python-websocket-client" ,python-websocket-client)
       ("python-iso3166" ,python-iso3166)
       ("python-iso639" ,python-iso639)
       ("python-isodate" ,python-isodate)
       ("python-pycryptodome" ,python-pycryptodome)
       ("python-requests" ,python-requests)
       ("python-urllib3" ,python-urllib3)))
    (synopsis "Extract streams from various services")
    (description "Streamlink is command-line utility that extracts streams
from sites like Twitch.tv and pipes them into a video player of choice.")
    (license license:bsd-2)))

(define-public livestreamer
  (deprecated-package "livestreamer" streamlink))

(define-public twitchy
  (let ((commit "9beb36d80b16662414129693e74fa3a2fd97554e")) ; 3.4 has no tag
    (package
      (name "twitchy")
      (version (git-version "3.4" "1" commit))
      (source
       (origin
         (method git-fetch)
         (uri (git-reference
               (url "https://github.com/BasioMeusPuga/twitchy.git")
               (commit commit)))
         (file-name (git-file-name name version))
         (sha256
          (base32
           "0di03h1j9ipp2bbnxxlxz07v87icyg2hmnsr4s7184z5ql8kpzr7"))))
      (build-system python-build-system)
      (arguments
       '(#:phases
         (modify-phases %standard-phases
           (add-after 'unpack 'patch-paths
             (lambda* (#:key inputs #:allow-other-keys)
               (substitute* "twitchy/twitchy_play.py"
                 (("\"streamlink ")
                  (string-append "\"" (assoc-ref inputs "streamlink")
                                 "/bin/streamlink ")))
               #t))
           (add-before 'check 'check-setup
             (lambda _
               (setenv "HOME" (getcwd)) ;Needs to write to ‘$HOME’.
               #t))
           (add-after 'install 'install-rofi-plugin
             (lambda* (#:key outputs #:allow-other-keys)
               (install-file "plugins/rofi-twitchy"
                             (string-append (assoc-ref outputs "out")
                                            "/bin"))
               #t)))))
      (inputs
       `(("python-requests" ,python-requests)
         ("streamlink" ,streamlink)))
      (home-page "https://github.com/BasioMeusPuga/twitchy")
      (synopsis "Command-line interface for Twitch.tv")
      (description
       "This package provides a command-line interface for Twitch.tv")
      (license license:gpl3+))))

(define-public mlt
  (package
    (name "mlt")
    (version "6.18.0")
    (source (origin
              (method git-fetch)
              (uri (git-reference
                    (url "https://github.com/mltframework/mlt.git")
                    (commit (string-append "v" version))))
              (file-name (git-file-name name version))
              (sha256
               (base32
                "0iiqym15n8kbnjzj0asmm86gs23yykz0va5b475cc4v2vv5admgx"))))
    (build-system gnu-build-system)
    (arguments
     `(#:tests? #f                      ; no tests
       #:make-flags '("CC=gcc" "CXX=g++")
       #:configure-flags
       (list "--enable-gpl3"
             "--enable-gpl")
       #:phases
       (modify-phases %standard-phases
         (add-after
             'configure 'override-LDFLAGS
           (lambda* (#:key outputs #:allow-other-keys)
             (substitute* "config.mak"
               (("LDFLAGS\\+=")
                (string-append "LDFLAGS+=-Wl,-rpath="
                               (assoc-ref outputs "out")
                               "/lib ")))
             #t)))))
    (inputs
     `(("alsa-lib" ,alsa-lib)
       ("ffmpeg" ,ffmpeg-3.4)
       ("fftw" ,fftw)
       ("frei0r-plugins" ,frei0r-plugins)
       ("gdk-pixbuf" ,gdk-pixbuf)
       ("gtk+" ,gtk+-2)
       ("libxml2" ,libxml2)
       ("jack" ,jack-1)
       ("ladspa" ,ladspa)
       ("libsamplerate" ,libsamplerate)
       ("pulseaudio" ,pulseaudio)
       ("qtbase" ,qtbase)
       ("qtsvg" ,qtsvg)
       ("sdl" ,sdl)
       ("sox" ,sox)))
    (native-inputs
     `(("pkg-config" ,pkg-config)))
    (home-page "https://www.mltframework.org/")
    (synopsis "Author, manage, and run multitrack audio/video compositions")
    (description
     "MLT is a multimedia framework, designed and developed for television
broadcasting.  It provides a toolkit for broadcasters, video editors, media
players, transcoders, web streamers and many more types of applications.  The
functionality of the system is provided via an assortment of ready to use
tools, XML authoring components, and an extensible plug-in based API.")
    (license license:gpl3)))

(define-public v4l-utils
  (package
    (name "v4l-utils")
    (version "1.16.6")
    (source (origin
              (method url-fetch)
              (uri (string-append "https://linuxtv.org/downloads/v4l-utils"
                                  "/v4l-utils-" version ".tar.bz2"))
              (sha256
               (base32
                "1bkqlrizx0j2rd6ybam2x17bjrpwzl4v4szmnzm3cmixis3w3npr"))))
    (build-system gnu-build-system)
    (arguments
     '(#:configure-flags
       (list (string-append "--with-udevdir="
                            (assoc-ref %outputs "out")
                            "/lib/udev"))))
    (native-inputs
     `(("perl" ,perl)
       ("pkg-config" ,pkg-config)))
    (inputs
     `(("alsa-lib" ,alsa-lib)
       ("glu" ,glu)
       ("libjpeg" ,libjpeg-turbo)
       ("libx11" ,libx11)
       ("qtbase" ,qtbase)
       ("eudev" ,eudev)))
    (synopsis "Realtime video capture utilities for Linux")
    (description "The v4l-utils provide a series of libraries and utilities to
be used for realtime video capture via Linux-specific APIs.")
    (home-page "https://linuxtv.org/wiki/index.php/V4l-utils")
    ;; libv4l2 is LGPL2.1+, while utilities are GPL2 only.
    (license (list license:lgpl2.1+ license:gpl2))))

(define-public obs
  (package
    (name "obs")
    (version "24.0.4")
    (source (origin
              (method git-fetch)
              (uri (git-reference
                    (url "https://github.com/obsproject/obs-studio.git")
                    (commit version)))
              (file-name (git-file-name name version))
              (sha256
               (base32
                "0m15ch2ix9qrdf1a9mj7wcpl72z3h13zx60c9q72sb1435id2g1q"))))
    (build-system cmake-build-system)
    (arguments
     `(#:tests? #f))                    ; no tests
    (native-inputs
     `(("pkg-config" ,pkg-config)))
    (inputs
     `(("alsa-lib" ,alsa-lib)
       ("curl" ,curl)
       ("eudev" ,eudev)
       ("ffmpeg" ,ffmpeg)
       ("fontconfig" ,fontconfig)
       ("freetype" ,freetype)
       ("jack" ,jack-1)
       ("jansson" ,jansson)
       ("libx264" ,libx264)
       ("libxcomposite" ,libxcomposite)
       ("mesa" ,mesa)
       ("pulseaudio" ,pulseaudio)
       ("qtbase" ,qtbase)
       ("qtsvg" ,qtsvg)
       ("qtx11extras" ,qtx11extras)
       ("speex" ,speex)
       ("v4l-utils" ,v4l-utils)
       ("zlib" ,zlib)))
    (synopsis "Live streaming software")
    (description "Open Broadcaster Software provides a graphical interface for
video recording and live streaming.  OBS supports capturing audio and video
from many input sources such as webcams, X11 (for screencasting), PulseAudio,
and JACK.")
    (home-page "https://obsproject.com")
    (supported-systems '("x86_64-linux" "i686-linux"))
    (license license:gpl2+)))

(define-public libvdpau
  (package
    (name "libvdpau")
    (version "1.3")
    (source
      (origin
        (method git-fetch)
        (uri (git-reference
              (url "https://gitlab.freedesktop.org/vdpau/libvdpau.git")
              (commit version)))
        (file-name (git-file-name name version))
        (sha256
         (base32
          "1fb1nh5apr9kzx9bm2lysjwpyva1s60b2l2p230nqgvb11q25hd2"))))
    (build-system meson-build-system)
    (native-inputs
     `(("pkg-config" ,pkg-config)))
    (inputs
     `(("libx11" ,libx11 "out")
       ("libxext" ,libxext)
       ("xorgproto" ,xorgproto)))
    (home-page "https://wiki.freedesktop.org/www/Software/VDPAU/")
    (synopsis "Video Decode and Presentation API")
    (description "VDPAU is the Video Decode and Presentation API for UNIX.  It
provides an interface to video decode acceleration and presentation hardware
present in modern GPUs.")
    (license (license:x11-style "file://COPYING"))))

(define-public vdpauinfo
  (package
    (name "vdpauinfo")
    (version "1.0")
    (source
      (origin
        (method url-fetch)
        (uri (string-append "https://secure.freedesktop.org/~aplattner/vdpau/"
                            name "-" version ".tar.gz"))
        (sha256
         (base32
          "1i2b0k9h8r0lnxlrkgqzmrjakgaw3f1ygqqwzx8w6676g85rcm20"))))
    (build-system gnu-build-system)
    (native-inputs
     `(("pkg-config" ,pkg-config)
       ("libx11" ,libx11)))
    (propagated-inputs
     `(("libvdpau" ,libvdpau)))
    (home-page "https://wiki.freedesktop.org/www/Software/VDPAU/")
    (synopsis "Tool to query the capabilities of a VDPAU implementation")
    (description "Vdpauinfo is a tool to query the capabilities of a VDPAU
implementation.")
    (license (license:x11-style "file://COPYING"))))

(define-public libvdpau-va-gl
  (package
    (name "libvdpau-va-gl")
    (version "0.4.2")
    (source
      (origin
        (method url-fetch)
        (uri (string-append "https://github.com/i-rinat/libvdpau-va-gl/"
                            "releases/download/v" version "/libvdpau-va-gl-"
                            version ".tar.gz"))
        (sha256
         (base32
          "1x2ag1f2fwa4yh1g5spv99w9x1m33hbxlqwyhm205ssq0ra234bx"))
        (patches (search-patches "libvdpau-va-gl-unbundle.patch"))
        (modules '((guix build utils)))
        (snippet '(begin (delete-file-recursively "3rdparty")
                         #t))))
    (build-system cmake-build-system)
    (arguments
     '(#:tests? #f)) ; Tests require a running X11 server, with VA-API support.
    (native-inputs
     `(("libvdpau" ,libvdpau)
       ("pkg-config" ,pkg-config)))
    (inputs
     `(("libva" ,libva)
       ("mesa" ,mesa)))
    (home-page "https://github.com/i-rinat/libvdpau-va-gl")
    (synopsis "VDPAU driver with VA-API/OpenGL backend")
    (description
     "Many applications can use VDPAU to accelerate portions of the video
decoding process and video post-processing to the GPU video hardware.  Since
there is no VDPAU available on Intel chips, they fall back to different drawing
techniques.  This driver uses OpenGL under the hood to accelerate drawing and
scaling and VA-API (if available) to accelerate video decoding.")
    (license license:expat)))

(define-public recordmydesktop
  (package
    (name "recordmydesktop")
    (version "0.3.8.1")
    (source (origin
              (method url-fetch)
              (uri (string-append "mirror://sourceforge/" name "/" name "/"
                                  version "/recordmydesktop-" version ".tar.gz"))
              (sha256
               (base32
                "133kkl5j0r877d41bzj7kj0vf3xm8x80yyx2n8nqxrva304f58ik"))))
    (build-system gnu-build-system)
    (inputs `(("popt" ,popt)
              ("zlib" ,zlib)
              ("libx11" ,libx11)
              ("libice" ,libice)
              ("libsm" ,libsm)
              ("libxfixes" ,libxfixes)
              ("libxdamage" ,libxdamage)
              ("libxext" ,libxext)
              ("alsa-lib" ,alsa-lib)
              ("libvorbis" ,libvorbis)
              ("libtheora" ,libtheora)))
    (home-page "http://recordmydesktop.sourceforge.net/")
    (synopsis "Desktop session video recorder")
    (description
     "recordMyDesktop is a command-line tool that captures the activity in
your graphical desktop and encodes it as a video.  This is a useful tool for
making @dfn{screencasts}.")
    (license license:gpl2+)))

(define-public simplescreenrecorder
  (package
    (name "simplescreenrecorder")
    (version "0.3.11")
    (source
     (origin
       (method git-fetch)
       (uri (git-reference
             (url "https://github.com/MaartenBaert/ssr.git")
             (commit version)))
       (file-name (git-file-name name version))
       (sha256
        (base32
         "0n702dnv4qshgn3b90ixvplfafjhgz6040yir5vy8khjdpciysq4"))))
    (build-system cmake-build-system)
    ;; Although libx11, libxfixes, libxext are listed as build dependencies in
    ;; README.md, the program builds and functions properly without them.
    ;; As a result, they are omitted. Please add them back if problems appear.
    (inputs
     `(("alsa-lib" ,alsa-lib)
       ("ffmpeg" ,ffmpeg)
       ("glu" ,glu)
       ("jack" ,jack-1)
       ("libxi" ,libxi)
       ("pulseaudio" ,pulseaudio)
       ("qtbase" ,qtbase)
       ("qtx11extras" ,qtx11extras)))
    (native-inputs `(("pkg-config" ,pkg-config)))
    (arguments
     `(#:configure-flags
       (list "-DWITH_QT5=TRUE")
       #:tests? #f))                    ; no test suite
    ;; Using HTTPS causes part of the page to be displayed improperly.
    (home-page "http://www.maartenbaert.be/simplescreenrecorder/")
    (synopsis "Screen recorder")
    (description "SimpleScreenRecorder is an easy to use screen recorder with
a graphical user interface.  It supports recording the entire screen, or a
part of it, and allows encoding in many different codecs and file formats.
Other features include a live preview and live streaming.")
    (license (list license:gpl3+ ; most files
                   license:zlib ; glinject/elfhacks.*
                   license:isc ; glinject/*
                   license:x11)))) ; build-aux/install-sh

(define-public libsmpeg
  (package
    (name "libsmpeg")
    (version "0.4.5-401")
    (source (origin
              (method svn-fetch)
              (uri (svn-reference
                    (url "svn://svn.icculus.org/smpeg/trunk/")
                    (revision 401))) ; last revision before smpeg2 (for SDL 2.0)
              (file-name (string-append name "-" version "-checkout"))
              (sha256
               (base32
                "18yfkr70lr1x1hc8snn2ldnbzdcc7b64xmkqrfk8w59gpg7sl1xn"))))
    (build-system gnu-build-system)
    (arguments
     ;; libsmpeg fails to build with -std=c++11, which is the default with
     ;; GCC 7.  Also, 'configure' does CXXFLAGS=$CFLAGS, hence this hack.
     '(#:configure-flags '("CFLAGS=-O2 -g -std=c++03")))
    (native-inputs
     `(("autoconf" ,autoconf)
       ("automake" ,automake)))
    (inputs
     `(("sdl" ,sdl2)))
    (home-page "http://icculus.org/smpeg/")
    (synopsis "SDL MPEG decoding library")
    (description
     "SMPEG (SDL MPEG Player Library) is a free MPEG1 video player library
with sound support.  Video playback is based on the ubiquitous Berkeley MPEG
player, mpeg_play v2.2.  Audio is played through a slightly modified mpegsound
library, part of splay v0.8.2.  SMPEG supports MPEG audio (MP3), MPEG-1 video,
and MPEG system streams.")
    (license (list license:expat
                   license:lgpl2.1
                   license:lgpl2.1+
                   license:gpl2))))

;; for btanks
(define-public libsmpeg-with-sdl1
  (package (inherit libsmpeg)
    (name "libsmpeg")
    (version "0.4.5-399")
    (source (origin
              (method svn-fetch)
              (uri (svn-reference
                    (url "svn://svn.icculus.org/smpeg/trunk/")
                    (revision 399))) ; tagged release 0.4.5
              (file-name (string-append name "-" version "-checkout"))
              (sha256
               (base32
                "0jfi085rf3fa5xsn0vd3nqf32my8ph9c6a9445y7a8lrlz4dms64"))))
    (inputs
     `(("sdl" ,sdl)))))

(define-public libbdplus
  (package
    (name "libbdplus")
    (version "0.1.2")
    (source
     (origin
       (method url-fetch)
       (uri (string-append "https://ftp.videolan.org/pub/videolan/libbdplus/"
                           version "/" name "-" version ".tar.bz2"))
       (sha256
        (base32 "02n87lysqn4kg2qk7d1ffrp96c44zkdlxdj0n16hbgrlrpiwlcd6"))))
    (inputs
     `(("libgcrypt" ,libgcrypt)))
    (build-system gnu-build-system)
    (home-page "https://www.videolan.org/developers/libbdplus.html")
    (synopsis "Library for decrypting certain Blu-Ray discs")
    (description "libbdplus is a library which implements the BD+ System
specifications.")
    (license license:lgpl2.1+)))

(define-public libaacs
  (package
    (name "libaacs")
    (version "0.9.0")
    (source
     (origin
       (method url-fetch)
       (uri (string-append "https://ftp.videolan.org/pub/videolan/libaacs/"
                           version "/" name "-" version ".tar.bz2"))
       (sha256
        (base32 "1kms92i0c7i1yl659kqjf19lm8172pnpik5lsxp19xphr74vvq27"))))
    (inputs
     `(("libgcrypt" ,libgcrypt)))
    (native-inputs
     `(("bison" ,bison)
       ("flex" ,flex)))
    (build-system gnu-build-system)
    (home-page "https://www.videolan.org/developers/libaacs.html")
    (synopsis "Library for decrypting certain Blu-Ray discs")
    (description "libaacs is a library which implements the Advanced Access
Content System specification.")
    (license license:lgpl2.1+)))

(define-public mps-youtube
  (package
    (name "mps-youtube")
    (version "0.2.8")
    (source
     (origin
       (method git-fetch)
       (uri (git-reference
             (url "https://github.com/mps-youtube/mps-youtube.git")
             (commit (string-append "v" version))))
       (file-name (git-file-name name version))
       (sha256
        (base32
         "1w1jhw9rg3dx7vp97cwrk5fymipkcy2wrbl1jaa38ivcjhqg596y"))))
    (build-system python-build-system)
    (arguments
     ;; Tests need to be disabled until #556 upstream is fixed. It reads as if the
     ;; test suite results differ depending on the country and also introduce
     ;; non-determinism in the tests.
     ;; https://github.com/mps-youtube/mps-youtube/issues/556
     `(#:tests? #f))
    (propagated-inputs
     `(("python-pafy" ,python-pafy)
       ("python-pygobject" ,python-pygobject))) ; For mpris2 support
    (home-page "https://github.com/mps-youtube/mps-youtube")
    (synopsis "Terminal based YouTube player and downloader")
    (description
     "@code{mps-youtube} is based on mps, a terminal based program to
search, stream and download music.  This implementation uses YouTube as
a source of content and can play and download video as well as audio.
It can use either mpv or mplayer for playback, and for conversion of
formats ffmpeg or libav is used.  Users should install one of the
supported players in addition to this package.")
    (license license:gpl3+)))

(define-public handbrake
  (package
    (name "handbrake")
    (version "1.3.1")
    (source (origin
              (method url-fetch)
              (uri (string-append "https://download.handbrake.fr/releases/"
                                  version "/HandBrake-" version "-source.tar.bz2"))
              (sha256
               (base32
                "09rcrq0kjs1lc1as7w3glbpbfvzldwpx3xv0pfmkn4pl7acxw1f0"))
              (modules '((guix build utils)))
              (snippet
               ;; Remove "contrib" and source not necessary for
               ;; building/running under a GNU environment.
               '(begin
                  (for-each delete-file-recursively
                            '("contrib" "macosx" "win")) ; 540KiB, 11MiB, 5.9MiB resp.
                  (substitute* "make/include/main.defs"
                    ;; Disable unconditional inclusion of "contrib" libraries
                    ;; (ffmpeg, libvpx, libdvdread, libdvdnav, and libbluray),
                    ;; which would lead to fetching and building of these
                    ;; libraries.  Use our own instead.
                    (("MODULES \\+= contrib") "# MODULES += contrib"))
                  #t))))
    (build-system  glib-or-gtk-build-system)
    (native-inputs
     `(("automake" ,automake)           ; GUI subpackage must be bootstrapped
       ("autoconf" ,autoconf)
       ("intltool" ,intltool)
       ("libtool" ,libtool)
       ("pkg-config" ,pkg-config)
       ("python" ,python-2)))           ; For configuration
    (inputs
     `(("bzip2" ,bzip2)
       ("dbus-glib" ,dbus-glib)
       ("ffmpeg" ,ffmpeg)
       ("fontconfig" ,fontconfig)
       ("freetype" ,freetype)
       ("glib" ,glib)
       ("gstreamer" ,gstreamer)
       ("gst-plugins-base" ,gst-plugins-base)
       ("gtk+" ,gtk+)
       ("jansson" ,jansson)
       ("lame" ,lame)
       ("libass" ,libass)
       ("libbluray" ,libbluray)
       ("libdav1d" ,dav1d)
       ("libdvdnav" ,libdvdnav)
       ("libdvdread" ,libdvdread)
       ("libgudev" ,libgudev)
       ("libmpeg2" ,libmpeg2)
       ("libnotify" ,libnotify)
       ("libnuma" ,numactl)
       ("libogg" ,libogg)
       ("libopus" ,opus)
       ("libsamplerate" ,libsamplerate)
       ("libtheora" ,libtheora)
       ("libvorbis" ,libvorbis)
       ("libvpx" ,libvpx)
       ("libxml2" ,libxml2)
       ("libx264" ,libx264)
       ("speex" ,speex)
       ("x265" ,x265)
       ("zlib" ,zlib)))
    (arguments
     `(#:tests? #f             ;tests require Ruby and claim to be unsupported
       #:configure-flags
       (list "--disable-gtk-update-checks"
             "--disable-nvenc"
             (string-append "CPPFLAGS=-I"
                            (assoc-ref %build-inputs "libxml2")
                            "/include/libxml2")
             "LDFLAGS=-lx265")
       #:phases
       (modify-phases %standard-phases
         (replace 'bootstrap
           ;; Run bootstrap ahead of time so that shebangs get patched.
           (lambda _
             (setenv "CONFIG_SHELL" (which "sh"))
             ;; Patch the Makefile so that it doesn't bootstrap again.
             (substitute* "gtk/module.rules"
               ((".*autoreconf.*") ""))
             (with-directory-excursion "gtk"
               (invoke "autoreconf" "-fiv"))))
         (add-before 'configure 'patch-SHELL
           (lambda _
             (substitute* "gtk/po/Makefile.in.in"
               (("SHELL = /bin/sh") "SHELL = @SHELL@"))
             #t))
         (add-before 'configure 'relax-reqs
           (lambda _
             (substitute* "make/configure.py"
               ;; cmake is checked for so that it can be used to build
               ;; contrib/harfbuzz and contrib/x265, but we get these as
               ;; inputs, so don't abort if it's not found.  Similarly, meson
               ;; and ninja are only needed for contrib/libdav1d, and nasm
               ;; only for libvpx
               (("((cmake|meson|ninja|nasm) *=.*abort=)True" _ &)
                (string-append & "False")))
             #t))
         (replace 'configure
           (lambda* (#:key outputs configure-flags #:allow-other-keys)
             ;; 'configure' is not an autoconf-generated script, and
             ;; errors on unrecognized arguments,
             ;; e.g. --enable-fast-install
             (let ((out (assoc-ref outputs "out")))
               (apply invoke "./configure"
                      (string-append "--prefix=" out)
                      (or configure-flags '())))))
         (add-after 'configure 'chdir-build
           (lambda _ (chdir "./build") #t)))))
    (home-page "https://handbrake.fr")
    (synopsis "Video transcoder")
    (description
     "HandBrake is a tool for converting video from any format to a selection
of modern, widely supported codecs.")
    ;; Some under GPLv2+, some under LGPLv2.1+, and portions under BSD3.
    ;; Combination under GPLv2.  See LICENSE.
    (license license:gpl2)))

(define-public intel-vaapi-driver
  (package
    (name "intel-vaapi-driver")
    (version "2.4.0")
    (source
     (origin
       (method url-fetch)
       (uri (string-append "https://github.com/intel/intel-vaapi-driver/"
                           "releases/download/" version "/intel-vaapi-driver-"
                           version ".tar.bz2"))
       (sha256
        (base32 "12fhydgwpvyh97gxqlgv77wsf9yax321h46vi49j4sxghpcxvqki"))))
    (build-system gnu-build-system)
    (native-inputs
     `(("pkg-config" ,pkg-config)))
    (inputs
     `(("libdrm" ,libdrm)
       ("libva" ,libva)
       ("libx11" ,libx11)))
    (arguments
     `(#:phases
       (modify-phases %standard-phases
         (add-before 'configure 'set-target-directory
           (lambda* (#:key outputs #:allow-other-keys)
             (let ((out (assoc-ref outputs "out")))
               (setenv "LIBVA_DRIVERS_PATH" (string-append out "/lib/dri"))
               #t))))))
    ;; XXX Because of <https://issues.guix.gnu.org/issue/22138>, we need to add
    ;; this to all VA-API back ends instead of once to libva.
    (native-search-paths
     (list (search-path-specification
            (variable "LIBVA_DRIVERS_PATH")
            (files '("lib/dri")))))
    (supported-systems '("i686-linux" "x86_64-linux"))
    (home-page "https://01.org/linuxmedia/vaapi")
    (synopsis "VA-API video acceleration driver for Intel GEN Graphics devices")
    (description
     "This is the @acronym{VA-API, Video Acceleration API} back end required for
hardware-accelerated video processing on Intel GEN Graphics devices supported by
the i915 driver, such as integrated Intel HD Graphics.  It provides access to
both hardware and shader functionality for faster encoding, decoding, and
post-processing of video formats like MPEG2, H.264/AVC, and VC-1.")
    (license (list license:bsd-2        ; src/gen9_vp9_const_def.c
                   license:expat))))    ; the rest, excluding the test suite

(define-public openh264
  (package
    (name "openh264")
    (version "2.0.0")
    (source (origin
              (method url-fetch)
              (uri (string-append "https://github.com/cisco/"
                                  name "/releases/download/v"
                                  version "/Source.Code.tar.gz"))
              (file-name (string-append name "-" version ".tar.gz"))
              (sha256
               (base32
                "0iq802xfsfkskg6q1j0kg90xh04vv1sxf61mrmahgynz5d7hx2ii"))))
    (build-system gnu-build-system)
    (native-inputs
     `(("nasm" ,nasm)
       ("python" ,python)))
    (arguments
     '(#:make-flags (list (string-append "PREFIX=" (assoc-ref %outputs "out"))
                          "CC=gcc")
       #:test-target "test"
       #:phases (modify-phases %standard-phases
                  ;; no configure script
                  (delete 'configure))))
    (home-page "https://www.openh264.org/")
    (synopsis "H264 decoder library")
    (description
     "Openh264 is a library which can decode H264 video streams.")
    (license license:bsd-2)))

(define-public libmp4v2
  (package
    (name "libmp4v2")
    (version "2.0.0")
    (source
     (origin
       (method url-fetch)
       ;; XXX: The new location of upstream is uncertain and will become relevant the
       ;; moment when the googlecode archive shuts down. It is past the date it
       ;; should've been turned off. I tried to communicate with upstream, but this
       ;; wasn't very responsive and not very helpful. The short summary is, it is
       ;; chaos when it comes to the amount of forks and only time will tell where
       ;; the new upstream location is.
       (uri (string-append "https://storage.googleapis.com/google-"
                           "code-archive-downloads/v2/"
                           "code.google.com/mp4v2/mp4v2-" version ".tar.bz2"))
       (file-name (string-append name "-" version ".tar.bz2"))
       (patches (search-patches "libmp4v2-c++11.patch"))
       (sha256
        (base32
         "0f438bimimsvxjbdp4vsr8hjw2nwggmhaxgcw07g2z361fkbj683"))))
    (build-system gnu-build-system)
    (outputs '("out"
               "static")) ; 3.7MiB .a file
    (arguments
     `(#:phases
       (modify-phases %standard-phases
         (add-after 'unpack 'remove-dates
           (lambda _
             ;; Make the build reproducible.
             (substitute* "configure"
               (("PROJECT_build=\"`date`\"") "PROJECT_build=\"\"")
               (("ac_abs_top_builddir=$ac_pwd") "ac_abs_top_builddir=\"\""))
             #t))
         (add-after 'install 'move-static-libraries
           (lambda* (#:key outputs #:allow-other-keys)
             ;; Move static libraries to the "static" output.
             (let* ((out    (assoc-ref outputs "out"))
                    (lib    (string-append out "/lib"))
                    (static (assoc-ref outputs "static"))
                    (slib   (string-append static "/lib")))
               (mkdir-p slib)
               (for-each (lambda (file)
                           (install-file file slib)
                           (delete-file file))
                         (find-files lib "\\.a$"))
               #t))))))
    (native-inputs
     `(("help2man" ,help2man)
       ("dejagnu" ,dejagnu)))
    (home-page "https://code.google.com/archive/p/mp4v2/")
    (synopsis "API to create and modify mp4 files")
    (description
     "The MP4v2 library provides an API to create and modify mp4 files as defined by
ISO-IEC:14496-1:2001 MPEG-4 Systems.  This file format is derived from Apple's QuickTime
file format that has been used as a multimedia file format in a variety of platforms and
applications.  It is a very powerful and extensible format that can accommodate
practically any type of media.")
    (license license:mpl1.1)))

(define-public libmediainfo
  (package
    (name "libmediainfo")
    (version "0.7.95")
    (source (origin
              (method url-fetch)
              (uri (string-append "https://mediaarea.net/download/source/"
                                  name "/" version"/"
                                  name "_" version ".tar.bz2"))
              (sha256
               (base32
                "1kchh6285b07z5nixv619hc9gml2ysdayicdiv30frrlqiyxqw4b"))))
    ;; TODO add a Big Buck Bunny webm for tests.
    (native-inputs
     `(("autoconf" ,autoconf)
       ("automake" ,automake)
       ("libtool" ,libtool)
       ("pkg-config" ,pkg-config)
       ("zlib" ,zlib)
       ("tinyxml2" ,tinyxml2)
       ("curl" ,curl)
       ("libzen" ,libzen)))
    (build-system gnu-build-system)
    (arguments
     '(#:tests? #f ; see above TODO
       #:phases
       ;; build scripts not in root of archive
       (modify-phases %standard-phases
         (add-after 'unpack 'change-to-build-dir
           (lambda _
             (chdir "Project/GNU/Library")
             #t)))))
    (home-page "https://mediaarea.net/en/MediaInfo")
    (synopsis "Library for retrieving media metadata")
    (description "MediaInfo is a library used for retrieving technical
information and other metadata about audio or video files.  A non-exhaustive
list of the information MediaInfo can retrieve from media files include:

@itemize
@item General: title, author, director, album, track number, date, duration...
@item Video: codec, aspect, fps, bitrate...
@item Audio: codec, sample rate, channels, language, bitrate...
@item Text: language of subtitle
@item Chapters: number of chapters, list of chapters
@end itemize

MediaInfo supports the following formats:

@itemize
@item Video: MKV, OGM, AVI, DivX, WMV, QuickTime, Real, MPEG-1,
MPEG-2, MPEG-4, DVD (VOB)...
@item Video Codecs: DivX, XviD, MSMPEG4, ASP, H.264, AVC...)
@item Audio: OGG, MP3, WAV, RA, AC3, DTS, AAC, M4A, AU, AIFF...
@item  Subtitles: SRT, SSA, ASS, SAMI...
@end itemize\n")
    (license license:bsd-2)))

;; TODO also have a GUI version available
(define-public mediainfo
  (package
    (name "mediainfo")
    (version "18.12")
    (source (origin
              (method url-fetch)
              ;; Warning: This source has proved unreliable 1 time at least.
              ;; Consider an alternate source or report upstream if this
              ;; happens again.
              (uri (string-append "https://mediaarea.net/download/source/"
                                  name "/" version "/"
                                  name "_" version ".tar.bz2"))
              (sha256
               (base32
                "1ix95ilcjlawcq6phh25cgplm3riqa2ii7ql82g8yagqs4ldqp6a"))))
    (native-inputs
     `(("autoconf" ,autoconf)
       ("automake" ,automake)
       ("libtool" ,libtool)
       ("pkg-config" ,pkg-config)
       ("zlib" ,zlib)
       ("libmediainfo" ,libmediainfo)
       ("libzen" ,libzen)))
    (build-system gnu-build-system)
    (arguments
     '(#:tests? #f ; lacks tests
       #:phases
       ;; build scripts not in root of archive
       (modify-phases %standard-phases
         (add-after 'unpack 'change-to-build-dir
           (lambda _
             (chdir "Project/GNU/CLI")
             #t)))))
    (home-page "https://mediaarea.net/en/MediaInfo")
    (synopsis "Utility for reading media metadata")
    (description "MediaInfo is a utility used for retrieving technical
information and other metadata about audio or video files.  It supports the
many codecs and formats supported by libmediainfo.")
    (license license:bsd-2)))

(define-public livemedia-utils
  (package
    (name "livemedia-utils")
    (version "2019.05.29")
    (source (origin
              (method url-fetch)
              (uri (string-append
                    "https://download.videolan.org/contrib/live555/live."
                    version ".tar.gz"))
              (sha256
               (base32
                "08i63jr8ihn1xiq5z5n3yls3yz6li5sg0s454l56p5bcvbrw81my"))))
    (build-system gnu-build-system)
    (arguments
     '(#:tests? #f                      ; no tests
       #:make-flags (list "CC=gcc"
                          (string-append "LDFLAGS=-Wl,-rpath="
                                         (assoc-ref %outputs "out") "/lib")
                          (string-append "PREFIX="
                                         (assoc-ref %outputs "out")))
       #:phases (modify-phases %standard-phases
                  (add-before 'configure 'fix-makefiles-generation
                    (lambda _
                      (substitute* "genMakefiles"
                        (("/bin/rm") "rm"))
                      #t))
                  (replace 'configure
                    (lambda _
                      (invoke "./genMakefiles"
                              "linux-with-shared-libraries"))))))
    (home-page "http://www.live555.com/liveMedia/")
    (synopsis "Set of C++ libraries for multimedia streaming")
    (description "This code forms a set of C++ libraries for multimedia
streaming, using open standard protocols (RTP/RTCP, RTSP, SIP).  The libraries
can be used to stream, receive, and process MPEG, H.265, H.264, H.263+, DV or
JPEG video, and several audio codecs.  They can easily be extended to support
additional (audio and/or video) codecs, and can also be used to build basic
RTSP or SIP clients and servers.")
    (license license:lgpl3+)))

(define-public libdvbpsi
  (package
    (name "libdvbpsi")
    (version "1.3.3")
    (source (origin
              (method url-fetch)
              (uri (string-append
                    "https://download.videolan.org/pub/libdvbpsi/"
                    version "/libdvbpsi-" version ".tar.bz2"))
              (sha256
               (base32
                "04h1l3vrkrdsrvkgzcr51adk10g6hxcxvgjphyyxz718ry5rkd82"))))
    (build-system gnu-build-system)
    (home-page "https://www.videolan.org/developers/libdvbpsi.html")
    (synopsis "Library for decoding and generation of MPEG TS and DVB PSI
tables")
    (description "libdvbpsi is a simple library designed for decoding and
generation of MPEG TS and DVB PSI tables according to standards ISO/IEC 13818s
and ITU-T H.222.0.")
    (license license:lgpl2.1)))

(define-public ffms2
  (package
    (name "ffms2")
    (version "2.23")
    (home-page "https://github.com/FFMS/ffms2")
    (source (origin
              (method git-fetch)
              (uri (git-reference
                    (url "https://github.com/FFMS/ffms2.git")
                    (commit version)))
              (file-name (git-file-name name version))
              (sha256
               (base32
                "0dkz5b3gxq5p4xz0qqg6l2sigszrlsinz3skyf0ln4wf3zrvf8m5"))))
    (build-system gnu-build-system)
    (arguments
     '(#:configure-flags
       (list "--enable-avresample")))
    (inputs
     `(("zlib" ,zlib)))
    (propagated-inputs
     `(("ffmpeg" ,ffmpeg)))
    (native-inputs
     `(("pkg-config" ,pkg-config)))
    (synopsis "Cross-platform wrapper around ffmpeg/libav")
    (description
      "FFMpegSource is a wrapper library around ffmpeg/libav that allows
programmers to access a standard API to open and decompress media files.")
    ;; sources are distributed under a different license that the binary.
    ;; see https://github.com/FFMS/ffms2/blob/master/COPYING
    (license license:gpl2+))); inherits from ffmpeg

(define-public aegisub
  (package
    (name "aegisub")
    (version "3.2.2")
    (source (origin
              (method url-fetch)
              (uri (string-append
                     "http://ftp.aegisub.org/pub/archives/releases/source/"
                     name "-" version ".tar.xz"))
              (sha256
               (base32
                "11b83qazc8h0iidyj1rprnnjdivj1lpphvpa08y53n42bfa36pn5"))
              (patches (search-patches "aegisub-icu59-include-unistr.patch"
                                       "aegisub-boost68.patch"))))
    (build-system gnu-build-system)
    (arguments
     `(#:configure-flags
       (list "--disable-update-checker"
             "--without-portaudio"
             "--without-openal"
             "--without-oss"
             "CXXFLAGS=-DU_USING_ICU_NAMESPACE=1")
       ;; tests require busted, a lua package we don't have yet
       #:tests? #f
       #:phases
       (modify-phases %standard-phases
         (add-before 'configure 'fix-ldflags
           (lambda _
             (setenv "LDFLAGS" "-pthread")
             #t))
         (add-after 'unpack 'fix-boost-headers
               (lambda _
                 (substitute*
                     '("src/subtitles_provider_libass.cpp"
                       "src/colour_button.cpp"
                       "src/video_provider_dummy.cpp"
                       "./src/video_frame.cpp")
                   (("#include <boost/gil/gil_all.hpp>")
                    "#include <boost/gil.hpp>"))
                 #t)))))
    (inputs
     `(("boost" ,boost)
       ("desktop-file-utils" ,desktop-file-utils)
       ("ffms2" ,ffms2)
       ("fftw" ,fftw)
       ("hunspell" ,hunspell)
       ("mesa" ,mesa)
       ("libass" ,libass)
       ("alsa-lib" ,alsa-lib)
       ("pulseaudio" ,pulseaudio)
       ("libx11" ,libx11)
       ("freetype" ,freetype)
       ("wxwidgets-gtk2" ,wxwidgets-gtk2)))
    (native-inputs
     `(("intltool" ,intltool)
       ("pkg-config" ,pkg-config)))
    (home-page "http://www.aegisub.org/")
    (synopsis "Subtitle engine")
    (description
      "Aegisub is a tool for creating and modifying subtitles.  Aegisub makes
it quick and easy to time subtitles to audio, and features many powerful
tools for styling them, including a built-in real-time video preview.")
    (license (list license:bsd-3 ; the package is licensed under the bsd-3, except
                   license:mpl1.1 ; for vendor/universalchardet under the mpl1.1
                   license:expat)))) ; and src/gl that is under a license similar
   ; the the Expat license, with a rewording (Software -> Materials). (called MIT
   ; by upstream). See https://github.com/Aegisub/Aegisub/blob/master/LICENCE
   ; src/MatroskaParser.(c|h) is under bsd-3 with permission from the author

(define-public gst-transcoder
  (package
    (name "gst-transcoder")
    (version "1.12.2")
    (source
     (origin
       (method git-fetch)
       (uri (git-reference
             (url "https://github.com/pitivi/gst-transcoder.git")
             (commit version)))
       (file-name (git-file-name name version))
       (sha256
        (base32
         "0nw1zykqc6c8xs3ri55pm00pwyz93z4y4nd880apfiwj7yv5p3az"))))
    (build-system meson-build-system)
    (inputs
     `(("gobject-introspection" ,gobject-introspection)
       ("glib" ,glib)
       ("gstreamer" ,gstreamer)
       ("gst-plugins-base" ,gst-plugins-base)))
    (native-inputs
     `(("python" ,python)
       ("pkg-config" ,pkg-config)))
    (home-page "https://github.com/pitivi/gst-transcoder/")
    (synopsis "GStreamer Transcoding API")
    (description "GStreamer Transcoding API")
    (license license:lgpl2.1)))

(define-public gavl
  (package
    (name "gavl")
    (version "1.4.0")
    (source
     (origin
       (method url-fetch)
       (uri (string-append "mirror://sourceforge/gmerlin/"
                           name "/" version "/"
                           name "-" version ".tar.gz"))
       (file-name (string-append name "-" version ".tar.gz"))
       (sha256
        (base32
         "1kikkn971a14zzm7svi7190ldc14fjai0xyhpbcmp48s750sraji"))))
    (build-system gnu-build-system)
    (arguments
     '(#:configure-flags '("LIBS=-lm")))
    (native-inputs
     `(("pkg-config" ,pkg-config)
       ("doxygen" ,doxygen)))
    (home-page "http://gmerlin.sourceforge.net")
    (synopsis "Low level library for multimedia API building")
    (description
     "Gavl is short for Gmerlin Audio Video Library.  It is a low level
library, upon which multimedia APIs can be built.  Gavl handles all the
details of audio and video formats like colorspaces, sample rates,
multichannel configurations, etc.  It provides standardized definitions for
those formats as well as container structures for carrying audio samples or
video images inside an application.

In addition, it handles the sometimes ugly task of converting between all
these formats and provides some elementary operations (copying, scaling,
alpha blending etc).")
    (license license:gpl3)))

(define-public frei0r-plugins
  (package
    (name "frei0r-plugins")
    (version "1.7.0")
    (source
     (origin
       (method url-fetch)
       (uri (string-append "https://files.dyne.org/frei0r/"
                           "frei0r-plugins-" version ".tar.gz"))
       (sha256
        (base32
         "0fjji3060r4fwr7vn91lwfzl80lg3my9lkp94kbyw8xwz7qgh7qv"))))
    (build-system gnu-build-system)
    (arguments
     `(#:phases
       (modify-phases %standard-phases
         (add-after 'unpack 'patch-Makefile
           (lambda _
             ;; XXX: The 1.7.0 Makefile looks for files that have slightly different
             ;; names in the tarball.  Try removing this for future versions.
             (substitute* "Makefile.in"
               (("README\\.md ChangeLog TODO AUTHORS")
                "README.txt ChangeLog.txt TODO.txt AUTHORS.txt"))
             #t)))))
    ;; TODO: opencv for additional face detection filters.
    (inputs
     `(("gavl" ,gavl)
       ("cairo" ,cairo)))
    (native-inputs
     `(("pkg-config" ,pkg-config)))
    (home-page "https://www.dyne.org/software/frei0r/")
    (synopsis "Minimalistic plugin API for video effects")
    (description
     "Frei0r is a minimalistic plugin API for video effects.
The main emphasis is on simplicity for an API that will round up
the most common video effects into simple filters, sources and
mixers that can be controlled by parameters.  Frei0r wants to
provide a way to share these simple effects between many
applications, avoiding their reimplementation by different projects.
It counts more than 100 plugins.")
    (license (list license:gpl2+
                   ;; The following files are licensed as LGPL2.1+:
                   ;; src/generator/ising0r/ising0r.c
                   ;; src/generator/onecol0r/onecol0r.cpp
                   ;; src/generator/nois0r/nois0r.cpp
                   ;; src/generator/lissajous0r/lissajous0r.cpp
                   ;; src/filter/ndvi/gradientlut.hpp
                   ;; src/filter/ndvi/ndvi.cpp
                   ;; src/filter/facedetect/facedetect.cpp
                   license:lgpl2.1+))))

(define-public motion
  (package
    (name "motion")
    (version "4.2.2")
    (home-page "https://motion-project.github.io/")
    (source (origin
              (method git-fetch)
              (uri (git-reference
                    (url "https://github.com/Motion-Project/motion.git")
                    (commit (string-append "release-" version))))
              (sha256
               (base32
                "05c1gx75xy2hw49x6vkydvwxbr80kipsc3nr906k3hq8735svx6f"))
              (file-name (git-file-name name version))))
    (build-system gnu-build-system)
    (native-inputs
     `(("autoconf" ,autoconf-wrapper)
       ("automake" ,automake)
       ("gettext" ,gettext-minimal)
       ("pkg-config" ,pkg-config)))
    (inputs
     `(("libjpeg" ,libjpeg-turbo)
       ("ffmpeg" ,ffmpeg-3.4)
       ("libmicrohttpd" ,libmicrohttpd)
       ("sqlite" ,sqlite)))
    (arguments
     '(#:phases (modify-phases %standard-phases
                  (replace 'bootstrap
                    (lambda _
                      (patch-shebang "version.sh")
                      (invoke "autoreconf" "-vfi"))))
       #:configure-flags '("--sysconfdir=/etc")
       #:make-flags (list (string-append "sysconfdir="
                                         (assoc-ref %outputs "out")
                                         "/etc"))

       #:tests? #f))                    ; no 'check' target
    (synopsis "Detect motion from video signals")
    (description
     "Motion is a program that monitors the video signal from one or more
cameras and is able to detect if a significant part of the picture has
changed.  Or in other words, it can detect motion.")

    ;; Some files say "version 2" and others "version 2 or later".
    (license license:gpl2)))

(define-public subdl
  (let ((commit "4cf5789b11f0ff3f863b704b336190bf968cd471")
        (revision "1"))
    (package
      (name "subdl")
      (version (git-version "1.0.3" revision commit))
      (source (origin
                (method git-fetch)
                (uri (git-reference
                      (url "https://github.com/alexanderwink/subdl.git")
                      (commit commit)))
                (file-name (git-file-name name version))
                (sha256
                 (base32
                  "0kmk5ck1j49q4ww0lvas2767kwnzhkq0vdwkmjypdx5zkxz73fn8"))))
      (build-system trivial-build-system)
      (arguments
       `(#:modules ((guix build utils))
         #:builder (begin
                     (use-modules (guix build utils))
                     (let* ((out (assoc-ref %outputs "out"))
                            (bin (string-append out "/bin"))
                            (source (assoc-ref %build-inputs "source"))
                            (python (assoc-ref %build-inputs "python")))
                       (install-file (string-append source "/subdl") bin)
                       (patch-shebang (string-append bin "/subdl")
                                      (list (string-append python "/bin")))))))
      (inputs `(("python" ,python)))
      (synopsis "Command-line tool for downloading subtitles from opensubtitles.org")
      (description "Subdl is a command-line tool for downloading subtitles from
opensubtitles.org.  By default, it will search for English subtitles, display
the results, download the highest-rated result in the requested language and
save it to the appropriate filename.")
      (license license:gpl3+)
      (home-page "https://github.com/alexanderwink/subdl"))))

(define-public l-smash
  (package
    (name "l-smash")
    (version "2.14.5")
    (source (origin
              (method git-fetch)
              (uri (git-reference
                    (url "https://github.com/l-smash/l-smash.git")
                    (commit (string-append "v" version))))
              (file-name (git-file-name name version))
              (sha256
               (base32
                "0rcq9727im6kd8da8b7kzzbzxdldvmh5nsljj9pvr4m3lj484b02"))))
    (build-system gnu-build-system)
    (arguments
     `(#:tests? #f                      ;no tests
       #:make-flags
       (list (string-append "LDFLAGS=-Wl,-L.,-rpath="
                            (assoc-ref %outputs "out") "/lib"))
       #:phases
       (modify-phases %standard-phases
         ;; configure fails if it is followed by CONFIG_SHELL
         (replace 'configure
           (lambda* (#:key outputs #:allow-other-keys)
             (let ((out (assoc-ref outputs "out")))
               (invoke "./configure" (string-append "--prefix=" out)
                       "--disable-static")))))))
    (native-inputs
     `(("which" ,which)))
    (home-page "https://l-smash.github.io/l-smash/")
    (synopsis "MP4 multiplexer and demultiplexer library")
    (description
     "L-SMASH is a cross-platform library that handles the ISO base media file
format and some of its derived file formats, including MP4.  It operates as a
multiplexer and demultiplexer, and can mux video and audio in several formats
using standalone executable files.")
    (license license:isc)))

(define-public qtfaststart
  (package
    (name "qtfaststart")
    (version "1.8")
    (source (origin
              (method url-fetch)
              (uri (pypi-uri "qtfaststart" version))
              (sha256
               (base32
                "0hcjfik8hhb1syqvyh5c6aillpvzal26nkjflcq1270z64aj6i5h"))))
    (build-system python-build-system)
    (arguments
     '(#:tests? #f)) ; no test suite
    (synopsis "Move QuickTime and MP4 metadata to the beginning of the file")
    (description "qtfaststart enables streaming and pseudo-streaming of
QuickTime and MP4 files by moving metadata and offset information to the
beginning of the file.  It can also print some useful information about the
structure of the file.  This program is based on qt-faststart.c from the FFmpeg
project, which is released into the public domain, as well as ISO 14496-12:2005
(the official spec for MP4), which can be obtained from the ISO or found
online.")
    (home-page "https://github.com/danielgtaylor/qtfaststart")
    (license license:expat)))

(define-public vidstab
  (let ((commit "aeabc8daa7904f9edf7441a11f293965a5ef53b8")
        (revision "0"))
    (package
      (name "vidstab")
      (version (git-version "1.1.0" revision commit))
      (source (origin
                (method git-fetch)
                (uri (git-reference
                      (url "https://github.com/georgmartius/vid.stab.git")
                      (commit commit)))
                (file-name (git-file-name name version))
                (sha256
                 (base32
                  "042iy0f3khwzr68djzvqgn301sy21ljvkf52rnc2c73q7ircnzzn"))))
      (build-system cmake-build-system)
      (arguments
       '(#:tests? #f)) ; tests are not run as part of standard build process
      (home-page "http://public.hronopik.de/vid.stab/")
      (synopsis "Video stabilization library")
      (description "Vidstab is a video stabilization library which can be used
with FFmpeg.  A video acquired using a hand-held camera or a camera mounted on a
vehicle typically suffers from undesirable shakes and jitters.  Activities such
as surfing, skiing, riding and walking while shooting videos are especially
prone to erratic camera shakes.  Vidstab targets these video contents to help
create smoother and stable videos.")
      (license license:gpl2+))))

(define-public libopenshot
  (package
    (name "libopenshot")
    (version "0.2.3")
    (source (origin
              (method git-fetch)
              (uri (git-reference
                    (url "https://github.com/OpenShot/libopenshot")
                    (commit (string-append "v" version))))
              (file-name (git-file-name name version))
              (sha256
               (base32
                "0r1qmr8ar5n72603xkj9h065vbpznrqsq88kxxmn9n8djyyvk03k"))
              (modules '((guix build utils)))
              (snippet '(begin
                          ;; Allow overriding of the python installation dir
                          (substitute* "src/bindings/python/CMakeLists.txt"
                            (("(SET\\(PYTHON_MODULE_PATH.*)\\)" _ set)
                             (string-append set " CACHE PATH "
                                            "\"Python bindings directory\")")))
                          (delete-file-recursively "thirdparty")
                          #t))))
    (build-system cmake-build-system)
    (native-inputs
     `(("pkg-config" ,pkg-config)
       ("python" ,python)
       ("swig" ,swig)
       ("unittest++" ,unittest-cpp)))
    (propagated-inputs                  ;all referenced in installed headers
     `(("cppzmq" ,cppzmq)
       ("ffmpeg" ,ffmpeg)
       ("imagemagick" ,imagemagick)
       ("jsoncpp" ,jsoncpp)
       ("libopenshot-audio" ,libopenshot-audio)
       ("qtbase" ,qtbase)
       ("qtmultimedia" ,qtmultimedia)
       ("zeromq" ,zeromq)))
    (arguments
     `(#:configure-flags
       (list (string-append "-DPYTHON_MODULE_PATH:PATH=" %output "/lib/python"
                            ,(version-major+minor (package-version python))
                            "/site-packages")
             "-DUSE_SYSTEM_JSONCPP:BOOL=ON")
       #:phases
       (modify-phases %standard-phases
         (add-before 'configure 'set-vars
           (lambda* (#:key inputs #:allow-other-keys)
             (setenv "LIBOPENSHOT_AUDIO_DIR"
                     (assoc-ref inputs "libopenshot-audio"))
             (setenv "ZMQDIR"
                     (assoc-ref inputs "zeromq"))
             (setenv "UNITTEST_DIR"
                     (string-append (assoc-ref inputs "unittest++")
                                    "/include/UnitTest++"))
             #t)))))
    (home-page "https://openshot.org")
    (synopsis "Video-editing, animation, and playback library")
    (description "OpenShot Library (libopenshot) is a powerful C++ video
editing library with a multi-threaded and feature rich video editing
API.  It includes bindings for Python, Ruby, and other languages.")
    (license license:lgpl3+)))

(define-public openshot
  (package
    (name "openshot")
    (version "2.4.4")
    (source (origin
              (method git-fetch)
              (uri (git-reference
                    (url "https://github.com/OpenShot/openshot-qt")
                    (commit (string-append "v" version))))
              (file-name (git-file-name name version))
              (sha256
               (base32
                "0mg63v36h7l8kv2sgf6x8c1n3ygddkqqwlciz7ccxpbm4x1idqba"))
       (modules '((guix build utils)))
       (snippet
        '(begin
           (delete-file-recursively "src/images/fonts") #t))))
    (build-system python-build-system)
    (inputs
     `(("ffmpeg" ,ffmpeg)
       ("font-ubuntu" ,font-ubuntu)
       ("libopenshot" ,libopenshot)
       ("python" ,python)
       ("python-pyqt" ,python-pyqt)
       ("python-pyzmq" ,python-pyzmq)
       ("python-requests" ,python-requests)
       ("qtsvg" ,qtsvg)))
    (arguments
     `(#:tests? #f                      ;no tests
       #:modules ((guix build python-build-system)
                  (guix build qt-utils)
                  (guix build utils))
       #:imported-modules (,@%python-build-system-modules
                            (guix build qt-utils))
       #:phases (modify-phases %standard-phases
                  (delete 'build)       ;install phase does all the work
                  (add-after 'unpack 'patch-font-location
                    (lambda* (#:key inputs #:allow-other-keys)
                      (let ((font (assoc-ref inputs "font-ubuntu")))
                        (substitute* "src/classes/app.py"
                          (("info.IMAGES_PATH") (string-append "\"" font "\""))
                          (("fonts") "share/fonts/truetype")))
                      #t))
                  (add-before 'install 'set-tmp-home
                    (lambda _
                      ;; src/classes/info.py "needs" to create several
                      ;; directories in $HOME when loaded during build
                      (setenv "HOME" "/tmp")
                      #t))
                  (add-after 'install 'wrap-program
                    (lambda* (#:key outputs #:allow-other-keys)
                      (let ((out (assoc-ref outputs "out")))
                        (wrap-qt-program out "openshot-qt"))
                      #t)))))
    (home-page "https://openshot.org")
    (synopsis "Video editor")
    (description "OpenShot takes your videos, photos, and music files and
helps you create the film you have always dreamed of.  Easily add sub-titles,
transitions, and effects and then export your film to many common formats.")
    (license license:gpl3+)))

(define-public dav1d
  (package
    (name "dav1d")
    (version "0.5.2")
    (source
      (origin
        (method url-fetch)
        (uri (string-append "https://downloads.videolan.org/pub/videolan"
                            "/dav1d/" version "/dav1d-" version ".tar.xz"))
        (sha256
         (base32
          "02hgarv2x2bqbac15pdj7pbm8f4lyn78ws0dncygvhis9a6ghk7r"))))
    (build-system meson-build-system)
    (native-inputs `(("nasm" ,nasm)))
    (home-page "https://code.videolan.org/videolan/dav1d")
    (synopsis "AV1 decoder")
    (description "dav1d is a new AV1 cross-platform decoder, and focused on
speed and correctness.")
    (license license:bsd-2)))

(define-public wlstream
  (let ((commit "182076a94562b128c3a97ecc53cc68905ea86838")
        (revision "1"))
    (package
      (name "wlstream")
      (version (git-version "0.0" revision commit))
      (source
       (origin
         (method git-fetch)
         (uri (git-reference
               (url "https://github.com/atomnuker/wlstream.git")
               (commit commit)))
         (file-name (git-file-name name version))
         (sha256
          (base32
           "01qbcgfl3g9kfwn1jf1z9pdj3bvf5lmg71d1vwkcllc2az24bjqp"))))
      (build-system meson-build-system)
      (native-inputs `(("libdrm" ,libdrm)
                       ("pkg-config" ,pkg-config)))
      (inputs `(("ffmpeg" ,ffmpeg)
                ("pulseaudio" ,pulseaudio)
                ("wayland" ,wayland)
                ("wayland-protocols" ,wayland-protocols)))
      (home-page "https://github.com/atomnuker/wlstream")
      (synopsis "Screen capture tool for Wayland sessions")
      (description "Wlstream is a screen capture tool for recording audio and
video from a Wayland session.")
      (license license:lgpl2.1+))))

(define-public gaupol
  (package
    (name "gaupol")
    (version "1.7")
    (source (origin
              (method git-fetch)
              (uri (git-reference
                    (url "https://github.com/otsaloma/gaupol/")
                    (commit version)))
              (file-name (git-file-name name version))
              (sha256
               (base32
                "1cp0ka8hzma1dxiisdhl2fznxklj2pl63vkdqcd91lrblghdj6x9"))))
    (build-system python-build-system)
    (native-inputs
     `(("gettext" ,gettext-minimal)
       ("pkg-config" ,pkg-config)))
    (inputs
     `(("python-pygobject" ,python-pygobject)
       ("gtk+" ,gtk+)
       ("python-pycairo" ,python-pycairo) ; Required or else clicking on a subtitle line fails.
       ("python-chardet" ,python-chardet) ; Optional: Character encoding detection.
       ("gtkspell3" ,gtkspell3)           ; Optional: Inline spell-checking.
       ("iso-codes" ,iso-codes)           ; Optional: Translations.
       ("gstreamer" ,gstreamer)
       ("gst-libav" ,gst-libav)
       ("gst-plugins-base" ,gst-plugins-base)
       ("gst-plugins-good" ,gst-plugins-good)
       ("gst-plugins-bad" ,gst-plugins-bad)
       ("gst-plugins-ugly" ,gst-plugins-ugly)))
    (arguments
     `(#:tests? #f                      ; Tests seem to require networking.
       #:phases
       (modify-phases %standard-phases
         ;; gaupol's setup.py script does not support one of the Python build
         ;; system's default flags, "--single-version-externally-managed".
         (replace 'install
           (lambda* (#:key outputs #:allow-other-keys)
             (invoke "python" "setup.py" "install"
                     (string-append "--prefix=" (assoc-ref outputs "out"))
                     "--root=/")))
         (add-after 'install 'wrap-gaupol
           (lambda* (#:key outputs #:allow-other-keys)
             (let ((out (assoc-ref outputs "out"))
                   (gst-plugin-path (getenv "GST_PLUGIN_SYSTEM_PATH"))
                   (gi-typelib-path (getenv "GI_TYPELIB_PATH")))
               (wrap-program (string-append out "/bin/gaupol")
                 `("GST_PLUGIN_SYSTEM_PATH" ":" prefix (,gst-plugin-path))
                 `("GI_TYPELIB_PATH" ":" prefix (,gi-typelib-path))))
             #t))
         (add-after 'unpack 'patch-data-dir
           ;; Fix some path variables that setup.py seems to garble.
           (lambda* (#:key outputs #:allow-other-keys)
             (let ((out (assoc-ref outputs "out")))
               (substitute* "setup.py"
                 (("DATA_DIR = \\{!r\\}\"\\.format\\(data_dir\\)")
                  (string-append "DATA_DIR = '" out "/share/gaupol'\""))
                 (("LOCALE_DIR = \\{!r\\}\"\\.format\\(locale_dir\\)")
                  (string-append "LOCALE_DIR = '" out "/share/locale'\"")))
               #t))))))
    (synopsis "Editor for text-based subtitles")
    (description
     "Gaupol supports multiple subtitle file formats and provides means of
creating subtitles, editing texts and timing subtitles to match video.  The
user interface features a builtin video player and is designed with attention
to convenience of translating and batch processing of multiple documents.")
    (home-page "https://otsaloma.io/gaupol/")
    (license license:gpl3+)))

(define-public theorafile
  (let ((commit "404b14d7602b5918d117eaa64e8aa6601ede8593"))
    (package
      (name "theorafile")
      (version (git-version "0.0.0" "1" commit))
      (source
       (origin
         (method git-fetch)
         (uri (git-reference
               (url "https://github.com/FNA-XNA/Theorafile.git")
               (commit commit)))
         (file-name (git-file-name name version))
         (sha256
          (base32 "128c3pjzqbgrj020glm5jd6ss18vl19471lj615w2brjwb7c1f0z"))))
      (build-system gnu-build-system)
      (arguments
       '(#:make-flags '("CC=gcc")
         #:phases
         (modify-phases %standard-phases
           (delete 'configure)
           (replace 'check
             (lambda _
               (setenv "CC" "gcc")
               (invoke "make" "test")))
           (replace 'install
             (lambda* (#:key outputs #:allow-other-keys)
               (let ((out (assoc-ref outputs "out")))
                 (install-file "libtheorafile.so" (string-append out "/lib"))
                 (install-file "theorafile.h" (string-append out "/include")))
               #t)))))
      (native-inputs
       ;; For tests.
       `(("sdl2" ,sdl2)))
      (home-page "https://github.com/FNA-XNA/Theorafile")
      (synopsis "Ogg Theora Video Decoder Library")
      (description "Theorafile is a library for quickly and easily decoding Ogg
Theora videos.  Theorafile was written to be used for FNA's VideoPlayer.")
      (license license:zlib))))

(define-public dvdbackup
  (package
    (name "dvdbackup")
    (version "0.4.2")
    (source
     (origin
       (method url-fetch)
       (uri (string-append "mirror://sourceforge/dvdbackup/dvdbackup/"
                           "dvdbackup-" version "/"
                           "dvdbackup-" version ".tar.xz"))
       (sha256
        (base32 "1rl3h7waqja8blmbpmwy01q9fgr5r0c32b8dy3pbf59bp3xmd37g"))))
    (build-system gnu-build-system)
    (inputs
     `(("libdvdcss" ,libdvdcss)
       ("libdvdread" ,libdvdread)))
    (home-page "http://dvdbackup.sourceforge.net")
    (synopsis "DVD video ripper")
    (description
     "A simple command line tool to backup video from a DVD.  Decrypts the
DVD using @command{libdvdcss}, but does @strong{not} demux, remux,
transcode or reformat the videos in any way, producing perfect backups.")
    (license license:gpl3+)))<|MERGE_RESOLUTION|>--- conflicted
+++ resolved
@@ -1284,14 +1284,9 @@
        ("lame" ,lame)
        ("libass" ,libass)
        ("libdvdcss" ,libdvdcss)
-<<<<<<< HEAD
-       ("libdvdnav" ,libdvdnav)
-       ("libjpeg" ,libjpeg-turbo)
-=======
        ("libdvdnav" ,libdvdnav)         ; ignored without libdvdread
        ("libdvdread" ,libdvdread)       ; ignored without libdvdnav
-       ("libjpeg" ,libjpeg)
->>>>>>> c2d7e800
+       ("libjpeg" ,libjpeg-turbo)
        ("libmpeg2" ,libmpeg2)
        ("libmpg123" ,mpg123)            ; audio codec for MP3
        ("libpng" ,libpng)
