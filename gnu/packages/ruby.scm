;;; GNU Guix --- Functional package management for GNU
;;; Copyright © 2014, 2015 Pjotr Prins <pjotr.guix@thebird.nl>
;;; Copyright © 2014, 2015 Ludovic Courtès <ludo@gnu.org>
;;; Copyright © 2014, 2015 Mark H Weaver <mhw@netris.org>
;;; Copyright © 2014, 2015 David Thompson <davet@gnu.org>
;;; Copyright © 2015 Ricardo Wurmus <rekado@elephly.net>
;;; Copyright © 2015, 2016 Ben Woodcroft <donttrustben@gmail.com>
;;;
;;; This file is part of GNU Guix.
;;;
;;; GNU Guix is free software; you can redistribute it and/or modify it
;;; under the terms of the GNU General Public License as published by
;;; the Free Software Foundation; either version 3 of the License, or (at
;;; your option) any later version.
;;;
;;; GNU Guix is distributed in the hope that it will be useful, but
;;; WITHOUT ANY WARRANTY; without even the implied warranty of
;;; MERCHANTABILITY or FITNESS FOR A PARTICULAR PURPOSE.  See the
;;; GNU General Public License for more details.
;;;
;;; You should have received a copy of the GNU General Public License
;;; along with GNU Guix.  If not, see <http://www.gnu.org/licenses/>.

(define-module (gnu packages ruby)
  #:use-module ((guix licenses) #:prefix license:)
  #:use-module (gnu packages)
  #:use-module (gnu packages base)
  #:use-module (gnu packages compression)
  #:use-module (gnu packages databases)
  #:use-module (gnu packages readline)
  #:use-module (gnu packages autotools)
  #:use-module (gnu packages java)
  #:use-module (gnu packages libffi)
  #:use-module (gnu packages python)
  #:use-module (gnu packages ragel)
  #:use-module (gnu packages tls)
  #:use-module (gnu packages version-control)
  #:use-module (guix packages)
  #:use-module (guix download)
  #:use-module (guix git-download)
  #:use-module (guix utils)
  #:use-module (guix build-system gnu)
  #:use-module (gnu packages xml)
  #:use-module (gnu packages web)
  #:use-module (guix build-system ruby))

(define-public ruby
  (package
    (name "ruby")
<<<<<<< HEAD
    (version "2.3.3")
=======
    (replacement ruby-2.3.3)
    (version "2.3.1")
>>>>>>> 1c9f78ec
    (source
     (origin
       (method url-fetch)
       (uri (string-append "http://cache.ruby-lang.org/pub/ruby/"
                           (version-major+minor version)
                           "/ruby-" version ".tar.xz"))
       (sha256
        (base32
         "1p0rfk0blrbfjcnv0vb0ha4hxflgkfhv9zbzp4vvld2pi31ahkqs"))
       (modules '((guix build utils)))
       (snippet `(begin
                   ;; Remove bundled libffi
                   (delete-file-recursively "ext/fiddle/libffi-3.2.1")
                   #t))))
    (build-system gnu-build-system)
    (arguments
     `(#:test-target "test"
       #:phases
       (modify-phases %standard-phases
         (add-before 'configure 'replace-bin-sh-and-remove-libffi
           (lambda _
             (substitute* '("Makefile.in"
                            "ext/pty/pty.c"
                            "io.c"
                            "lib/mkmf.rb"
                            "process.c"
                            "test/rubygems/test_gem_ext_configure_builder.rb"
                            "test/rdoc/test_rdoc_parser.rb"
                            "test/ruby/test_rubyoptions.rb"
                            "test/ruby/test_process.rb"
                            "test/ruby/test_system.rb"
                            "tool/rbinstall.rb")
               (("/bin/sh") (which "sh")))
             #t)))))
    (inputs
     `(("readline" ,readline)
       ("openssl" ,openssl)
       ("libffi" ,libffi)
       ("gdbm" ,gdbm)
       ("zlib" ,zlib)))
    (native-search-paths
     (list (search-path-specification
            (variable "GEM_PATH")
            (files (list (string-append "lib/ruby/gems/"
                                        (version-major+minor version)
                                        ".0"))))))
    (synopsis "Programming language interpreter")
    (description "Ruby is a dynamic object-oriented programming language with
a focus on simplicity and productivity.")
    (home-page "https://ruby-lang.org")
    (license license:ruby)))

(define ruby-2.3.3
  (package
    (inherit ruby)
    (version "2.3.3")
    (source
     (origin
       (method url-fetch)
       (uri (string-append "http://cache.ruby-lang.org/pub/ruby/"
                           (version-major+minor version)
                           "/ruby-" version ".tar.xz"))
       (sha256
        (base32
         "1p0rfk0blrbfjcnv0vb0ha4hxflgkfhv9zbzp4vvld2pi31ahkqs"))
       (modules '((guix build utils)))
       (snippet `(begin
                   ;; Remove bundled libffi
                   (delete-file-recursively "ext/fiddle/libffi-3.2.1")
                   #t))))))

(define-public ruby-2.2
  (package (inherit ruby)
    (version "2.2.6")
    (source
     (origin
       (method url-fetch)
       (uri (string-append "http://cache.ruby-lang.org/pub/ruby/"
                           (version-major+minor version)
                           "/ruby-" version ".tar.xz"))
       (sha256
        (base32
         "0fbk2pyjphynj4kxn27vb5rsq6brr3y85p784jd1rxwws30fq54l"))))))

(define-public ruby-2.1
  (package (inherit ruby)
    (version "2.1.10")
    (source
     (origin
       (method url-fetch)
       (uri (string-append "http://cache.ruby-lang.org/pub/ruby/"
                           (version-major+minor version)
                           "/ruby-" version ".tar.bz2"))
       (sha256
        (base32
         "1wglbd599mlwxfcb2xgqcxi2shr363pjn5dpbv11m04si9bpaim7"))))
    (arguments
     `(#:test-target "test"
       #:parallel-tests? #f
       #:phases
        (alist-cons-before
         'configure 'replace-bin-sh
         (lambda _
           (substitute* '("Makefile.in"
                          "ext/pty/pty.c"
                          "io.c"
                          "lib/mkmf.rb"
                          "process.c")
             (("/bin/sh") (which "sh"))))
         %standard-phases)))
    (native-search-paths
     (list (search-path-specification
            (variable "GEM_PATH")
            (files (list (string-append "lib/ruby/gems/"
                                        (version-major+minor version)
                                        ".0"))))))))

(define-public ruby-1.8
  (package (inherit ruby)
    (version "1.8.7-p374")
    (source
     (origin
       (method url-fetch)
       (uri (string-append "http://cache.ruby-lang.org/pub/ruby/"
                           (version-major+minor version)
                           "/ruby-" version ".tar.bz2"))
       (sha256
        (base32
         "1qq7khilwkayrhwmzlxk83scrmiqfi7lgsn4c63znyvz2c1lgqxl"))))
    (native-search-paths '())
    (arguments
     `(#:test-target "test"
       #:parallel-tests? #f
       #:phases
        (alist-cons-before
         'configure 'replace-bin-sh
         (lambda _
           (substitute* '("Makefile.in"
                          "ext/pty/pty.c"
                          "io.c"
                          "lib/mkmf.rb"
                          "process.c")
             (("/bin/sh") (which "sh"))))
         %standard-phases)))))

(define-public ruby-hoe
  (package
    (name "ruby-hoe")
    (version "3.15.2")
    (source (origin
              (method url-fetch)
              (uri (rubygems-uri "hoe" version))
              (sha256
               (base32
                "1riyf9j9vp7dzgpw5xj9xx1vqkdmg6lr7qiprmn91hcdp81kaszp"))) )
    (build-system ruby-build-system)
    (synopsis "Ruby project management helper")
    (description
     "Hoe is a rake/rubygems helper for project Rakefiles.  It helps manage,
maintain, and release projects and includes a dynamic plug-in system allowing
for easy extensibility.  Hoe ships with plug-ins for all the usual project
tasks including rdoc generation, testing, packaging, deployment, and
announcement.")
    (home-page "http://www.zenspider.com/projects/hoe.html")
    (license license:expat)))

(define-public ruby-rake-compiler
  (package
    (name "ruby-rake-compiler")
    (version "1.0.1")
    (source (origin
              (method url-fetch)
              (uri (rubygems-uri "rake-compiler" version))
              (sha256
               (base32
                "1lf91nf1fcnmsh54mxz06wyfmjkwh58vljr35zns5cwbg8fwmi20"))))
    (build-system ruby-build-system)
    (arguments
     '(#:tests? #f)) ; needs cucumber
    (synopsis "Building and packaging helper for Ruby native extensions")
    (description "Rake-compiler provides a framework for building and
packaging native C and Java extensions in Ruby.")
    (home-page "https://github.com/rake-compiler/rake-compiler")
    (license license:expat)))

(define-public ruby-i18n
  (package
    (name "ruby-i18n")
    (version "0.7.0")
    (source (origin
              (method url-fetch)
              (uri (rubygems-uri "i18n" version))
              (sha256
               (base32
                "1i5z1ykl8zhszsxcs8mzl8d0dxgs3ylz8qlzrw74jb0gplkx6758"))))
    (build-system ruby-build-system)
    (arguments
     '(#:tests? #f)) ; no tests
    (synopsis "Internationalization library for Ruby")
    (description "Ruby i18n is an internationalization and localization
solution for Ruby programs.  It features translation and localization,
interpolation of values to translations, pluralization, customizable
transliteration to ASCII, flexible defaults, bulk lookup, lambdas as
translation data, custom key/scope separator, custom exception handlers, and
an extensible architecture with a swappable backend.")
    (home-page "http://github.com/svenfuchs/i18n")
    (license license:expat)))

;; RSpec is the dominant testing library for Ruby projects.  Even RSpec's
;; dependencies use RSpec for their test suites!  To avoid these circular
;; dependencies, we disable tests for all of the RSpec-related packages.
(define ruby-rspec-support
  (package
    (name "ruby-rspec-support")
    (version "3.5.0")
    (source (origin
              (method url-fetch)
              (uri (rubygems-uri "rspec-support" version))
              (sha256
               (base32
                "10vf3k3d472y573mag2kzfsfrf6rv355s13kadnpryk8d36yq5r0"))))
    (build-system ruby-build-system)
    (arguments
     '(#:tests? #f)) ; avoid dependency cycles
    (synopsis "RSpec support library")
    (description "Support utilities for RSpec gems.")
    (home-page "https://github.com/rspec/rspec-support")
    (license license:expat)))

(define-public ruby-rspec-core
  (package
    (name "ruby-rspec-core")
    (version "3.5.4")
    (source (origin
              (method url-fetch)
              (uri (rubygems-uri "rspec-core" version))
              (sha256
               (base32
                "1nacs062qbr98fx6czf1vwppn1js956nv2c8vfwj6i65axdfs46i"))))
    (build-system ruby-build-system)
    (arguments
     '(#:tests? #f)) ; avoid dependency cycles
    (propagated-inputs
     `(("ruby-rspec-support" ,ruby-rspec-support)))
    (synopsis "RSpec core library")
    (description "Rspec-core provides the RSpec test runner and example
groups.")
    (home-page "https://github.com/rspec/rspec-core")
    (license license:expat)))

(define-public ruby-rspec-core-2
  (package (inherit ruby-rspec-core)
    (version "2.14.8")
    (source (origin
              (method url-fetch)
              (uri (rubygems-uri "rspec-core" version))
              (sha256
               (base32
                "0psjy5kdlz3ph39br0m01w65i1ikagnqlg39f8p65jh5q7dz8hwc"))))
    (propagated-inputs `())))

(define-public ruby-diff-lcs
  (package
    (name "ruby-diff-lcs")
    (version "1.2.5")
    (source (origin
              (method url-fetch)
              (uri (rubygems-uri "diff-lcs" version))
              (sha256
               (base32
                "1vf9civd41bnqi6brr5d9jifdw73j9khc6fkhfl1f8r9cpkdvlx1"))))
    (build-system ruby-build-system)
    (arguments
     '(#:tests? #f)) ; avoid dependency cycles
    (synopsis "Compute the difference between two Enumerable sequences")
    (description "Diff::LCS computes the difference between two Enumerable
sequences using the McIlroy-Hunt longest common subsequence (LCS) algorithm.
It includes utilities to create a simple HTML diff output format and a
standard diff-like tool.")
    (home-page "https://github.com/halostatue/diff-lcs")
    (license license:expat)))

(define-public ruby-rspec-expectations
  (package
    (name "ruby-rspec-expectations")
    (version "3.5.0")
    (source (origin
              (method url-fetch)
              (uri (rubygems-uri "rspec-expectations" version))
              (sha256
               (base32
                "0bbqfrb1x8gmwf8x2xhhwvvlhwbbafq4isbvlibxi6jk602f09gs"))))
    (build-system ruby-build-system)
    (arguments
     '(#:tests? #f)) ; avoid dependency cycles
    (propagated-inputs
     `(("ruby-rspec-support" ,ruby-rspec-support)
       ("ruby-diff-lcs" ,ruby-diff-lcs)))
    (synopsis "RSpec expectations library")
    (description "Rspec-expectations provides a simple API to express expected
outcomes of a code example.")
    (home-page "https://github.com/rspec/rspec-expectations")
    (license license:expat)))

(define-public ruby-rspec-expectations-2
  (package (inherit ruby-rspec-expectations)
    (version "2.14.5")
    (source (origin
              (method url-fetch)
              (uri (rubygems-uri "rspec-expectations" version))
              (sha256
               (base32
                "1ni8kw8kjv76jvwjzi4jba00k3qzj9f8wd94vm6inz0jz3gwjqf9"))))
    (propagated-inputs
     `(("ruby-diff-lcs" ,ruby-diff-lcs)))))

(define-public ruby-rspec-mocks
  (package
    (name "ruby-rspec-mocks")
    (version "3.5.0")
    (source (origin
              (method url-fetch)
              (uri (rubygems-uri "rspec-mocks" version))
              (sha256
               (base32
                "0nl3ksivh9wwrjjd47z5dggrwx40v6gpb3a0gzbp1gs06a5dmk24"))))
    (build-system ruby-build-system)
    (arguments
     '(#:tests? #f)) ; avoid dependency cycles
    (propagated-inputs
     `(("ruby-rspec-support" ,ruby-rspec-support)
       ("ruby-diff-lcs" ,ruby-diff-lcs)))
    (synopsis "RSpec stubbing and mocking library")
    (description "Rspec-mocks provides RSpec's \"test double\" framework, with
support for stubbing and mocking.")
    (home-page "https://github.com/rspec/rspec-mocks")
    (license license:expat)))

(define-public ruby-rspec-mocks-2
  (package (inherit ruby-rspec-mocks)
    (version "2.14.6")
    (source (origin
              (method url-fetch)
              (uri (rubygems-uri "rspec-mocks" version))
              (sha256
               (base32
                "1fwsmijd6w6cmqyh4ky2nq89jrpzh56hzmndx9wgkmdgfhfakv30"))))
    (propagated-inputs
     `(("ruby-diff-lcs" ,ruby-diff-lcs)))))

(define-public ruby-rspec
  (package
    (name "ruby-rspec")
    (version "3.5.0")
    (source (origin
              (method url-fetch)
              (uri (rubygems-uri "rspec" version))
              (sha256
               (base32
                "16g3mmih999f0b6vcz2c3qsc7ks5zy4lj1rzjh8hf6wk531nvc6s"))))
    (build-system ruby-build-system)
    (arguments
     '(#:tests? #f)) ; avoid dependency cycles
    (propagated-inputs
     `(("ruby-rspec-core" ,ruby-rspec-core)
       ("ruby-rspec-mocks" ,ruby-rspec-mocks)
       ("ruby-rspec-expectations" ,ruby-rspec-expectations)))
    (synopsis "Behavior-driven development framework for Ruby")
    (description "RSpec is a behavior-driven development (BDD) framework for
Ruby.  This meta-package includes the RSpec test runner, along with the
expectations and mocks frameworks.")
    (home-page "http://rspec.info/")
    (license license:expat)))

(define-public ruby-rspec-2
  (package (inherit ruby-rspec)
    (version "2.14.1")
    (source (origin
              (method url-fetch)
              (uri (rubygems-uri "rspec" version))
              (sha256
               (base32
                "134y4wzk1prninb5a0bhxgm30kqfzl8dg06af4js5ylnhv2wd7sg"))))
    (propagated-inputs
     `(("ruby-rspec-core" ,ruby-rspec-core-2)
       ("ruby-rspec-mocks" ,ruby-rspec-mocks-2)
       ("ruby-rspec-expectations" ,ruby-rspec-expectations-2)))))

;; Bundler is yet another source of circular dependencies, so we must disable
;; its test suite as well.
(define-public bundler
  (package
    (name "bundler")
    (version "1.13.6")
    (source (origin
              (method url-fetch)
              (uri (rubygems-uri "bundler" version))
              (sha256
               (base32
                "1xyhy9cn8w9passp64p6hb3df2fpiqbds6rj7xha1335xpgj5zgs"))))
    (build-system ruby-build-system)
    (arguments
     '(#:tests? #f)) ; avoid dependency cycles
    (synopsis "Ruby gem bundler")
    (description "Bundler automatically downloads and installs a list of gems
specified in a \"Gemfile\", as well as their dependencies.")
    (home-page "http://bundler.io/")
    (license license:expat)))

(define-public ruby-builder
  (package
    (name "ruby-builder")
    (version "3.2.2")
    (source (origin
              (method url-fetch)
              (uri (rubygems-uri "builder" version))
              (sha256
               (base32
                "14fii7ab8qszrvsvhz6z2z3i4dw0h41a62fjr2h1j8m41vbrmyv2"))))
    (build-system ruby-build-system)
    (arguments
     `(#:phases
       (modify-phases %standard-phases
         (add-after 'unpack 'do-not-use-rvm
          (lambda _
            (substitute* "rakelib/tags.rake"
              (("RVM_GEMDIR = .*") "RVM_GEMDIR = 'no-rvm-please'\n"))
            #t)))))
    (synopsis "Ruby library to create structured data")
    (description "Builder provides a number of builder objects that make it
easy to create structured data.  Currently the following builder objects are
supported: XML Markup and XML Events.")
    (home-page "https://github.com/jimweirich/builder")
    (license license:expat)))

(define-public ruby-rjb
  (package
    (name "ruby-rjb")
    (version "1.5.3")
    (source (origin
              (method url-fetch)
              (uri (rubygems-uri "rjb" version))
              (sha256
               (base32
                "0gzs92dagk981s4vrymnqg0vll783b9k564j0cdgp167nc5a2zg4"))))
    (build-system ruby-build-system)
    (arguments
     `(#:tests? #f ; no rakefile
       #:phases
       (modify-phases %standard-phases
         (add-before 'build 'set-java-home
          (lambda* (#:key inputs #:allow-other-keys)
            (setenv "JAVA_HOME" (assoc-ref inputs "jdk"))
            #t)))))
    (native-inputs
     `(("jdk" ,icedtea "jdk")))
    (synopsis "Ruby-to-Java bridge using the Java Native Interface")
    (description "RJB is a bridge program that connects Ruby and Java via the
Java Native Interface.")
    (home-page "http://www.artonx.org/collabo/backyard/?RubyJavaBridge")
    (license license:lgpl2.1+)))

(define-public ruby-log4r
  (package
    (name "ruby-log4r")
    (version "1.1.10")
    (source
      (origin
        (method url-fetch)
        (uri (rubygems-uri "log4r" version))
        (sha256
          (base32
            "0ri90q0frfmigkirqv5ihyrj59xm8pq5zcmf156cbdv4r4l2jicv"))))
    (build-system ruby-build-system)
    (arguments
     '(#:tests? #f)) ; no Rakefile in gem
    (synopsis "Flexible logging library for Ruby")
    (description "Comprehensive and flexible logging library written
in Ruby for use in Ruby programs.  It features a hierarchical logging
system of any number of levels, custom level names, logger
inheritance, multiple output destinations per log event, execution
tracing, custom formatting, thread safteyness, XML and YAML
configuration, and more.")
     (home-page "http://log4r.rubyforge.org/")
     (license license:bsd-3)))

(define-public ruby-atoulme-antwrap
  (package
    (name "ruby-atoulme-antwrap")
    (version "0.7.5")
    (source (origin
              (method url-fetch)
              (uri (rubygems-uri "atoulme-Antwrap" version))
              (sha256
               (base32
                "05s3iw44lqa81f8nfy5f0xjj808600h82zb9bsh46b9kcq2w2kmz"))))
    (build-system ruby-build-system)
    ;; Test data required for most of the tests are not included.
    (arguments `(#:tests? #f))
    (native-inputs
     `(("ruby-hoe" ,ruby-hoe)))
    (inputs
     `(("ruby-rjb" ,ruby-rjb)))
    (synopsis "Ruby wrapper for the Ant build tool")
    (description "Antwrap is a Ruby module that wraps the Apache Ant build
tool.  Antwrap can be used to invoke Ant tasks from a Ruby or a JRuby
script.")
    (home-page "http://rubyforge.org/projects/antwrap/")
    (license license:expat)))

(define-public ruby-atoulme-saikuro
  (package
    (name "ruby-atoulme-saikuro")
    (version "1.2.1")
    (source (origin
              (method url-fetch)
              (uri (rubygems-uri "atoulme-Saikuro" version))
              (sha256
               (base32
                "0kvd2nsxffbza61d3q4j94wrbnbv50r1zy3a7q26f6k706fw1f19"))))
    (build-system ruby-build-system)
    ;; FIXME: There are no unit tests.  The tests are demonstrations of the
    ;; "saikuro" tool.
    (arguments `(#:tests? #f))
    (synopsis "Cyclomatic complexity analyzer")
    (description "Saikuro is a Ruby cyclomatic complexity analyzer.  When
given Ruby source code Saikuro will generate a report listing the cyclomatic
complexity of each method found.  In addition, Saikuro counts the number of
lines per method and can generate a listing of the number of tokens on each
line of code.")
    (home-page "http://www.github.com/atoulme/Saikuro")
    ;; File headers contain the BSD-3 license and the README.rdoc says that
    ;; "Saikuro uses the BSD license", but the LICENSE file contains the text
    ;; of the Expat license.
    (license license:bsd-3)))

(define-public ruby-ci-reporter
  (package
    (name "ruby-ci-reporter")
    (version "2.0.0")
    (source (origin
              (method url-fetch)
              (uri (rubygems-uri "ci_reporter" version))
              (sha256
               (base32
                "17fm20jmw3ajdryhkkxpjahcfx7bgswqzxrskivlkns2718ayyyg"))))
    (build-system ruby-build-system)
    (arguments
     `(#:test-target "rspec"))
    (propagated-inputs
     `(("ruby-builder" ,ruby-builder)))
    (native-inputs
     `(("bundler" ,bundler)
       ("ruby-rspec" ,ruby-rspec)))
    (synopsis "Generate XML reports of runs test")
    (description
     "@code{CI::Reporter} is an add-on to Ruby testing frameworks that allows
you to generate XML reports of your test runs.  The resulting files can be
read by a continuous integration system that understands Ant's JUnit report
format.")
    (home-page "https://github.com/nicksieger/ci_reporter")
    (license license:expat)))

(define-public ruby-saikuro-treemap
  (package
    (name "ruby-saikuro-treemap")
    (version "0.2.0")
    (source (origin
              (method url-fetch)
              (uri (rubygems-uri "saikuro_treemap" version))
              (sha256
               (base32
                "0w70nmh43mwfbpq20iindl61siqqr8acmf7p3m7n5ipd61c24950"))))
    (build-system ruby-build-system)
    ;; Some of the tests fail because the generated JSON has keys in a
    ;; different order.  This is a problem with the test suite rather than any
    ;; of the involved libraries.
    (arguments `(#:tests? #f))
    (propagated-inputs
     `(("ruby-json-pure" ,ruby-json-pure)
       ("ruby-atoulme-saikuro" ,ruby-atoulme-saikuro)))
    (synopsis "Generate complexity treemap based on saikuro analysis")
    (description
     "This gem generates a treemap showing the complexity of Ruby code on
which it is run.  It uses Saikuro under the covers to analyze Ruby code
complexity.")
    (home-page "http://github.com/ThoughtWorksStudios/saikuro_treemap")
    (license license:expat)))

(define-public ruby-orderedhash
  (package
    (name "ruby-orderedhash")
    (version "0.0.6")
    (source (origin
              (method url-fetch)
              (uri (rubygems-uri "orderedhash" version))
              (sha256
               (base32
                "0fryy7f9jbpx33jq5m402yqj01zcg563k9fsxlqbhmq638p4bzd7"))))
    (build-system ruby-build-system)
    (arguments
     '(#:tests? #f)) ; no test suite
    (synopsis "Ruby library providing an order-preserving hash")
    (description "Orderedhash is a Ruby library providing a hash
implementation that preserves the order of items and features some array-like
extensions.")
    (home-page "http://codeforpeople.com/lib/ruby/orderedhash/")
    (license license:public-domain)))

(define-public ruby-libxml
  (package
    (name "ruby-libxml")
    (version "2.8.0")
    (source
     (origin
       (method url-fetch)
       (uri (rubygems-uri "libxml-ruby" version))
       (sha256
        (base32
         "1dhjqp4r9vkdp00l6h1cj8qfndzxlhlxk6b9g0w4v55gz857ilhb"))))
    (build-system ruby-build-system)
    (inputs
     `(("zlib" ,zlib)
       ("libxml2" ,libxml2)))
    (arguments
     '(#:tests? #f ; test suite hangs for unknown reason
       #:gem-flags
       (list "--"
             (string-append "--with-xml2-include="
                            (assoc-ref %build-inputs "libxml2")
                            "/include/libxml2" ))))
    (synopsis "Ruby bindings for GNOME Libxml2")
    (description "The Libxml-Ruby project provides Ruby language bindings for
the GNOME Libxml2 XML toolkit.")
    (home-page "http://xml4r.github.com/libxml-ruby")
    (license license:expat)))

(define-public ruby-xml-simple
  (package
    (name "ruby-xml-simple")
    (version "1.1.5")
    (source (origin
              (method url-fetch)
              (uri (rubygems-uri "xml-simple" version))
              (sha256
               (base32
                "0xlqplda3fix5pcykzsyzwgnbamb3qrqkgbrhhfz2a2fxhrkvhw8"))))
    (build-system ruby-build-system)
    (arguments
     '(#:tests? #f)) ; no test suite
    (synopsis "Simple Ruby library for XML processing")
    (description "This library provides a simple API for XML processing in
Ruby.")
    (home-page "https://github.com/maik/xml-simple")
    (license license:ruby)))

(define-public ruby-thor
  (package
    (name "ruby-thor")
    (version "0.19.1")
    (source (origin
              (method url-fetch)
              (uri (rubygems-uri "thor" version))
              (sha256
               (base32
                "08p5gx18yrbnwc6xc0mxvsfaxzgy2y9i78xq7ds0qmdm67q39y4z"))))
    (build-system ruby-build-system)
    (arguments
     '(#:tests? #f)) ; no test suite
    (native-inputs
     `(("bundler" ,bundler)))
    (synopsis "Ruby toolkit for building command-line interfaces")
    (description "Thor is a toolkit for building powerful command-line
interfaces.")
    (home-page "http://whatisthor.com/")
    (license license:expat)))

(define-public ruby-lumberjack
  (package
    (name "ruby-lumberjack")
    (version "1.0.10")
    (source (origin
              (method url-fetch)
              (uri (rubygems-uri "lumberjack" version))
              (sha256
               (base32
                "0ily8j83q959w19zb7qm6m7y53sdj9afxj4x6mn2adl4i7vpdsv4"))))
    (build-system ruby-build-system)
    (native-inputs
     `(("ruby-rspec" ,ruby-rspec)
       ("ruby-timecop" ,ruby-timecop)))
    (synopsis "Logging utility library for Ruby")
    (description "Lumberjack is a simple logging utility that can be a drop in
replacement for Logger or ActiveSupport::BufferedLogger.  It provides support
for automatically rolling log files even with multiple processes writing the
same log file.")
    (home-page "http://github.com/bdurand/lumberjack")
    (license license:expat)))

(define-public ruby-nenv
  (package
    (name "ruby-nenv")
    (version "0.2.0")
    (source (origin
              (method url-fetch)
              (uri (rubygems-uri "nenv" version))
              (sha256
               (base32
                "152wxwri0afwgnxdf93gi6wjl9rr5z7vwp8ln0gpa3rddbfc27s6"))))
    (build-system ruby-build-system)
    (arguments
     `(#:tests? #f)) ; no tests included
    (native-inputs
     `(("ruby-rspec" ,ruby-rspec)
       ("bundler" ,bundler)))
    (synopsis "Ruby interface for modifying the environment")
    (description "Nenv provides a convenient wrapper for Ruby's ENV to modify
and inspect the environment.")
    (home-page "https://github.com/e2/nenv")
    (license license:expat)))

(define-public ruby-permutation
  (package
    (name "ruby-permutation")
    (version "0.1.8")
    (source (origin
              (method url-fetch)
              (uri (rubygems-uri "permutation" version))
              (sha256
               (base32
                "13crwk2vfbzv99czva7881027dbcnidihmvx2jc58z2vm3bp9sl8"))))
    (build-system ruby-build-system)
    (arguments
     `(#:phases
       (modify-phases %standard-phases
         (add-after 'unpack 'fix-rakefile
          (lambda _
            (substitute* "Rakefile"
              (("require 'rake/gempackagetask'")
               "require 'rubygems/package_task'")
              (("include Config") ""))
            #t))
         (replace 'check
          (lambda _
            (zero? (system* "ruby" "-Ilib" "test/test.rb")))))))
    (synopsis "Library to perform operations with sequence permutations")
    (description "This package provides a Ruby library to perform different
operations with permutations of sequences, such as strings and arrays.")
    (home-page "http://flori.github.io/permutation")
    (license license:gpl2))) ; GPL 2 only

(define-public ruby-shellany
  (package
    (name "ruby-shellany")
    (version "0.0.1")
    (source (origin
              (method url-fetch)
              (uri (rubygems-uri "shellany" version))
              (sha256
               (base32
                "1ryyzrj1kxmnpdzhlv4ys3dnl2r5r3d2rs2jwzbnd1v96a8pl4hf"))))
    (build-system ruby-build-system)
    (arguments
     `(#:test-target "default"
       #:phases
       (modify-phases %standard-phases
         (add-after 'unpack 'fix-version-test
          (lambda _
            (substitute* "spec/shellany_spec.rb"
              (("^RSpec") "require \"shellany\"\nRSpec"))
            #t)))))
    (native-inputs
     `(("ruby-rspec" ,ruby-rspec)
       ("ruby-nenv" ,ruby-nenv)
       ("bundler" ,bundler)))
    (synopsis "Capture command output")
    (description "Shellany is a Ruby library providing functions to capture
the output produced by running shell commands.")
    (home-page "https://rubygems.org/gems/shellany")
    (license license:expat)))

(define-public ruby-notiffany
  (package
    (name "ruby-notiffany")
    (version "0.0.7")
    (source (origin
              (method url-fetch)
              (uri (rubygems-uri "notiffany" version))
              (sha256
               (base32
                "1v5x1w59qq85r6dpv3y9ga34dfd7hka1qxyiykaw7gm0i6kggbhi"))))
    (build-system ruby-build-system)
    ;; Tests are not included in the gem.
    (arguments `(#:tests? #f))
    (propagated-inputs
     `(("ruby-shellany" ,ruby-shellany)
       ("ruby-nenv" ,ruby-nenv)))
    (native-inputs
     `(("bundler" ,bundler)))
    (synopsis "Wrapper libray for notification libraries")
    (description "Notiffany is a Ruby wrapper libray for notification
libraries such as Libnotify.")
    (home-page "https://github.com/guard/notiffany")
    (license license:expat)))

(define-public ruby-formatador
  (package
    (name "ruby-formatador")
    (version "0.2.5")
    (source (origin
              (method url-fetch)
              (uri (rubygems-uri "formatador" version))
              (sha256
               (base32
                "1gc26phrwlmlqrmz4bagq1wd5b7g64avpx0ghxr9xdxcvmlii0l0"))))
    (build-system ruby-build-system)
    ;; Circular dependency: Tests require ruby-shindo, which requires
    ;; ruby-formatador at runtime.
    (arguments `(#:tests? #f))
    (synopsis "Ruby library to format text on stdout")
    (description "Formatador is a Ruby library to format text printed to the
standard output stream.")
    (home-page "http://github.com/geemus/formatador")
    (license license:expat)))

(define-public ruby-shindo
  (package
    (name "ruby-shindo")
    (version "0.3.8")
    (source (origin
              (method url-fetch)
              (uri (rubygems-uri "shindo" version))
              (sha256
               (base32
                "0s8v1jbz8i0jh92f2fgxb3p51l1azrpkc8nv4mhrqy4vndpvd7wq"))))
    (build-system ruby-build-system)
    (arguments
     `(#:test-target "shindo_tests"
       #:phases
       (modify-phases %standard-phases
         (add-after 'unpack 'fix-tests
          (lambda _
            (substitute* "Rakefile"
              (("system \"shindo") "system \"./bin/shindo")
              ;; This test doesn't work, so we disable it.
              (("fail \"The build_error test should fail") "#"))
            #t)))))
    (propagated-inputs
     `(("ruby-formatador" ,ruby-formatador)))
    (synopsis "Simple depth first Ruby testing")
    (description "Shindo is a simple depth first testing library for Ruby.")
    (home-page "https://github.com/geemus/shindo")
    (license license:expat)))

(define-public ruby-rubygems-tasks
  (package
    (name "ruby-rubygems-tasks")
    (version "0.2.4")
    (source (origin
              (method url-fetch)
              (uri (rubygems-uri "rubygems-tasks" version))
              (sha256
               (base32
                "16cp45qlbcglnqdm4f1vj3diywdz4v024saqpgrz6palf0wmgz2j"))))
    (build-system ruby-build-system)
    ;; Tests need Internet access.
    (arguments `(#:tests? #f))
    (native-inputs
     `(("ruby-rspec" ,ruby-rspec)
       ("ruby-yard" ,ruby-yard)))
    (synopsis "Rake tasks for managing and releasing Ruby Gems")
    (description "Rubygems-task provides Rake tasks for managing and releasing
Ruby Gems.")
    (home-page "https://github.com/postmodern/rubygems-tasks")
    (license license:expat)))

(define-public ruby-ffi
  (package
    (name "ruby-ffi")
    (version "1.9.14")
    (source (origin
              (method url-fetch)
              (uri (rubygems-uri "ffi" version))
              (sha256
               (base32
                "1nkcrmxqr0vb1y4rwliclwlj2ajsi4ddpdx2gvzjy0xbkk5iqzfp"))))
    (build-system ruby-build-system)
    ;; FIXME: Before running tests the build system attempts to build libffi
    ;; from sources.
    (arguments `(#:tests? #f))
    (native-inputs
     `(("ruby-rake-compiler" ,ruby-rake-compiler)
       ("ruby-rspec" ,ruby-rspec)
       ("ruby-rubygems-tasks" ,ruby-rubygems-tasks)))
    (inputs
     `(("libffi" ,libffi)))
    (synopsis "Ruby foreign function interface library")
    (description "Ruby-FFI is a Ruby extension for programmatically loading
dynamic libraries, binding functions within them, and calling those functions
from Ruby code.  Moreover, a Ruby-FFI extension works without changes on Ruby
and JRuby.")
    (home-page "http://wiki.github.com/ffi/ffi")
    (license license:bsd-3)))

(define-public ruby-simplecov-html
  (package
    (name "ruby-simplecov-html")
    (version "0.10.0")
    (source (origin
              (method url-fetch)
              (uri (rubygems-uri "simplecov-html" version))
              (sha256
               (base32
                "1qni8g0xxglkx25w54qcfbi4wjkpvmb28cb7rj5zk3iqynjcdrqf"))))
    (build-system ruby-build-system)
    (arguments `(#:tests? #f)) ; there are no tests
    (native-inputs
     `(("bundler" ,bundler)))
    (synopsis "Default HTML formatter for SimpleCov code coverage tool")
    (description "This package provides the default HTML formatter for
the SimpleCov code coverage tool for Ruby version 1.9 and above.")
    (home-page "https://github.com/colszowka/simplecov-html")
    (license license:expat)))

(define-public ruby-simplecov
  (package
    (name "ruby-simplecov")
    (version "0.12.0")
    (source (origin
              (method url-fetch)
              (uri (rubygems-uri "simplecov" version))
              (sha256
               (base32
                "0ffhyrfnq2zm2mc1742a4hqy475g3qa1zf6yfldwg1ldh5sn3qbx"))))
    (build-system ruby-build-system)
    ;; Simplecov depends on rubocop for code style checking at build time.
    ;; Rubocop needs simplecov at build time.
    (arguments `(#:tests? #f))
    (propagated-inputs
     `(("ruby-json" ,ruby-json)
       ("ruby-docile" ,ruby-docile)
       ("ruby-simplecov-html" ,ruby-simplecov-html)))
    (native-inputs
     `(("bundler" ,bundler)))
    (synopsis "Code coverage framework for Ruby")
    (description "SimpleCov is a code coverage framework for Ruby with a
powerful configuration library and automatic merging of coverage across test
suites.")
    (home-page "http://github.com/colszowka/simplecov")
    (license license:expat)))

(define-public ruby-useragent
  (package
    (name "ruby-useragent")
    (version "0.13.3")
    (source (origin
              (method url-fetch)
              (uri (rubygems-uri "useragent" version))
              (sha256
               (base32
                "0kz7yyz7528bv4a2kfymvkcm8whqcddhmgaw1ksw1d90n30hhkpc"))))
    (build-system ruby-build-system)
    (arguments
     '(#:tests? #f)) ; no test suite
    (synopsis "HTTP user agent parser for Ruby")
    (description "UserAgent is a Ruby library that parses and compares HTTP
User Agents.")
    (home-page "https://github.com/gshutler/useragent")
    (license license:expat)))

(define-public ruby-bacon
  (package
    (name "ruby-bacon")
    (version "1.2.0")
    (source (origin
              (method url-fetch)
              (uri (rubygems-uri "bacon" version))
              (sha256
               (base32
                "1f06gdj77bmwzc1k5iragl1595hbn67yc7sqvs56ca8plrr2vmai"))))
    (build-system ruby-build-system)
    (synopsis "Small RSpec clone")
    (description "Bacon is a small RSpec clone providing all essential
features.")
    (home-page "https://github.com/chneukirchen/bacon")
    (license license:expat)))

(define-public ruby-arel
  (package
    (name "ruby-arel")
    (version "6.0.0")
    (source (origin
              (method url-fetch)
              (uri (rubygems-uri "arel" version))
              (sha256
               (base32
                "18wnfnzr2i5p3fygsddjbi1cimws6823nbk8drxidmnj8jz7h0ar"))))
    (build-system ruby-build-system)
    (arguments
     '(#:tests? #f)) ; no test suite
    (synopsis "SQL AST manager for Ruby")
    (description "Arel is a SQL AST manager for Ruby.  It simplifies the
generation of complex SQL queries and adapts to various relational database
implementations.")
    (home-page "https://github.com/rails/arel")
    (license license:expat)))

(define-public ruby-connection-pool
  (package
    (name "ruby-connection-pool")
    (version "2.2.0")
    (source (origin
              (method url-fetch)
              (uri (rubygems-uri "connection_pool" version))
              (sha256
               (base32
                "1b2bb3k39ni5mzcnqlv9y4yjkbin20s7dkwzp0jw2jf1rmzcgrmy"))))
    (build-system ruby-build-system)
    (native-inputs
     `(("bundler" ,bundler)))
    (synopsis "Generic connection pool for Ruby")
    (description "Connection_pool provides a generic connection pooling
interface for Ruby programs.")
    (home-page "https://github.com/mperham/connection_pool")
    (license license:expat)))

(define-public ruby-net-http-persistent
  (package
    (name "ruby-net-http-persistent")
    (version "2.9.4")
    (source (origin
              (method url-fetch)
              (uri (rubygems-uri "net-http-persistent" version))
              (sha256
               (base32
                "1y9fhaax0d9kkslyiqi1zys6cvpaqx9a0y0cywp24rpygwh4s9r4"))))
    (build-system ruby-build-system)
    (native-inputs
     `(("ruby-connection-pool" ,ruby-connection-pool)
       ("ruby-hoe" ,ruby-hoe)))
    (synopsis "Persistent HTTP connection manager")
    (description "Net::HTTP::Persistent manages persistent HTTP connections
using Net::HTTP, supporting reconnection and retry according to RFC 2616.")
    (home-page "https://github.com/drbrain/net-http-persistent")
    (license license:expat)))

(define-public ruby-power-assert
  (package
    (name "ruby-power-assert")
    (version "0.2.7")
    (source (origin
              (method url-fetch)
              (uri (rubygems-uri "power_assert" version))
              (sha256
               (base32
                "0ka6w71lcan4wgf111xi3pcn9ma9lhakv31jg8w007nwzi0xfjbi"))))
    (build-system ruby-build-system)
    (native-inputs
     `(("bundler" ,bundler)))
    (synopsis "Assert library with descriptive assertion messages")
    (description "Power-assert is an assertion library providing descriptive
assertion messages for tests.")
    (home-page "https://github.com/k-tsj/power_assert")
    (license (list license:bsd-2 license:ruby))))

(define-public ruby-locale
  (package
    (name "ruby-locale")
    (version "2.1.2")
    (source (origin
              (method url-fetch)
              (uri (rubygems-uri "locale" version))
              (sha256
               (base32
                "1sls9bq4krx0fmnzmlbn64dw23c4d6pz46ynjzrn9k8zyassdd0x"))))
    (build-system ruby-build-system)
    ;; ruby-test-unit is required to run tests, but that needs ruby-packnga,
    ;; which needs ruby-gettext, which needs ruby-locale.  To break the
    ;; dependency cycle we disable tests.
    (arguments `(#:tests? #f))
    (native-inputs
     `(("bundler" ,bundler)
       ("ruby-yard" ,ruby-yard)))
    (synopsis "Ruby library providing basic localization APIs")
    (description
     "Ruby-Locale is the pure ruby library which provides basic APIs for
localization.")
    (home-page "https://github.com/ruby-gettext/locale")
    (license (list license:lgpl3+ license:ruby))))

(define-public ruby-text
  (package
    (name "ruby-text")
    (version "1.3.1")
    (source (origin
              (method url-fetch)
              (uri (rubygems-uri "text" version))
              (sha256
               (base32
                "1x6kkmsr49y3rnrin91rv8mpc3dhrf3ql08kbccw8yffq61brfrg"))))
    (build-system ruby-build-system)
    (synopsis "Collection of text algorithms for Ruby")
    (description
     "This package provides a collection of text algorithms: Levenshtein,
Soundex, Metaphone, Double Metaphone, Porter Stemming.")
    (home-page "http://github.com/threedaymonk/text")
    (license license:expat)))

(define-public ruby-gettext
  (package
    (name "ruby-gettext")
    (version "3.1.7")
    (source (origin
              (method url-fetch)
              (uri (rubygems-uri "gettext" version))
              (sha256
               (base32
                "1hg9islkm324mb4sd4za1fgafj1hqnm3bdvzj3k4fqpnzqnbcfiq"))))
    (build-system ruby-build-system)
    ;; ruby-test-unit is required to run tests, but that needs ruby-packnga,
    ;; which needs ruby-gettext.  To break the dependency cycle we disable
    ;; tests.
    (arguments `(#:tests? #f))
    (propagated-inputs
     `(("ruby-locale" ,ruby-locale)
       ("ruby-text" ,ruby-text)))
    (native-inputs
     `(("bundler" ,bundler)
       ("ruby-yard" ,ruby-yard)))
    (synopsis "GNU gettext-like program for Ruby")
    (description
     "Gettext is a GNU gettext-like program for Ruby.  The catalog
file (po-file) used is the same as that used by GNU gettext, allowing you to
use GNU gettext tools for maintenance.")
    (home-page "http://ruby-gettext.github.com/")
    (license (list license:lgpl3+ license:ruby))))

(define-public ruby-packnga
  (package
    (name "ruby-packnga")
    (version "1.0.1")
    (source (origin
              (method url-fetch)
              (uri (rubygems-uri "packnga" version))
              (sha256
               (base32
                "1i71yhvlkvi5fp3m8jl9317cnddkbnrcy0syrmiw4y1lrq0cbncj"))))
    (build-system ruby-build-system)
    ;; ruby-test-unit is required to run tests, but that needs ruby-packnga.
    ;; To break the dependency cycle we disable tests.
    (arguments `(#:tests? #f))
    (propagated-inputs
     `(("ruby-gettext" ,ruby-gettext)
       ("ruby-yard" ,ruby-yard)))
    (native-inputs
     `(("bundler" ,bundler)))
    (synopsis "Utility library to package internationalized libraries")
    (description
     "Packnga is a library to translate to many languages using YARD.")
    (home-page "http://ranguba.org/packnga/")
    (license license:lgpl2.0+)))

(define-public ruby-test-unit
  (package
    (name "ruby-test-unit")
    (version "3.1.5")
    (source (origin
              (method url-fetch)
              (uri (rubygems-uri "test-unit" version))
              (sha256
               (base32
                "0jxznjzwmrlp8wqjxsd06qbiddffn68pdhz6nrqpjbiln1z3af4w"))))
    (build-system ruby-build-system)
    (propagated-inputs
     `(("ruby-power-assert" ,ruby-power-assert)))
    (native-inputs
     `(("bundler" ,bundler)
       ("ruby-packnga" ,ruby-packnga)
       ("ruby-yard" ,ruby-yard)))
    (synopsis "Unit testing framework for Ruby")
    (description "@code{Test::Unit} is unit testing framework for Ruby, based
on xUnit principles.  These were originally designed by Kent Beck, creator of
extreme programming software development methodology, for Smalltalk's SUnit.
It allows writing tests, checking results and automated testing in Ruby.")
    (home-page "http://test-unit.github.io/")
    (license (list license:psfl license:ruby))))

(define-public ruby-metaclass
  (package
    (name "ruby-metaclass")
    (version "0.0.4")
    (source (origin
              (method url-fetch)
              (uri (rubygems-uri "metaclass" version))
              (sha256
               (base32
                "0hp99y2b1nh0nr8pc398n3f8lakgci6pkrg4bf2b2211j1f6hsc5"))))
    (build-system ruby-build-system)
    (arguments
     `(#:phases
       (modify-phases %standard-phases
         (add-after 'unpack 'add-test-unit-to-search-path
           (lambda* (#:key inputs #:allow-other-keys)
             (let* ((test-unit (assoc-ref inputs "ruby-test-unit"))
                    (test-unit-home (gem-home test-unit
                                              ,(package-version ruby))))
               (substitute* "Rakefile"
                 (("t\\.libs << \"test\"" line)
                  (string-append line "; t.libs << \""
                                 test-unit-home
                                 "/gems/test-unit-"
                                 ,(package-version ruby-test-unit)
                                 "/lib\""))))
             #t)))))
    (native-inputs
     `(("bundler" ,bundler)
       ("ruby-test-unit" ,ruby-test-unit)))
    (synopsis "Ruby library adding metaclass method to all objects")
    (description
     "Metaclass is a Ruby library adding a @code{metaclass} method to all Ruby
objects.")
    (home-page "http://github.com/floehopper/metaclass")
    (license license:expat)))

(define-public ruby-blankslate
  (package
    (name "ruby-blankslate")
    (version "3.1.3")
    (source (origin
              (method url-fetch)
              (uri (rubygems-uri "blankslate" version))
              (sha256
               (base32
                "0fwkb4d1j9gc7vdwn2nxvwgy2g5wlag4c4bp7bl85jvq0kgp6cyx"))))
    (build-system ruby-build-system)
    (arguments
     `(#:phases
       (modify-phases %standard-phases
         (replace 'check
          (lambda _ (zero? (system* "rspec" "spec/")))))))
    (native-inputs
     `(("bundler" ,bundler)
       ("ruby-rspec" ,ruby-rspec)))
    (synopsis "Abstract base class with no predefined methods")
    (description
     "BlankSlate provides an abstract base class with no predefined
methods (except for @code{__send__} and @code{__id__}).  BlankSlate is useful
as a base class when writing classes that depend upon
@code{method_missing} (e.g. dynamic proxies).")
    (home-page "http://github.com/masover/blankslate")
    (license license:expat)))

(define-public ruby-instantiator
  (package
    (name "ruby-instantiator")
    (version "0.0.6")
    (source (origin
              (method url-fetch)
              (uri (rubygems-uri "instantiator" version))
              (sha256
               (base32
                "0mfmqhg9xrv9i8i1kmphf15ywddhivyh2z3ccl0xjw8qy54zr21i"))))
    (build-system ruby-build-system)
    (arguments
     `(#:phases
       (modify-phases %standard-phases
         (add-after 'unpack 'add-test-unit-to-search-path
           (lambda* (#:key inputs #:allow-other-keys)
             (let* ((test-unit (assoc-ref inputs "ruby-test-unit"))
                    (test-unit-home (gem-home test-unit ,(package-version
                                                          ruby))))
               (substitute* "Rakefile"
                 (("t\\.libs << \"test\"" line)
                  (string-append line "; t.libs << \""
                                 test-unit-home
                                 "/gems/test-unit-"
                                 ,(package-version ruby-test-unit)
                                 "/lib\""))))
             #t)))))
    (propagated-inputs
     `(("ruby-blankslate" ,ruby-blankslate)))
    (native-inputs
     `(("bundler" ,bundler)
       ("ruby-test-unit" ,ruby-test-unit)))
    (synopsis "Instantiate an arbitrary Ruby class")
    (description
     "Instantiator lets you instantiate an arbitrary Ruby class without
knowing anything about the constructor.")
    (home-page "https://github.com/floehopper/instantiator")
    (license license:expat)))

(define-public ruby-introspection
  (package
    (name "ruby-introspection")
    (version "0.0.3")
    (source (origin
              (method url-fetch)
              (uri (rubygems-uri "introspection" version))
              (sha256
               (base32
                "0g1j71sqfxbqk32wj7d0bkd3dlayfqzprfq3dbr0rq107xbxjcrr"))))
    (build-system ruby-build-system)
    (arguments
     `(#:phases
       (modify-phases %standard-phases
         (add-after 'unpack 'add-test-unit-to-search-path
          (lambda* (#:key inputs #:allow-other-keys)
            (let* ((test-unit (assoc-ref inputs "ruby-test-unit"))
                   (test-unit-home (gem-home test-unit ,(package-version
                                                         ruby))))
              (substitute* "Rakefile"
                (("t\\.libs << \"test\"" line)
                 (string-append line "; t.libs << \""
                                test-unit-home
                                "/gems/test-unit-"
                                ,(package-version ruby-test-unit)
                                "/lib\""))))
            #t)))))
    (propagated-inputs
     `(("ruby-instantiator" ,ruby-instantiator)
       ("ruby-metaclass" ,ruby-metaclass)))
    (native-inputs
     `(("bundler" ,bundler)
       ("ruby-blankslate" ,ruby-blankslate)
       ("ruby-test-unit" ,ruby-test-unit)))
    (synopsis "Dynamic inspection of the method hierarchy on a Ruby object")
    (description
     "Introspection provides tools to inspect the hierarchy of method
definitions on a Ruby object.")
    (home-page "https://github.com/floehopper/introspection")
    (license license:expat)))

(define-public ruby-redcarpet
  (package
    (name "ruby-redcarpet")
    (version "3.3.3")
    (source (origin
              (method url-fetch)
              (uri (rubygems-uri "redcarpet" version))
              (sha256
               (base32
                "14i3wypp97bpk20679d1csy88q4hsgfqbnqw6mryl77m2g0d09pk"))))
    (build-system ruby-build-system)
    (arguments
     `(#:phases
       (modify-phases %standard-phases
         ;; The gem archive does not include the conformance tests.
         (add-after 'unpack 'disable-conformance-tests
          (lambda _
            (substitute* "Rakefile"
              (("task :test => %w\\[test:unit test:conformance\\]")
               "task :test => %w[test:unit]"))
            #t)))))
    (native-inputs
     `(("bundler" ,bundler)
       ("ruby-test-unit" ,ruby-test-unit)
       ("ruby-rake-compiler" ,ruby-rake-compiler)))
    (synopsis "Extensible Markdown to (X)HTML converter")
    (description
     "Redcarpet is an extensible Ruby library for Markdown processing and
conversion to (X)HTML.")
    (home-page "http://github.com/vmg/redcarpet")
    (license license:expat)))

(define-public ruby-mocha
  (package
    (name "ruby-mocha")
    (version "1.1.0")
    (source (origin
              (method url-fetch)
              (uri (rubygems-uri "mocha" version))
              (sha256
               (base32
                "107nmnngbv8lq2g7hbjpn5kplb4v2c8gs9lxrg6vs8gdbddkilzi"))))
    (build-system ruby-build-system)
    (arguments
     `(#:phases
       (modify-phases %standard-phases
         (add-after 'unpack 'add-test-unit-to-search-path
          (lambda* (#:key inputs #:allow-other-keys)
            (let* ((test-unit (assoc-ref inputs "ruby-test-unit"))
                   (test-unit-home (gem-home test-unit
                                             ,(package-version ruby))))
              (substitute* "Rakefile"
                (("t\\.libs << 'test'" line)
                 (string-append line "; t.libs << \""
                                test-unit-home
                                "/gems/test-unit-"
                                ,(package-version ruby-test-unit)
                                "/lib\""))))
            #t))
         (add-before 'check 'use-latest-redcarpet
          (lambda _
            (substitute* "mocha.gemspec"
              (("<redcarpet>, \\[\"~> 1\"\\]")
               "<redcarpet>, [\">= 3\"]"))
            #t))
         (add-before 'check 'hardcode-version
          (lambda _
            ;; Mocha is undefined at build time
            (substitute* "Rakefile"
              (("#\\{Mocha::VERSION\\}") ,version))
            #t))
         (add-before 'check 'remove-failing-test
          ;; FIXME: This test fails for reasons unrelated to Guix packaging.
          (lambda _
            (delete-file "test/acceptance/stubbing_nil_test.rb")
            #t)))))
    (propagated-inputs
     `(("ruby-metaclass" ,ruby-metaclass)))
    (native-inputs
     `(("bundler" ,bundler)
       ("ruby-yard" ,ruby-yard)
       ("ruby-introspection" ,ruby-introspection)
       ("ruby-test-unit" ,ruby-test-unit)
       ("ruby-redcarpet" ,ruby-redcarpet)))
    (synopsis "Mocking and stubbing library for Ruby")
    (description
     "Mocha is a mocking and stubbing library with JMock/SchMock syntax, which
allows mocking and stubbing of methods on real (non-mock) classes.")
    (home-page "http://gofreerange.com/mocha/docs")
    (license license:expat)))

(define-public ruby-net-ssh
  (package
    (name "ruby-net-ssh")
    (version "3.0.1")
    (source (origin
              (method url-fetch)
              (uri (rubygems-uri "net-ssh" version))
              (sha256
               (base32
                "1dzqkgwi9xm6mbfk1rkk17rzmz8m5xakqi21w1b97ybng6kkw0hf"))))
    (build-system ruby-build-system)
    (native-inputs
     `(("ruby-mocha" ,ruby-mocha)
       ("ruby-test-unit" ,ruby-test-unit)))
    (synopsis "Ruby implementation of the SSH2 client protocol")
    (description "@code{Net::SSH} is a pure-Ruby implementation of the SSH2
client protocol.  It allows you to write programs that invoke and interact
with processes on remote servers, via SSH2.")
    (home-page "https://github.com/net-ssh/net-ssh")
    (license license:expat)))

(define-public ruby-minitest
  (package
    (name "ruby-minitest")
    (version "5.7.0")
    (source (origin
              (method url-fetch)
              (uri (rubygems-uri "minitest" version))
              (sha256
               (base32
                "0rxqfakp629mp3vwda7zpgb57lcns5znkskikbfd0kriwv8i1vq8"))))
    (build-system ruby-build-system)
    (native-inputs
     `(("ruby-hoe" ,ruby-hoe)))
    (synopsis "Small test suite library for Ruby")
    (description "Minitest provides a complete suite of Ruby testing
facilities supporting TDD, BDD, mocking, and benchmarking.")
    (home-page "https://github.com/seattlerb/minitest")
    (license license:expat)))

;; This is the last release of Minitest 4, which is used by some packages.
(define-public ruby-minitest-4
  (package (inherit ruby-minitest)
    (version "4.7.5")
    (source (origin
              (method url-fetch)
              (uri (rubygems-uri "minitest" version))
              (sha256
               (base32
                "03p6iban9gcpcflzp4z901s1hgj9369p6515h967ny6hlqhcf2iy"))))
    (arguments
     `(#:phases
       (modify-phases %standard-phases
         (add-after 'unpack 'remove-unsupported-method
          (lambda _
            (substitute* "Rakefile"
              (("self\\.rubyforge_name = .*") ""))
            #t)))))))

(define-public ruby-minitest-sprint
  (package
    (name "ruby-minitest-sprint")
    (version "1.1.0")
    (source (origin
              (method url-fetch)
              (uri (rubygems-uri "minitest-sprint" version))
              (sha256
               (base32
                "179d6pj56l9xzm46fqsqj10mzjkr1f9fv4cxa8wvchs97hqz33w1"))))
    (build-system ruby-build-system)
    (native-inputs
     `(("ruby-hoe" ,ruby-hoe)
       ("ruby-minitest" ,ruby-minitest)))
    (synopsis "Fast test suite runner for minitest")
    (description "Minitest-sprint is a test runner for minitest that makes it
easier to re-run individual failing tests.")
    (home-page "https://github.com/seattlerb/minitest-sprint")
    (license license:expat)))

(define-public ruby-minitest-bacon
  (package
    (name "ruby-minitest-bacon")
    (version "1.0.2")
    (source (origin
              (method url-fetch)
              (uri (rubygems-uri "minitest-bacon" version))
              (sha256
               (base32
                "0cm7r68422743i3b6fm4rrm0r6cnnjmglq5gcmmgl1f0rk5hnf6r"))))
    (build-system ruby-build-system)
    (native-inputs
     `(("ruby-hoe" ,ruby-hoe)))
    (inputs
     `(("ruby-minitest" ,ruby-minitest)))
    (synopsis "Bacon compatibility library for minitest")
    (description "Minitest-bacon extends minitest with bacon-like
functionality, making it easier to migrate test suites from bacon to minitest.")
    (home-page "https://github.com/seattlerb/minitest-bacon")
    (license license:expat)))

(define-public ruby-minitest-focus
  (package
    (name "ruby-minitest-focus")
    (version "1.1.2")
    (source
     (origin
       (method url-fetch)
       (uri (rubygems-uri "minitest-focus" version))
       (sha256
        (base32
         "1zgjslp6d7dzcn8smj595idymgd5j603p9g2jqkfgi28sqbhz6m0"))))
    (build-system ruby-build-system)
    (propagated-inputs
     `(("ruby-minitest" ,ruby-minitest)))
    (native-inputs
     `(("ruby-hoe" ,ruby-hoe)))
    (synopsis "Allows a few specific tests to be focused on")
    (description
     "@code{minitest-focus} gives the ability focus on a few tests with ease
without having to use command-line arguments.  It introduces a @code{focus}
class method for use in testing classes, specifying that the next defined test
is to be run.")
    (home-page "https://github.com/seattlerb/minitest-focus")
    (license license:expat)))

(define-public ruby-minitest-pretty-diff
  ;; Use git reference because gem is out of date and does not contain testing
  ;; script.  There are no releases on GitHub.
  (let ((commit "11f32e930f574225432f42e5e1ef6e7471efe572"))
    (package
      (name "ruby-minitest-pretty-diff")
      (version (string-append "0.1-1." (string-take commit 8)))
      (source (origin
                (method git-fetch)
                (uri (git-reference
                      (url "https://github.com/adammck/minitest-pretty_diff.git")
                      (commit commit)))
                (file-name (string-append name "-" version "-checkout"))
                (sha256
                 (base32
                  "13y5dhmcckhzd83gj1nfwh41iykbjcm2w7y4pr6j6rpqa5as122r"))))
      (build-system ruby-build-system)
      (arguments
       `(#:phases
         (modify-phases %standard-phases
           (replace 'check
             (lambda _
               (zero? (system* "script/test")))))))
      (native-inputs
       `(("bundler" ,bundler)
         ("ruby-turn" ,ruby-turn)))
      (synopsis "Pretty-print hashes and arrays in MiniTest")
      (description
       "@code{minitest-pretty_diff} monkey-patches
@code{MiniTest::Assertions#mu_pp} to pretty-print hashes and arrays before
diffing them.  This makes it easier to spot differences between nested
structures when tests fail.")
      (home-page "https://github.com/adammck/minitest-pretty_diff")
      (license license:expat))))

(define-public ruby-minitest-moar
  (package
    (name "ruby-minitest-moar")
    (version "0.0.4")
    (source
     (origin
       (method url-fetch)
       (uri (rubygems-uri "minitest-moar" version))
       (sha256
        (base32
         "0nb83blrsab92gcy6nfpw39njys7zisia8pw4igzzfzfl51cis0x"))))
    (build-system ruby-build-system)
    (arguments
     `(#:phases
       (modify-phases %standard-phases
         (add-before 'check 'clean-dependencies
           (lambda _
             ;; Remove all gems defined in the Gemfile because these are not
             ;; truly needed.
             (substitute* "Gemfile"
               (("gem .*") ""))
             ;; Remove byebug as not needed to run tests.
             (substitute* "test/test_helper.rb"
               (("require 'byebug'") ""))
             #t)))))
    (native-inputs
     `(("bundler" ,bundler)
       ("ruby-minitest" ,ruby-minitest)))
    (synopsis "Extra features and changes to MiniTest")
    (description "@code{MiniTest Moar} add some additional features and
changes some default behaviours in MiniTest.  For instance, Moar replaces the
MiniTest @code{Object#stub} with a global @code{stub} method.")
    (home-page "https://github.com/dockyard/minitest-moar")
    (license license:expat)))

(define-public ruby-minitest-bonus-assertions
  (package
    (name "ruby-minitest-bonus-assertions")
    (version "2.0")
    (source
     (origin
       (method url-fetch)
       (uri (rubygems-uri "minitest-bonus-assertions" version))
       (sha256
        (base32
         "11nrd32kwy61ndg9csk7l1ifya79ghrrv3vsrxj57k50m7na6jkm"))))
    (build-system ruby-build-system)
    (arguments
     `(#:phases
       (modify-phases %standard-phases
         (add-before 'check 'clean-dependencies
           (lambda _
             ;; Remove unneeded require statement that would entail another
             ;; dependency.
             (substitute* "test/minitest_config.rb"
               (("require 'minitest/bisect'") ""))
             #t)))))
    (native-inputs
     `(("ruby-hoe" ,ruby-hoe)
       ("ruby-minitest-pretty-diff" ,ruby-minitest-pretty-diff)
       ("ruby-minitest-focus" ,ruby-minitest-focus)
       ("ruby-minitest-moar" ,ruby-minitest-moar)))
    (synopsis "Bonus assertions for @code{Minitest}")
    (description
     "Minitest bonus assertions provides extra MiniTest assertions.  For
instance, it provides @code{assert_true}, @code{assert_false} and
@code{assert_set_equal}.")
    (home-page "https://github.com/halostatue/minitest-bonus-assertions")
    (license license:expat)))

(define-public ruby-minitest-rg
  (package
    (name "ruby-minitest-rg")
    (version "5.2.0")
    (source
     (origin
       (method url-fetch)
       (uri (rubygems-uri "minitest-rg" version))
       (sha256
        (base32
         "0sq509ax1x62rd0w10b0hcydcxyk5bxxr3fwrgxv02r8drq2r354"))))
    (build-system ruby-build-system)
    (arguments
     ;; Some tests fail even outside Guix, so disable tests.
     ;; https://github.com/blowmage/minitest-rg/issues/12
     ;; https://github.com/blowmage/minitest-rg/pull/13
     `(#:tests? #f))
    (propagated-inputs
     `(("ruby-minitest" ,ruby-minitest)))
    (synopsis "Coloured output for Minitest")
    (description
     "@code{minitest-rg} changes the colour of the output from Minitest.")
    (home-page "http://blowmage.com/minitest-rg")
    (license license:expat)))

(define-public ruby-minitest-hooks
  (package
    (name "ruby-minitest-hooks")
    (version "1.4.0")
    (source
     (origin
       (method url-fetch)
       (uri (rubygems-uri "minitest-hooks" version))
       (sha256
        (base32
         "092fymh0c09v3a585qw3hc15b0zf159s74rxx1ga87drk5jr958z"))))
    (build-system ruby-build-system)
    (arguments
     '(#:test-target "spec"))
    (native-inputs
     `(("ruby-sequel" ,ruby-sequel)
       ("ruby-sqlite3" ,ruby-sqlite3)))
    (synopsis "Hooks for the minitest framework")
    (description
     "Minitest-hooks adds @code{around}, @code{before_all}, @code{after_all},
@code{around_all} hooks for Minitest.  This allows, for instance, running each
suite of specs inside a database transaction, running each spec inside its own
savepoint inside that transaction.  This can significantly speed up testing
for specs that share expensive database setup code.")
    (home-page "http://github.com/jeremyevans/minitest-hooks")
    (license license:expat)))

(define-public ruby-daemons
  (package
    (name "ruby-daemons")
    (version "1.2.2")
    (source (origin
              (method url-fetch)
              (uri (rubygems-uri "daemons" version))
              (sha256
               (base32
                "121c7vkimg3baxga69xvdkwxiq8wkmxqvdbyqi5i82vhih5d3cn3"))))
    (build-system ruby-build-system)
    (arguments
     `(#:tests? #f)) ; no test suite
    (synopsis "Daemonize Ruby programs")
    (description "Daemons provides a way to wrap existing Ruby scripts to be
run as a daemon and to be controlled by simple start/stop/restart commands.")
    (home-page "https://github.com/thuehlinger/daemons")
    (license license:expat)))

(define-public ruby-git
  (package
    (name "ruby-git")
    (version "1.2.9.1")
    (source (origin
              (method url-fetch)
              (uri (rubygems-uri "git" version))
              (sha256
               (base32
                "1sqfj8lmhl7c5zamcckkpik4izfph2zkv6krw0i8mzj5pdws5acs"))))
    (build-system ruby-build-system)
    (arguments
     `(#:tests? #f ; no tests
       #:phases (modify-phases %standard-phases
                  (add-after 'install 'patch-git-binary
                    (lambda* (#:key inputs outputs #:allow-other-keys)
                      ;; Make the default git binary an absolute path to the
                      ;; store.
                      (let ((git    (string-append (assoc-ref inputs "git")
                                                   "/bin/git"))
                            (config (string-append (getenv "GEM_HOME")
                                                   "/gems/git-" ,version
                                                   "/lib/git/config.rb")))
                        (substitute* (list config)
                          (("'git'")
                           (string-append "'" git "'")))
                        #t))))))
    (inputs
     `(("git" ,git)))
    (synopsis "Ruby wrappers for Git")
    (description "Ruby/Git is a Ruby library that can be used to create, read
and manipulate Git repositories by wrapping system calls to the git binary.")
    (home-page "https://github.com/schacon/ruby-git")
    (license license:expat)))

(define-public ruby-slop
  (package
    (name "ruby-slop")
    (version "4.1.0")
    (source (origin
              (method url-fetch)
              (uri (rubygems-uri "slop" version))
              (sha256
               (base32
                "0dj0ps6v1mqd02k84mgwd7hp578n2bzl7c51h3grdhxfl3jkfsj5"))))
    (build-system ruby-build-system)
    (native-inputs
     `(("ruby-minitest" ,ruby-minitest)))
    (synopsis "Ruby command line option parser")
    (description "Slop provides a Ruby domain specific language for gathering
options and parsing command line flags.")
    (home-page "https://github.com/leejarvis/slop")
    (license license:expat)))

(define-public ruby-slop-3
  (package (inherit ruby-slop)
    (version "3.6.0")
    (source (origin
              (method url-fetch)
              (uri (rubygems-uri "slop" version))
              (sha256
               (base32
                "00w8g3j7k7kl8ri2cf1m58ckxk8rn350gp4chfscmgv6pq1spk3n"))))))

(define-public ruby-multipart-post
  (package
    (name "ruby-multipart-post")
    (version "2.0.0")
    (source (origin
              (method url-fetch)
              (uri (rubygems-uri "multipart-post" version))
              (sha256
               (base32
                "09k0b3cybqilk1gwrwwain95rdypixb2q9w65gd44gfzsd84xi1x"))))
    (build-system ruby-build-system)
    (native-inputs
     `(("bundler" ,bundler)))
    (synopsis "Multipart POST library for Ruby")
    (description "Multipart-Post Adds multipart POST capability to Ruby's
net/http library.")
    (home-page "https://github.com/nicksieger/multipart-post")
    (license license:expat)))

(define-public ruby-arel
  (package
    (name "ruby-arel")
    (version "7.1.4")
    (source (origin
              (method url-fetch)
              (uri (rubygems-uri "arel" version))
              (sha256
               (base32
                "0l757dkkaxk5fq3368l79jpyzq9a9driricjamhiwhwvh0h7xcyx"))))
    (build-system ruby-build-system)
    (arguments '(#:tests? #f)) ; no tests
    (home-page "https://github.com/rails/arel")
    (synopsis "SQL AST manager for Ruby")
    (description "Arel is a SQL AST manager for Ruby.  It simplifies the
generation of complex SQL queries and is compatible with various RDBMSes.")
    (license license:expat)))

(define-public ruby-minitar
  (package
    (name "ruby-minitar")
    (version "0.5.4")
    (source
     (origin
       (method url-fetch)
       (uri (rubygems-uri "minitar" version))
       (sha256
        (base32
         "1vpdjfmdq1yc4i620frfp9af02ia435dnpj8ybsd7dc3rypkvbka"))))
    (build-system ruby-build-system)
    (arguments
     '(#:tests? #f)) ; missing a gemspec
    (synopsis "Ruby library and utility for handling tar archives")
    (description
     "Archive::Tar::Minitar is a pure-Ruby library and command-line utility
that provides the ability to deal with POSIX tar archive files.")
    (home-page "http://www.github.com/atoulme/minitar")
    (license (list license:gpl2+ license:ruby))))

(define-public ruby-mini-portile
  (package
    (name "ruby-mini-portile")
    (version "0.6.2")
    (source
     (origin
       (method url-fetch)
       (uri (rubygems-uri "mini_portile" version))
       (sha256
        (base32
         "0h3xinmacscrnkczq44s6pnhrp4nqma7k056x5wv5xixvf2wsq2w"))))
    (build-system ruby-build-system)
    (arguments
     '(#:tests? #f)) ; tests require network access
    (synopsis "Ports system for Ruby developers")
    (description "Mini-portile is a port/recipe system for Ruby developers.
It provides a standard way to compile against specific versions of libraries
to reproduce user environments.")
    (home-page "http://github.com/flavorjones/mini_portile")
    (license license:expat)))

(define-public ruby-mini-portile-2
  (package (inherit ruby-mini-portile)
    (version "2.1.0")
    (source (origin
              (method url-fetch)
              (uri (rubygems-uri "mini_portile2" version))
              (sha256
               (base32
                "1y25adxb1hgg1wb2rn20g3vl07qziq6fz364jc5694611zz863hb"))))))

(define-public ruby-nokogiri
  (package
    (name "ruby-nokogiri")
    (version "1.6.8")
    (source (origin
              (method url-fetch)
              (uri (rubygems-uri "nokogiri" version))
              (sha256
               (base32
                "17pjhvm4yigriizxbbpx266nnh6nckdm33m3j4ws9dcg99daz91p"))))
    (build-system ruby-build-system)
    (arguments
     ;; Tests fail because Nokogiri can only test with an installed extension,
     ;; and also because many test framework dependencies are missing.
     `(#:tests? #f
       #:gem-flags (list "--" "--use-system-libraries"
                         (string-append "--with-xml2-include="
                                        (assoc-ref %build-inputs "libxml2")
                                        "/include/libxml2" ))
       #:phases
       (modify-phases %standard-phases
         (add-before 'build 'patch-extconf
           ;; 'pkg-config' is not included in the GEM_PATH during
           ;; installation, so we add it directly to the load path.
           (lambda* (#:key inputs #:allow-other-keys)
             (let* ((pkg-config (assoc-ref inputs "ruby-pkg-config"))
                    (pkg-config-home (gem-home pkg-config
                                               ,(package-version ruby))))
               (substitute* "ext/nokogiri/extconf.rb"
                 (("gem 'pkg-config'.*")
                  (string-append "$:.unshift '"
                                 pkg-config-home
                                 "/gems/pkg-config-"
                                 ,(package-version ruby-pkg-config)
                                 "/lib'\n"))))
             #t)))))
    (native-inputs
     `(("ruby-hoe" ,ruby-hoe)))
    (inputs
     `(("zlib" ,zlib)
       ("libxml2" ,libxml2)
       ("libxslt" ,libxslt)))
    (propagated-inputs
     `(("ruby-mini-portile" ,ruby-mini-portile-2)
       ("ruby-pkg-config" ,ruby-pkg-config)))
    (synopsis "HTML, XML, SAX, and Reader parser for Ruby")
    (description "Nokogiri (鋸) parses and searches XML/HTML, and features
both CSS3 selector and XPath 1.0 support.")
    (home-page "http://www.nokogiri.org/")
    (license license:expat)))

(define-public ruby-method-source
  (package
    (name "ruby-method-source")
    (version "0.8.2")
    (source
     (origin
       (method url-fetch)
       (uri (rubygems-uri "method_source" version))
       (sha256
        (base32
         "1g5i4w0dmlhzd18dijlqw5gk27bv6dj2kziqzrzb7mpgxgsd1sf2"))))
    (build-system ruby-build-system)
    (native-inputs
     `(("ruby-bacon" ,ruby-bacon)
       ("git" ,git)))
    (synopsis "Retrieve the source code for Ruby methods")
    (description "Method_source retrieves the source code for Ruby methods.
Additionally, it can extract source code from Proc and Lambda objects or just
extract comments.")
    (home-page "https://github.com/banister/method_source")
    (license license:expat)))

(define-public ruby-coderay
  (package
    (name "ruby-coderay")
    (version "1.1.0")
    (source
     (origin
       (method url-fetch)
       (uri (rubygems-uri "coderay" version))
       (sha256
        (base32
         "059wkzlap2jlkhg460pkwc1ay4v4clsmg1bp4vfzjzkgwdckr52s"))))
    (build-system ruby-build-system)
    (arguments
     '(#:tests? #f)) ; missing test files
    (synopsis "Ruby syntax highlighting library")
    (description "Coderay is a Ruby library that provides syntax highlighting
for select languages.")
    (home-page "http://coderay.rubychan.de")
    (license license:expat)))

(define-public ruby-pry
  (package
    (name "ruby-pry")
    (version "0.10.1")
    (source
     (origin
       (method url-fetch)
       (uri (rubygems-uri "pry" version))
       (sha256
        (base32
         "1j0r5fm0wvdwzbh6d6apnp7c0n150hpm9zxpm5xvcgfqr36jaj8z"))))
    (build-system ruby-build-system)
    (arguments
     '(#:tests? #f)) ; no tests
    (propagated-inputs
     `(("ruby-coderay" ,ruby-coderay)
       ("ruby-method-source" ,ruby-method-source)
       ("ruby-slop" ,ruby-slop-3)))
    (synopsis "Ruby REPL")
    (description "Pry is an IRB alternative and runtime developer console for
Ruby.  It features syntax highlighting, a plugin architecture, runtime
invocation, and source and documentation browsing.")
    (home-page "http://pryrepl.org")
    (license license:expat)))

(define-public ruby-guard
  (package
    (name "ruby-guard")
    (version "2.13.0")
    (source (origin
              (method url-fetch)
              ;; The gem does not include a Rakefile, nor does it contain a
              ;; gemspec file, nor does it come with the tests.  This is why
              ;; we fetch the tarball from Github.
              (uri (string-append "https://github.com/guard/guard/archive/v"
                                  version ".tar.gz"))
              (file-name (string-append name "-" version ".tar.gz"))
              (sha256
               (base32
                "1hwj0yi17k6f5axrm0k2bb7fq71dlp0zfywmd7pij9iimbppcca0"))))
    (build-system ruby-build-system)
    (arguments
     `(#:tests? #f ; tests require cucumber
       #:phases
       (modify-phases %standard-phases
         (add-after 'unpack 'remove-git-ls-files
          (lambda* (#:key outputs #:allow-other-keys)
            (substitute* "guard.gemspec"
              (("git ls-files -z") "find . -type f -print0"))
            #t))
         (replace 'build
          (lambda _
            (zero? (system* "gem" "build" "guard.gemspec")))))))
    (propagated-inputs
     `(("ruby-formatador" ,ruby-formatador)
       ("ruby-listen" ,ruby-listen)
       ("ruby-lumberjack" ,ruby-lumberjack)
       ("ruby-nenv" ,ruby-nenv)
       ("ruby-notiffany" ,ruby-notiffany)
       ("ruby-pry" ,ruby-pry)
       ("ruby-shellany" ,ruby-shellany)
       ("ruby-thor" ,ruby-thor)))
    (native-inputs
     `(("bundler" ,bundler)
       ("ruby-rspec" ,ruby-rspec)))
    (synopsis "Tool to handle events on file system modifications")
    (description
     "Guard is a command line tool to easily handle events on file system
modifications.  Guard automates various tasks by running custom rules whenever
file or directories are modified.")
    (home-page "http://guardgem.org/")
    (license license:expat)))

(define-public ruby-thread-safe
  (package
    (name "ruby-thread-safe")
    (version "0.3.5")
    (source
     (origin
       (method url-fetch)
       (uri (rubygems-uri "thread_safe" version))
       (sha256
        (base32
         "1hq46wqsyylx5afkp6jmcihdpv4ynzzq9ygb6z2pb1cbz5js0gcr"))))
    (build-system ruby-build-system)
    (arguments
     '(#:tests? #f)) ; needs simplecov, among others
    (synopsis "Thread-safe utilities for Ruby")
    (description "The thread_safe library provides thread-safe collections and
utilities for Ruby.")
    (home-page "https://github.com/ruby-concurrency/thread_safe")
    (license license:asl2.0)))

(define-public ruby-tzinfo
  (package
    (name "ruby-tzinfo")
    (version "1.2.2")
    (source
     (origin
       (method url-fetch)
       (uri (rubygems-uri "tzinfo" version))
       (sha256
        (base32
         "1c01p3kg6xvy1cgjnzdfq45fggbwish8krd0h864jvbpybyx7cgx"))))
    (build-system ruby-build-system)
    (propagated-inputs
     `(("ruby-thread-safe" ,ruby-thread-safe)))
    (synopsis "Time zone library for Ruby")
    (description "TZInfo is a Ruby library that provides daylight savings
aware transformations between times in different time zones.")
    (home-page "http://tzinfo.github.io")
    (license license:expat)))

(define-public ruby-tzinfo-data
  (package
    (name "ruby-tzinfo-data")
    (version "1.2016.9")
    (source
     (origin
       (method url-fetch)
       ;; Download from GitHub because the rubygems version does not contain
       ;; Rakefile or tests.
       (uri (string-append
             "https://github.com/tzinfo/tzinfo-data/archive/v"
             version
             ".tar.gz"))
       (file-name (string-append name "-" version ".tar.gz"))
       (sha256
        (base32
         "0i8vz2j7wmcpr4pd066qvlg4if5blscjrgxk2imavfa49nq5lp06"))
       ;; Remove the known test failure.
       ;; https://github.com/tzinfo/tzinfo-data/issues/10
       ;; https://bugs.launchpad.net/ubuntu/+source/glibc/+bug/1587128
       (patches (search-patches
                 "ruby-tzinfo-data-ignore-broken-test.patch"))))
    (build-system ruby-build-system)
    (propagated-inputs
     `(("ruby-tzinfo" ,ruby-tzinfo)))
    (synopsis "Data from the IANA Time Zone database")
    (description
     "This library provides @code{TZInfo::Data}, which contains data from the
IANA Time Zone database packaged as Ruby modules for use with @code{TZInfo}.")
    (home-page "http://tzinfo.github.io")
    (license license:expat)))

(define-public ruby-rb-inotify
  (package
    (name "ruby-rb-inotify")
    (version "0.9.5")
    (source
     (origin
       (method url-fetch)
       (uri (rubygems-uri "rb-inotify" version))
       (sha256
        (base32
         "0kddx2ia0qylw3r52nhg83irkaclvrncgy2m1ywpbhlhsz1rymb9"))))
    (build-system ruby-build-system)
    (arguments
     '(#:tests? #f ; there are no tests
       #:phases
       (modify-phases %standard-phases
         ;; Building the gemspec with rake is not working here since it is
         ;; generated with Jeweler.  It is also unnecessary because the
         ;; existing gemspec does not use any development tools to generate a
         ;; list of files.
         (replace 'build
          (lambda _
            (zero? (system* "gem" "build" "rb-inotify.gemspec")))))))
    (propagated-inputs
     `(("ruby-ffi" ,ruby-ffi)))
    (native-inputs
     `(("ruby-yard" ,ruby-yard)))
    (synopsis "Ruby wrapper for Linux's inotify")
    (description "rb-inotify is a simple wrapper over the @code{inotify} Linux
kernel subsystem for monitoring changes to files and directories.")
    (home-page "https://github.com/nex3/rb-inotify")
    (license license:expat)))

(define-public ruby-pry-editline
  (package
    (name "ruby-pry-editline")
    (version "1.1.2")
    (source (origin
              (method url-fetch)
              (uri (rubygems-uri "pry-editline" version))
              (sha256
               (base32
                "1pjxyvdxvw41xw3yyl18pwzix8hbvn6lgics7qcfhjfsf1zs8x1z"))))
    (build-system ruby-build-system)
    (arguments `(#:tests? #f)) ; no tests included
    (native-inputs
     `(("bundler" ,bundler)))
    (synopsis "Open the current REPL line in an editor")
    (description
     "This gem provides a plugin for the Ruby REPL to enable opening the
current line in an external editor.")
    (home-page "https://github.com/tpope/pry-editline")
    (license license:expat)))

(define-public ruby-sdoc
  (package
    (name "ruby-sdoc")
    (version "0.4.1")
    (source (origin
              (method url-fetch)
              (uri (rubygems-uri "sdoc" version))
              (sha256
               (base32
                "16xyfair1j4irfkd6sxvmdcak957z71lwkvhglrznfpkalfnqyqp"))))
    (build-system ruby-build-system)
    (arguments
     `(#:phases
       (modify-phases %standard-phases
         (add-after 'build 'relax-minitest-requirement
          (lambda _
            (substitute* "sdoc.gemspec"
              (("<minitest>, \\[\"~> 4\\.0\"\\]")
               "<minitest>, [\">= 4.0\"]"))
            #t)))))
    (propagated-inputs
     `(("ruby-json" ,ruby-json)))
    (native-inputs
     `(("bundler" ,bundler)
       ("ruby-minitest" ,ruby-minitest)))
    (synopsis "Generate searchable RDoc documentation")
    (description
     "SDoc is an RDoc documentation generator to build searchable HTML
documentation for Ruby code.")
    (home-page "http://github.com/voloko/sdoc")
    (license license:expat)))

(define-public ruby-tins
  (package
    (name "ruby-tins")
    (version "1.7.0")
    (source (origin
              (method url-fetch)
              (uri (rubygems-uri "tins" version))
              (sha256
               (base32
                "1060h8dgnjl9az0sv1b74yrni8d4mh3x858wq6yfbfdf5dxrfl0a"))))
    (build-system ruby-build-system)
    ;; This gem needs gem-hadar at development time, but gem-hadar needs tins
    ;; at runtime.  To avoid the dependency on gem-hadar we disable rebuilding
    ;; the gemspec.
    (arguments
     `(#:tests? #f ; there are no tests
       #:phases
       (modify-phases %standard-phases
         (replace 'build
          (lambda _
            ;; "lib/spruz" is a symlink.  Leaving it in the gemspec file
            ;; causes an error.
            (substitute* "tins.gemspec"
              (("\"lib/spruz\", ") ""))
            (zero? (system* "gem" "build" "tins.gemspec")))))))
    (synopsis "Assorted tools for Ruby")
    (description "Tins is a Ruby library providing assorted tools.")
    (home-page "https://github.com/flori/tins")
    (license license:expat)))

(define-public ruby-gem-hadar
  (package
    (name "ruby-gem-hadar")
    (version "1.3.1")
    (source (origin
              (method url-fetch)
              (uri (rubygems-uri "gem_hadar" version))
              (sha256
               (base32
                "1j8qri4m9wf8nbfv0kakrgsv2x8vg10914xgm6f69nw8zi3i39ws"))))
    (build-system ruby-build-system)
    ;; This gem needs itself at development time. We disable rebuilding of the
    ;; gemspec to avoid this loop.
    (arguments
     `(#:tests? #f ; there are no tests
       #:phases
       (modify-phases %standard-phases
         (replace 'build
          (lambda _
            (zero? (system* "gem" "build" "gem_hadar.gemspec")))))))
    (propagated-inputs
     `(("git" ,git)
       ("ruby-tins" ,ruby-tins)
       ("ruby-sdoc" ,ruby-sdoc)))
    (native-inputs
     `(("bundler" ,bundler)))
    (synopsis "Library for the development of Ruby gems")
    (description
     "This library contains some useful functionality to support the
development of Ruby gems.")
    (home-page "https://github.com/flori/gem_hadar")
    (license license:expat)))

(define-public ruby-minitest-tu-shim
  (package
    (name "ruby-minitest-tu-shim")
    (version "1.3.3")
    (source (origin
              (method url-fetch)
              (uri (rubygems-uri "minitest_tu_shim" version))
              (sha256
               (base32
                "0xlyh94iirvssix157ng2akr9nqhdygdd0c6094hhv7dqcfrn9fn"))))
    (build-system ruby-build-system)
    (arguments
     `(#:phases
       (modify-phases %standard-phases
         (add-after 'unpack 'fix-test-include-path
          (lambda* (#:key inputs #:allow-other-keys)
             (let* ((minitest (assoc-ref inputs "ruby-minitest-4"))
                    (minitest-home (gem-home minitest
                                             ,(package-version ruby))))
               (substitute* "Rakefile"
                 (("Hoe\\.add_include_dirs .*")
                  (string-append "Hoe.add_include_dirs \""
                                 minitest-home
                                 "/gems/minitest-"
                                 ,(package-version ruby-minitest-4)
                                 "/lib" "\""))))
             #t))
         (add-before 'check 'fix-test-assumptions
          (lambda _
            ;; The test output includes the file name, so a couple of tests
            ;; fail.  Changing the regular expressions slightly fixes this
            ;; problem.
            (substitute* "test/test_mini_test.rb"
              (("output.sub!\\(.*, 'FILE:LINE'\\)")
               "output.sub!(/\\/.+-[\\w\\/\\.]+:\\d+/, 'FILE:LINE')")
              (("gsub\\(/.*, 'FILE:LINE'\\)")
               "gsub(/\\/.+-[\\w\\/\\.]+:\\d+/, 'FILE:LINE')"))
            #t)))))
    (propagated-inputs
     `(("ruby-minitest-4" ,ruby-minitest-4)))
    (native-inputs
     `(("ruby-hoe" ,ruby-hoe)))
    (synopsis "Adapter library between minitest and test/unit")
    (description
     "This library bridges the gap between the small and fast minitest and
Ruby's large and slower test/unit.")
    (home-page "https://rubygems.org/gems/minitest_tu_shim")
    (license license:expat)))

(define-public ruby-term-ansicolor
  (package
    (name "ruby-term-ansicolor")
    (version "1.3.2")
    (source (origin
              (method url-fetch)
              (uri (rubygems-uri "term-ansicolor" version))
              (sha256
               (base32
                "0ydbbyjmk5p7fsi55ffnkq79jnfqx65c3nj8d9rpgl6sw85ahyys"))))
    (build-system ruby-build-system)
    ;; Rebuilding the gemspec seems to require git, even though this is not a
    ;; git repository, so we just build the gem from the existing gemspec.
    (arguments
     `(#:phases
       (modify-phases %standard-phases
         (replace 'build
          (lambda _
            (zero? (system* "gem" "build" "term-ansicolor.gemspec")))))))
    (propagated-inputs
     `(("ruby-tins" ,ruby-tins)))
    (native-inputs
     `(("ruby-gem-hadar" ,ruby-gem-hadar)
       ("ruby-minitest-tu-shim" ,ruby-minitest-tu-shim)))
    (synopsis "Ruby library to control the attributes of terminal output")
    (description
     "This Ruby library uses ANSI escape sequences to control the attributes
of terminal output.")
    (home-page "http://flori.github.io/term-ansicolor/")
    ;; There is no mention of the "or later" clause.
    (license license:gpl2)))

(define-public ruby-pstree
  (package
    (name "ruby-pstree")
    (version "0.1.0")
    (source (origin
              (method url-fetch)
              (uri (rubygems-uri "pstree" version))
              (sha256
               (base32
                "1mig1sv5qx1cdyhjaipy8jlh9j8pnja04vprrzihyfr54x0215p1"))))
    (build-system ruby-build-system)
    (native-inputs
     `(("ruby-gem-hadar" ,ruby-gem-hadar)
       ("bundler" ,bundler)))
    (synopsis "Create a process tree data structure")
    (description
     "This library uses the output of the @code{ps} command to create a
process tree data structure for the current host.")
    (home-page "http://flori.github.com/pstree")
    ;; There is no mention of the "or later" clause.
    (license license:gpl2)))

(define-public ruby-utils
  (package
    (name "ruby-utils")
    (version "0.2.4")
    (source (origin
              (method url-fetch)
              (uri (rubygems-uri "utils" version))
              (sha256
               (base32
                "0vycgscxf3s1xn4yyfsq54zlh082581ga8azybmqgc4pij6iz2cd"))))
    (build-system ruby-build-system)
    (propagated-inputs
     `(("ruby-tins" ,ruby-tins)
       ("ruby-term-ansicolor" ,ruby-term-ansicolor)
       ("ruby-pstree" ,ruby-pstree)
       ("ruby-pry-editline" ,ruby-pry-editline)))
    (native-inputs
     `(("ruby-gem-hadar" ,ruby-gem-hadar)
       ("bundler" ,bundler)))
    (synopsis "Command line tools for working with Ruby")
    (description
     "This package provides assorted command line tools that may be useful
when working with Ruby code.")
    (home-page "https://github.com/flori/utils")
    ;; There is no mention of the "or later" clause.
    (license license:gpl2)))

(define-public ruby-json
  (package
    (name "ruby-json")
    (version "1.8.3")
    (source
     (origin
       (method url-fetch)
       (uri (rubygems-uri "json" version))
       (sha256
        (base32
         "1nsby6ry8l9xg3yw4adlhk2pnc7i0h0rznvcss4vk3v74qg0k8lc"))))
    (build-system ruby-build-system)
    (arguments '(#:tests? #f)) ; dependency cycle with sdoc
    (synopsis "JSON library for Ruby")
    (description "This Ruby library provides a JSON implementation written as
a native C extension.")
    (home-page "http://json-jruby.rubyforge.org/")
    (license (list license:ruby license:gpl2)))) ; GPL2 only

(define-public ruby-json-pure
  (package
    (name "ruby-json-pure")
    (version "1.8.3")
    (source (origin
              (method url-fetch)
              (uri (rubygems-uri "json_pure" version))
              (sha256
               (base32
                "025aykr360x6dr1jmg8pmsrx7gr30pws4p1q686vnb48zyw1sc94"))))
    (build-system ruby-build-system)
    (arguments
     `(#:modules ((srfi srfi-1)
                  (ice-9 regex)
                  (rnrs io ports)
                  (guix build ruby-build-system)
                  (guix build utils))
       #:phases
       (modify-phases %standard-phases
         (add-after 'unpack 'replace-git-ls-files
           (lambda _
             ;; The existing gemspec file already contains a nice list of
             ;; files that belong to the gem.  We extract the list from the
             ;; gemspec file and then replace the file list in the Rakefile to
             ;; get rid of the call to "git ls-files".
             (let* ((contents (call-with-input-file "json.gemspec" get-string-all))
                    ;; Guile is unhappy about the #\nul characters in comments.
                    (filtered (string-filter (lambda (char)
                                               (not (equal? #\nul char)))
                                             contents))
                    (files (match:substring
                            (string-match "  s\\.files = ([^]]+\\])" filtered) 1)))
               (substitute* "Rakefile"
                 (("FileList\\[`git ls-files`\\.split\\(/\\\\n/\\)\\]")
                  (string-append "FileList" files))))
             (substitute* "Gemfile"
               ((".*json-java.*") "\n"))
             #t)))))
    (native-inputs
     `(("ruby-permutation" ,ruby-permutation)
       ("ruby-utils" ,ruby-utils)
       ("ragel" ,ragel)
       ("bundler" ,bundler)))
    (synopsis "JSON implementation in pure Ruby")
    (description
     "This package provides a JSON implementation written in pure Ruby.")
    (home-page "http://flori.github.com/json")
    (license license:ruby)))

;; Even though this package only provides bindings for a Mac OSX API it is
;; required by "ruby-listen" at runtime.
(define-public ruby-rb-fsevent
  (package
    (name "ruby-rb-fsevent")
    (version "0.9.6")
    (source (origin
              (method url-fetch)
              (uri (rubygems-uri "rb-fsevent" version))
              (sha256
               (base32
                "1hq57by28iv0ijz8pk9ynih0xdg7vnl1010xjcijfklrcv89a1j2"))))
    (build-system ruby-build-system)
    ;; Tests need "guard-rspec", which needs "guard".  However, "guard" needs
    ;; "listen", which needs "rb-fsevent" at runtime.
    (arguments `(#:tests? #f))
    (synopsis "FSEvents API with signals catching")
    (description
     "This library provides Ruby bindings for the Mac OSX FSEvents API.")
    (home-page "https://rubygems.org/gems/rb-fsevent")
    (license license:expat)))

(define-public ruby-listen
  (package
    (name "ruby-listen")
    (version "3.0.3")
    (source
     (origin
       (method url-fetch)
       (uri (rubygems-uri "listen" version))
       (sha256
        (base32
         "10lhshjklxlrkw7999j0xl6sdxd4x32kiy8rp88jwr68kis5vq2b"))))
    (build-system ruby-build-system)
    (arguments '(#:tests? #f)) ; no tests
    (propagated-inputs
     `(("ruby-rb-inotify" ,ruby-rb-inotify)
       ("ruby-rb-fsevent" ,ruby-rb-fsevent)))
    (synopsis "Listen to file modifications")
    (description "The Listen gem listens to file modifications and notifies
you about the changes.")
    (home-page "https://github.com/guard/listen")
    (license license:expat)))

(define-public ruby-activesupport
  (package
    (name "ruby-activesupport")
    (version "5.0.0")
    (source
     (origin
       (method url-fetch)
       (uri (rubygems-uri "activesupport" version))
       (sha256
        (base32
         "0k7zhnz0aw1ym8phs10r85f91ja45vsd058fm9v0h2k0igw12cpf"))))
    (build-system ruby-build-system)
    (arguments
     `(#:phases
       (modify-phases %standard-phases
         (replace 'check
           (lambda _
             ;; There is no tests, instead attempt to load the library.
             (zero? (system* "ruby" "-Ilib" "-r" "active_support")))))))
    (propagated-inputs
     `(("ruby-concurrent" ,ruby-concurrent)
       ("ruby-i18n" ,ruby-i18n)
       ("ruby-minitest" ,ruby-minitest)
       ("ruby-tzinfo" ,ruby-tzinfo)
       ("ruby-tzinfo-data" ,ruby-tzinfo-data)))
    (synopsis "Ruby on Rails utility library")
    (description "ActiveSupport is a toolkit of support libraries and Ruby
core extensions extracted from the Rails framework.  It includes support for
multibyte strings, internationalization, time zones, and testing.")
    (home-page "http://www.rubyonrails.org")
    (license license:expat)))

(define-public ruby-crass
  (package
    (name "ruby-crass")
    (version "1.0.2")
    (source (origin
              (method url-fetch)
              (uri (rubygems-uri "crass" version))
              (sha256
               (base32
                "1c377r8g7m58y22803iyjgqkkvnnii0pymskda1pardxrzaighj9"))))
    (build-system ruby-build-system)
    (native-inputs
     `(("bundler" ,bundler)
       ("ruby-minitest" ,ruby-minitest)))
    (synopsis "Pure Ruby CSS parser")
    (description
     "Crass is a pure Ruby CSS parser based on the CSS Syntax Level 3 spec.")
    (home-page "https://github.com/rgrove/crass/")
    (license license:expat)))

(define-public ruby-nokogumbo
  (let ((commit "fb51ff299a1c34346837580b6d1d9a60fadf5dbd"))
    (package
      (name "ruby-nokogumbo")
      (version (string-append "1.4.7-1." (string-take commit 8)))
      (source (origin
                ;; We use the git reference, because there's no Rakefile in the
                ;; published gem and the tarball on Github is outdated.
                (method git-fetch)
                (uri (git-reference
                      (url "https://github.com/rubys/nokogumbo.git")
                      (commit "d56f954d20a")))
                (file-name (string-append name "-" version "-checkout"))
                (sha256
                 (base32
                  "0bnppjy96xiadrsrc9dp8y6wvdwnkfa930n7acrp0mqm4qywl2wl"))))
      (build-system ruby-build-system)
      (arguments
       `(#:modules ((guix build ruby-build-system)
                    (guix build utils)
                    (ice-9 rdelim))
         #:phases
         (modify-phases %standard-phases
           (add-after 'unpack 'build-gemspec
            (lambda _
              (substitute* "Rakefile"
                ;; Build Makefile even without a copy of gumbo-parser sources
                (("'gumbo-parser/src',") "")
                ;; We don't bundle gumbo-parser sources
                (("'gumbo-parser/src/\\*',") "")
                (("'gumbo-parser/visualc/include/\\*',") "")
                ;; The definition of SOURCES will be cut in gemspec, and
                ;; "FileList" will be undefined.
                (("SOURCES \\+ FileList\\[")
                 "['ext/nokogumboc/extconf.rb', 'ext/nokogumboc/nokogumbo.c', "))

              ;; Copy the Rakefile and cut out the gemspec.
              (copy-file "Rakefile" ".gemspec")
              (with-atomic-file-replacement ".gemspec"
                (lambda (in out)
                  (let loop ((line (read-line in 'concat))
                             (skipping? #t))
                    (if (eof-object? line)
                        #t
                        (let ((skip-next? (if skipping?
                                              (not (string-prefix? "SPEC =" line))
                                              (string-prefix? "end" line))))
                          (when (or (not skipping?)
                                    (and skipping? (not skip-next?)))
                                (format #t "~a" line)
                                (display line out))
                          (loop (read-line in 'concat) skip-next?))))))
              #t)))))
      (inputs
       `(("gumbo-parser" ,gumbo-parser)))
      (propagated-inputs
       `(("ruby-nokogiri" ,ruby-nokogiri)))
      (synopsis "Ruby bindings to the Gumbo HTML5 parser")
      (description
       "Nokogumbo allows a Ruby program to invoke the Gumbo HTML5 parser and
access the result as a Nokogiri parsed document.")
      (home-page "https://github.com/rubys/nokogumbo/")
      (license license:asl2.0))))

(define-public ruby-sanitize
  (package
    (name "ruby-sanitize")
    (version "4.0.0")
    (source (origin
              (method url-fetch)
              ;; The gem does not include the Rakefile, so we download the
              ;; release tarball from Github.
              (uri (string-append "https://github.com/rgrove/"
                                  "sanitize/archive/v" version ".tar.gz"))
              (file-name (string-append name "-" version ".tar.gz"))
              (sha256
               (base32
                "055xnj38l60gxnnng76kpy2l2jbrp0byjdyq17jw79w7l4b40znr"))))
    (build-system ruby-build-system)
    (propagated-inputs
     `(("ruby-crass" ,ruby-crass)
       ("ruby-nokogiri" ,ruby-nokogiri)
       ("ruby-nokogumbo" ,ruby-nokogumbo)))
    (native-inputs
     `(("bundler" ,bundler)
       ("ruby-minitest" ,ruby-minitest)
       ("ruby-redcarpet" ,ruby-redcarpet)
       ("ruby-yard" ,ruby-yard)))
    (synopsis "Whitelist-based HTML and CSS sanitizer")
    (description
     "Sanitize is a whitelist-based HTML and CSS sanitizer.  Given a list of
acceptable elements, attributes, and CSS properties, Sanitize will remove all
unacceptable HTML and/or CSS from a string.")
    (home-page "https://github.com/rgrove/sanitize/")
    (license license:expat)))

(define-public ruby-ox
  (package
    (name "ruby-ox")
    (version "2.2.1")
    (source
     (origin
       (method url-fetch)
       (uri (rubygems-uri "ox" version))
       (sha256
        (base32
         "00i11xd4ayh7349rhgskajfxn0qzkb74ab01217zix9qcapssxax"))))
    (build-system ruby-build-system)
    (arguments
     '(#:tests? #f)) ; no tests
    (synopsis "Optimized XML library for Ruby")
    (description
     "Optimized XML (Ox) is a fast XML parser and object serializer for Ruby
written as a native C extension.  It was designed to be an alternative to
Nokogiri and other Ruby XML parsers for generic XML parsing and as an
alternative to Marshal for Object serialization. ")
    (home-page "http://www.ohler.com/ox")
    (license license:expat)))

(define-public ruby-redcloth
  (package
    (name "ruby-redcloth")
    (version "4.2.9")
    (source (origin
              (method url-fetch)
              (uri (rubygems-uri "RedCloth" version))
              (sha256
               (base32
                "06pahxyrckhgb7alsxwhhlx1ib2xsx33793finj01jk8i054bkxl"))))
    (build-system ruby-build-system)
    (arguments
     `(#:tests? #f ; no tests
       #:phases
       (modify-phases %standard-phases
         ;; Redcloth has complicated rake tasks to build various versions for
         ;; multiple targets using RVM.  We don't want this so we just use the
         ;; existing gemspec.
         (replace 'build
          (lambda _
            (zero? (system* "gem" "build" "redcloth.gemspec"))))
         ;; Make sure that the "redcloth" executable finds required Ruby
         ;; libraries.
         (add-after 'install 'wrap-bin-redcloth
          (lambda* (#:key outputs #:allow-other-keys)
            (wrap-program (string-append (assoc-ref outputs "out")
                                         "/bin/redcloth")
              `("GEM_HOME" ":" prefix (,(getenv "GEM_HOME"))))
            #t)))))
    (native-inputs
     `(("bundler" ,bundler)
       ("ruby-diff-lcs" ,ruby-diff-lcs)
       ("ruby-rspec-2" ,ruby-rspec-2)))
    (synopsis "Textile markup language parser for Ruby")
    (description
     "RedCloth is a Ruby parser for the Textile markup language.")
    (home-page "http://redcloth.org")
    (license license:expat)))

(define-public ruby-pg
  (package
    (name "ruby-pg")
    (version "0.18.2")
    (source
     (origin
       (method url-fetch)
       (uri (rubygems-uri "pg" version))
       (sha256
        (base32
         "1axxbf6ij1iqi3i1r3asvjc80b0py5bz0m2wy5kdi5xkrpr82kpf"))))
    (build-system ruby-build-system)
    (arguments
     '(#:test-target "spec"))
    (native-inputs
     `(("ruby-rake-compiler" ,ruby-rake-compiler)
       ("ruby-hoe" ,ruby-hoe)
       ("ruby-rspec" ,ruby-rspec)))
    (inputs
     `(("postgresql" ,postgresql)))
    (synopsis "Ruby interface to PostgreSQL")
    (description "Pg is the Ruby interface to the PostgreSQL RDBMS.  It works
with PostgreSQL 8.4 and later.")
    (home-page "https://bitbucket.org/ged/ruby-pg")
    (license license:ruby)))

(define-public ruby-byebug
  (package
    (name "ruby-byebug")
    (version "6.0.2")
    (source
     (origin
       (method url-fetch)
       (uri (rubygems-uri "byebug" version))
       (sha256
        (base32
         "0537h9qbhr6csahmzyn4lk1g5b2lcligbzd21gfy93nx9lbfdnzc"))))
    (build-system ruby-build-system)
    (arguments
     '(#:tests? #f)) ; no tests
    (synopsis "Debugger for Ruby 2")
    (description "Byebug is a Ruby 2 debugger implemented using the Ruby 2
TracePoint C API for execution control and the Debug Inspector C API for call
stack navigation.  The core component provides support that front-ends can
build on.  It provides breakpoint handling and bindings for stack frames among
other things and it comes with a command line interface.")
    (home-page "http://github.com/deivid-rodriguez/byebug")
    (license license:bsd-2)))

(define-public ruby-netrc
  (package
    (name "ruby-netrc")
    (version "0.11.0")
    (source (origin
              (method url-fetch)
              (uri (rubygems-uri "netrc" version))
              (sha256
               (base32
                "0gzfmcywp1da8nzfqsql2zqi648mfnx6qwkig3cv36n9m0yy676y"))))
    (build-system ruby-build-system)
    (arguments
     `(#:phases
       (modify-phases %standard-phases
         (replace 'check
           ;; There is no Rakefile and minitest can only run one file at once,
           ;; so we have to iterate over all test files.
           (lambda _
             (and (map (lambda (file)
                         (zero? (system* "ruby" "-Itest" file)))
                       (find-files "./test" "test_.*\\.rb"))))))))
    (native-inputs
     `(("ruby-minitest" ,ruby-minitest)))
    (synopsis "Library to read and update netrc files")
    (description
     "This library can read and update netrc files, preserving formatting
including comments and whitespace.")
    (home-page "https://github.com/geemus/netrc")
    (license license:expat)))

(define-public ruby-unf-ext
  (package
    (name "ruby-unf-ext")
    (version "0.0.7.1")
    (source (origin
              (method url-fetch)
              (uri (rubygems-uri "unf_ext" version))
              (sha256
               (base32
                "0ly2ms6c3irmbr1575ldyh52bz2v0lzzr2gagf0p526k12ld2n5b"))))
    (build-system ruby-build-system)
    (arguments
     `(#:phases
       (modify-phases %standard-phases
         (add-after 'build 'build-ext
           (lambda _ (zero? (system* "rake" "compile:unf_ext")))))))
    (native-inputs
     `(("bundler" ,bundler)
       ("ruby-rake-compiler" ,ruby-rake-compiler)
       ("ruby-test-unit" ,ruby-test-unit)))
    (synopsis "Unicode normalization form support library")
    (description
     "This package provides unicode normalization form support for Ruby.")
    (home-page "https://github.com/knu/ruby-unf_ext")
    (license license:expat)))

(define-public ruby-tdiff
  (package
    (name "ruby-tdiff")
    (version "0.3.3")
    (source (origin
              (method url-fetch)
              (uri (rubygems-uri "tdiff" version))
              (sha256
               (base32
                "0k41jbvn8qq4mgrixnhlk742b971d136i8wpbcv2cczvi22xpc86"))))
    (build-system ruby-build-system)
    (native-inputs
     `(("ruby-rspec-2" ,ruby-rspec-2)
       ("ruby-yard" ,ruby-yard)
       ("ruby-rubygems-tasks" ,ruby-rubygems-tasks)))
    (synopsis "Calculate the differences between two tree-like structures")
    (description
     "This library provides functions to calculate the differences between two
tree-like structures.  It is similar to Ruby's built-in @code{TSort} module.")
    (home-page "https://github.com/postmodern/tdiff")
    (license license:expat)))

(define-public ruby-nokogiri-diff
  (package
    (name "ruby-nokogiri-diff")
    (version "0.2.0")
    (source (origin
              (method url-fetch)
              (uri (rubygems-uri "nokogiri-diff" version))
              (sha256
               (base32
                "0njr1s42war0bj1axb2psjvk49l74a8wzr799wckqqdcb6n51lc1"))))
    (build-system ruby-build-system)
    (propagated-inputs
     `(("ruby-tdiff" ,ruby-tdiff)
       ("ruby-nokogiri" ,ruby-nokogiri)))
    (native-inputs
     `(("ruby-rspec-2" ,ruby-rspec-2)
       ("ruby-yard" ,ruby-yard)
       ("ruby-rubygems-tasks" ,ruby-rubygems-tasks)))
    (synopsis "Calculate the differences between two XML/HTML documents")
    (description
     "@code{Nokogiri::Diff} adds the ability to calculate the
differences (added or removed nodes) between two XML/HTML documents.")
    (home-page "https://github.com/postmodern/nokogiri-diff")
    (license license:expat)))

(define-public ruby-rack
  (package
    (name "ruby-rack")
    (version "2.0.1")
    (source
     (origin
       (method url-fetch)
       ;; Download from GitHub so that the patch can be applied.
       (uri (string-append
             "https://github.com/rack/rack/archive/"
             version
             ".tar.gz"))
       (file-name (string-append name "-" version ".tar.gz"))
       (sha256
        (base32
         "00k62v8lpyjzghkn0h0awrnqj1jmlcs2wp57py27m43y65v89cp3"))
       ;; Ignore test which fails inside the build environment but works
       ;; outside.
       (patches (search-patches "ruby-rack-ignore-failing-test.patch"))))
    (build-system ruby-build-system)
    (arguments
     '(#:phases
       (modify-phases %standard-phases
         (add-before 'check 'fix-tests
           (lambda _
             ;; A few of the tests use the length of a file on disk for
             ;; Content-Length and Content-Range headers.  However, this file
             ;; has a shebang in it which an earlier phase patches, growing
             ;; the file size from 193 to 239 bytes when the store prefix is
             ;; "/gnu/store".
             (let ((size-diff (- (string-length (which "ruby"))
                                 (string-length "/usr/bin/env ruby"))))
               (substitute* '("test/spec_file.rb")
                 (("193")
                  (number->string (+ 193 size-diff)))
                 (("bytes(.)22-33" all delimiter)
                  (string-append "bytes"
                                 delimiter
                                 (number->string (+ 22 size-diff))
                                 "-"
                                 (number->string (+ 33 size-diff))))))
             #t)))))
    (native-inputs
     `(("ruby-minitest" ,ruby-minitest)
       ("ruby-minitest-sprint" ,ruby-minitest-sprint)
       ("which" ,which)))
    (propagated-inputs
     `(("ruby-concurrent" ,ruby-concurrent)))
    (synopsis "Unified web application interface for Ruby")
    (description "Rack provides a minimal, modular and adaptable interface for
developing web applications in Ruby.  By wrapping HTTP requests and responses,
it unifies the API for web servers, web frameworks, and software in between
into a single method call.")
    (home-page "http://rack.github.io/")
    (license license:expat)))

(define-public ruby-docile
  (package
    (name "ruby-docile")
    (version "1.1.5")
    (source
     (origin
       (method url-fetch)
       (uri (rubygems-uri "docile" version))
       (sha256
        (base32
         "0m8j31whq7bm5ljgmsrlfkiqvacrw6iz9wq10r3gwrv5785y8gjx"))))
    (build-system ruby-build-system)
    (arguments
     '(#:tests? #f)) ; needs github-markup, among others
    (synopsis "Ruby EDSL helper library")
    (description "Docile is a Ruby library that provides an interface for
creating embedded domain specific languages (EDSLs) that manipulate existing
Ruby classes.")
    (home-page "https://ms-ati.github.io/docile/")
    (license license:expat)))

(define-public ruby-gherkin
  (package
    (name "ruby-gherkin")
    (version "4.0.0")
    (source
      (origin
        (method url-fetch)
        (uri (rubygems-uri "gherkin" version))
        (sha256
          (base32
            "1ripjv97hg746xszx9isal8z8vrlb98asc2rdxl291b3hr6pj0pr"))))
    (build-system ruby-build-system)
    (native-inputs
     `(("bundler" ,bundler)))
    (arguments
     '(#:tests? #f)) ; needs simplecov, among others
    (synopsis "Gherkin parser for Ruby")
    (description "Gherkin is a parser and compiler for the Gherkin language.
It is intended be used by all Cucumber implementations to parse '.feature'
files.")
    (home-page "https://github.com/cucumber/gherkin3")
    (license license:expat)))

(define-public ruby-cucumber-core
  (package
    (name "ruby-cucumber-core")
    (version "1.5.0")
    (source
     (origin
       (method url-fetch)
       (uri (rubygems-uri "cucumber-core" version))
       (sha256
        (base32
         "0qj2fsqvp94nggnikbnrfvnmzr1pl6ifmdsxj69kdw1kkab30jjr"))))
    (build-system ruby-build-system)
    (propagated-inputs
     `(("ruby-gherkin" ,ruby-gherkin)))
    (native-inputs
     `(("bundler" ,bundler)))
    (arguments
     '(#:tests? #f)) ; needs simplecov, among others
    (synopsis "Core library for the Cucumber BDD app")
    (description "Cucumber is a tool for running automated tests
written in plain language.  Because they're written in plain language,
they can be read by anyone on your team.  Because they can be read by
anyone, you can use them to help improve communication, collaboration
and trust on your team.")
    (home-page "https://cucumber.io/")
    (license license:expat)))

(define-public ruby-bio-logger
  (package
    (name "ruby-bio-logger")
    (version "1.0.1")
    (source
     (origin
       (method url-fetch)
       (uri (rubygems-uri "bio-logger" version))
       (sha256
        (base32
         "02pylfy8nkdqzyzplvnhn1crzmfkj1zmi3qjhrj2f2imlxvycd28"))))
    (build-system ruby-build-system)
    (arguments
     `(#:tests? #f)) ; rake errors, missing shoulda
    (propagated-inputs
     `(("ruby-log4r" ,ruby-log4r)))
    (synopsis "Log4r wrapper for Ruby")
    (description "Bio-logger is a wrapper around Log4r adding extra logging
features such as filtering and fine grained logging.")
    (home-page "https://github.com/pjotrp/bioruby-logger-plugin")
    (license license:expat)))

(define-public ruby-yard
  ;; Use git reference because gem is >100 commits out of date and the tests
  ;; do not pass with the released gem.
  (let ((commit "d816482a0d4850506c3bcccc9434550c536c28c6"))
    (package
      (name "ruby-yard")
      (version (string-append "0.9.5-1." (string-take commit 8)))
      (source
       (origin
         (method git-fetch)
         (uri (git-reference
               (url "https://github.com/lsegal/yard.git")
               (commit commit)))
         (file-name (string-append name "-" version "-checkout"))
         (sha256
          (base32
           "1j16c85x22if7y0fzi3c900p9wzkx2riq1y7vsj92a0zvwsxai4i"))
         (patches (search-patches "ruby-yard-fix-skip-of-markdown-tests.patch"))))
      (build-system ruby-build-system)
      (arguments
       `(#:test-target "spec"
         #:phases
         (modify-phases %standard-phases
           (add-before 'check 'set-HOME-and-disable-failing-test
             (lambda _
               ;; $HOME needs to be set to somewhere writeable for tests to run
               (setenv "HOME" "/tmp")
               #t)))))
      (native-inputs
       `(("ruby-rspec" ,ruby-rspec-2)
         ("ruby-rack" ,ruby-rack)))
      (synopsis "Documentation generation tool for Ruby")
      (description
       "YARD is a documentation generation tool for the Ruby programming
language.  It enables the user to generate consistent, usable documentation
that can be exported to a number of formats very easily, and also supports
extending for custom Ruby constructs such as custom class level definitions.")
      (home-page "http://yardoc.org")
      (license license:expat))))

(define-public ruby-clap
  (package
    (name "ruby-clap")
    (version "1.0.0")
    (source (origin
              (method url-fetch)
              (uri (rubygems-uri "clap" version))
              (sha256
               (base32
                "190m05k3pca72c1h8k0fnvby15m303zi0lpb9c478ad19wqawa5q"))))
    (build-system ruby-build-system)
    ;; Clap needs cutest for running tests, but cutest needs clap.
    (arguments `(#:tests? #f))
    (synopsis "Command line argument parsing for simple applications")
    (description
     "Clap provides command line argument parsing features.  It covers the
simple case of executing code based on the flags or parameters passed.")
    (home-page "https://github.com/djanowski/cutest")
    (license license:expat)))

(define-public ruby-cutest
  (package
    (name "ruby-cutest")
    (version "1.2.2")
    (source (origin
              (method url-fetch)
              (uri (rubygems-uri "cutest" version))
              (sha256
               (base32
                "1mldhjn62g53vx4gq2qdqg2lgjvyrqxa8d0khf8347bbfgi16d32"))))
    (build-system ruby-build-system)
    (propagated-inputs
     `(("ruby-clap" ,ruby-clap)))
    (synopsis "Run tests in separate processes")
    (description
     "Cutest runs tests in separate processes to avoid shared state.")
    (home-page "https://github.com/djanowski/cutest")
    (license license:expat)))

(define-public ruby-pygmentize
  (package
    (name "ruby-pygmentize")
    (version "0.0.3")
    (source (origin
              (method url-fetch)
              (uri (rubygems-uri "pygmentize" version))
              (sha256
               (base32
                "1pxryhkiwvsz6xzda3bvqwz5z8ggzl1cdglf8qbcf4bb7akirdpb"))))
    (build-system ruby-build-system)
    (arguments
     `(#:phases
       (modify-phases %standard-phases
         (add-after 'unpack 'fix-pygmentize-path
          (lambda _
            (substitute* "lib/pygmentize.rb"
              (("\"/usr/bin/env python.*")
               (string-append "\"" (which "pygmentize") "\"\n")))
            #t))
         (add-after 'build 'do-not-use-vendor-directory
          (lambda _
            ;; Remove bundled pygments sources
            ;; FIXME: ruby-build-system does not support snippets.
            (delete-file-recursively "vendor")
            (substitute* "pygmentize.gemspec"
              (("\"vendor/\\*\\*/\\*\",") ""))
            #t)))))
    (inputs
     `(("pygments" ,python-pygments)))
    (native-inputs
     `(("ruby-cutest" ,ruby-cutest)
       ("ruby-nokogiri" ,ruby-nokogiri)))
    (synopsis "Thin Ruby wrapper around pygmentize")
    (description
     "Pygmentize provides a simple way to call pygmentize from within a Ruby
application.")
    (home-page "https://github.com/djanowski/pygmentize")
    (license license:expat)))

(define-public ruby-eventmachine
  (package
    (name "ruby-eventmachine")
    (version "1.0.8")
    (source
     (origin
       (method url-fetch)
       (uri (rubygems-uri "eventmachine" version))
       (sha256
        (base32
         "1frvpk3p73xc64qkn0ymll3flvn4xcycq5yx8a43zd3gyzc1ifjp"))))
    (build-system ruby-build-system)
    (arguments
     '(#:tests? #f)) ; test suite tries to connect to google.com
    (native-inputs
     `(("ruby-rake-compiler" ,ruby-rake-compiler)))
    (synopsis "Single-threaded network event framework for Ruby")
    (description
     "EventMachine implements a single-threaded engine for arbitrary network
communications.  EventMachine wraps all interactions with sockets, allowing
programs to concentrate on the implementation of network protocols.  It can be
used to create both network servers and clients.")
    (home-page "http://rubyeventmachine.com")
    (license (list license:ruby license:gpl3)))) ; GPLv3 only AFAICT

(define-public ruby-turn
  (package
    (name "ruby-turn")
    (version "0.9.7")
    (source
     (origin
       (method url-fetch)
       (uri (rubygems-uri "turn" version))
       (sha256
        (base32
         "1691rc2sq04cw8mxxh340k2j04ll90kwgcy8ddrp6rligmfrf8fw"))))
    (build-system ruby-build-system)
    (arguments
     `(#:phases
       (modify-phases %standard-phases
         ;; Tests fail because turn changes its environment so can no longer
         ;; find test/unit.  Instead simply test if the executable runs
         ;; without issue.
         (replace 'check
           (lambda _
             (zero? (system* "ruby" "-Ilib" "bin/turn" "-h")))))))
    (propagated-inputs
     `(("ruby-ansi" ,ruby-ansi)
       ("ruby-minitest" ,ruby-minitest-4)))
    (synopsis "Alternate set of alternative runners for MiniTest")
    (description
     "TURN provides a set of alternative runners for MiniTest which are both
colorful and informative.  TURN displays each test on a separate line with
failures being displayed immediately instead of at the end of the tests.  Note
that TURN is no longer being maintained.")
    (home-page "http://rubygems.org/gems/turn")
    (license license:expat)))

(define-public ruby-mime-types-data
  (package
    (name "ruby-mime-types-data")
    (version "3.2016.0521")
    (source
     (origin
       (method url-fetch)
       (uri (rubygems-uri "mime-types-data" version))
       (sha256
        (base32
         "04my3746hwa4yvbx1ranhfaqkgf6vavi1kyijjnw8w3dy37vqhkm"))))
    (build-system ruby-build-system)
    (native-inputs
     `(("ruby-hoe" ,ruby-hoe)))
    (synopsis "Registry for information about MIME media type definitions")
    (description
     "@code{mime-types-data} provides a registry for information about
Multipurpose Internet Mail Extensions (MIME) media type definitions.  It can
be used with the Ruby mime-types library or other software to determine
defined filename extensions for MIME types, or to use filename extensions to
look up the likely MIME type definitions.")
    (home-page "https://github.com/mime-types/mime-types-data/")
    (license license:expat)))

(define-public ruby-mime-types
  (package
    (name "ruby-mime-types")
    (version "3.1")
    (source
     (origin
       (method url-fetch)
       (uri (rubygems-uri "mime-types" version))
       (sha256
        (base32
         "0087z9kbnlqhci7fxh9f6il63hj1k02icq2rs0c6cppmqchr753m"))))
    (build-system ruby-build-system)
    (propagated-inputs
     `(("ruby-mime-types-data" ,ruby-mime-types-data)))
    (native-inputs
     `(("ruby-hoe" ,ruby-hoe)
       ("ruby-fivemat" ,ruby-fivemat)
       ("ruby-minitest-focus" ,ruby-minitest-focus)
       ("ruby-minitest-rg" ,ruby-minitest-rg)
       ("ruby-minitest-bonus-assertions" ,ruby-minitest-bonus-assertions)
       ("ruby-minitest-hooks" ,ruby-minitest-hooks)))
    (synopsis "Library and registry for MIME content type definitions")
    (description "The mime-types library provides a library and registry for
information about Multipurpose Internet Mail Extensions (MIME) content type
definitions.  It can be used to determine defined filename extensions for MIME
types, or to use filename extensions to look up the likely MIME type
definitions.")
    (home-page "https://github.com/mime-types/ruby-mime-types")
    (license license:expat)))

(define-public ruby-fivemat
  (package
    (name "ruby-fivemat")
    (version "1.3.2")
    (source
     (origin
       (method url-fetch)
       (uri (rubygems-uri "fivemat" version))
       (sha256
        (base32
         "1gvw6g4yc96l2pcyvigahyfsjxpdjx21iiwzvf965zippchdh6gk"))))
    (build-system ruby-build-system)
    (arguments
     `(#:tests? #f)) ; no tests
    (synopsis "Each test file given its own line of dots")
    (description
     "Fivemat is a MiniTest/RSpec/Cucumber formatter that gives each test file
its own line of dots during testing.  It aims to provide test output that is
neither too verbose nor too minimal.")
    (home-page "https://github.com/tpope/fivemat")
    (license license:expat)))

(define-public ruby-sqlite3
  (package
    (name "ruby-sqlite3")
    (version "1.3.12")
    (source
     (origin
       (method url-fetch)
       (uri (rubygems-uri "sqlite3" version))
       (sha256
        (base32
         "0hld87rvwyy31xsxzhicv2lj3g3kmvmwfxj09kw13g6lacdjz4bx"))))
    (build-system ruby-build-system)
    (arguments
     `(#:phases
       (modify-phases %standard-phases
         (add-before 'check 'add-gemtest-file
           ;; This file exists in the repository but is not distributed.
           (lambda _ (zero? (system* "touch" ".gemtest")))))))
    (inputs
     `(("sqlite" ,sqlite)))
    (native-inputs
     `(("ruby-hoe" ,ruby-hoe)
       ("ruby-rake-compiler" ,ruby-rake-compiler)
       ("ruby-mini-portile" ,ruby-mini-portile)))
    (synopsis "Interface with SQLite3 databases")
    (description
     "This module allows Ruby programs to interface with the SQLite3 database
engine.")
    (home-page
     "https://github.com/sparklemotion/sqlite3-ruby")
    (license license:bsd-3)))

(define-public ruby-shoulda-context
  (package
    (name "ruby-shoulda-context")
    (version "1.2.2")
    (source
     (origin
       (method url-fetch)
       (uri (rubygems-uri "shoulda-context" version))
       (sha256
        (base32
         "1l0ncsxycb4s8n47dml97kdnixw4mizljbkwqc3rh05r70csq9bc"))))
    (build-system ruby-build-system)
    (arguments
     `(#:phases
       (modify-phases %standard-phases
         (replace 'check
           (lambda _
             ;; Do not run tests to avoid circular dependence with rails.
             ;; Instead just import the library to test.
             (zero? (system* "ruby" "-Ilib" "-r" "shoulda-context")))))))
    (synopsis "Test::Unit context framework extracted from Shoulda")
    (description
     "@code{shoulda-context} is the context framework extracted from Shoulda.
Instead of writing Ruby methods with lots_of_underscores, shoulda-context adds
context, setup, and should blocks combine to produce natural test method
names.")
    (home-page "https://github.com/thoughtbot/shoulda-context")
    (license license:expat)))

(define-public ruby-shoulda-matchers
  (package
    (name "ruby-shoulda-matchers")
    (version "3.1.1")
    (source
     (origin
       (method url-fetch)
       (uri (rubygems-uri "shoulda-matchers" version))
       (sha256
        (base32
         "1cf6d2d9br82vylr9p362yk9cfrd14jz8v77n0yb0lbcxdbk7xzq"))))
    (build-system ruby-build-system)
    (arguments
     `(#:phases
       (modify-phases %standard-phases
         (replace 'check
           (lambda _
             ;; Do not run tests to avoid circular dependence with rails.  Instead
             ;; just import the library to test.
             (zero? (system* "ruby" "-Ilib" "-r" "shoulda-matchers")))))))
    (propagated-inputs
     `(("ruby-activesupport" ,ruby-activesupport)))
    (synopsis "Collection of testing matchers extracted from Shoulda")
    (description
     "Shoulda Matchers provides RSpec- and Minitest-compatible one-liners that
test common Rails functionality.  These tests would otherwise be much longer,
more complex, and error-prone.")
    (home-page "https://github.com/thoughtbot/shoulda-matchers")
    (license license:expat)))

(define-public ruby-shoulda-matchers-2
  (package
    (inherit ruby-shoulda-matchers)
    (version "2.8.0")
    (source (origin
              (method url-fetch)
              (uri (rubygems-uri "shoulda-matchers" version))
              (sha256
               (base32
                "0d3ryqcsk1n9y35bx5wxnqbgw4m8b3c79isazdjnnbg8crdp72d0"))))))

(define-public ruby-shoulda
  (package
    (name "ruby-shoulda")
    (version "3.5.0")
    (source
     (origin
       (method url-fetch)
       (uri (rubygems-uri "shoulda" version))
       (sha256
        (base32
         "0csmf15a7mcinfq54lfa4arp0f4b2jmwva55m0p94hdf3pxnjymy"))))
    (build-system ruby-build-system)
    (arguments
     `(#:phases
       (modify-phases %standard-phases
         (replace 'check
           ;; Don't run tests to avoid circular dependence with rails.  Instead
           ;; just import the library to test.
           (lambda _ (zero? (system* "ruby" "-Ilib" "-r" "shoulda")))))))
    (propagated-inputs
     `(("ruby-shoulda-context" ,ruby-shoulda-context)
       ("ruby-shoulda-matchers" ,ruby-shoulda-matchers-2)))
    (synopsis "Context framework and matchers for testing")
    (description
     "@code{shoulda} is a meta-package combining @code{shoulda-context} and
@code{shoulda-matchers} providing tools for writing tests.")
    (home-page "https://github.com/thoughtbot/shoulda")
    (license license:expat)))

(define-public ruby-unf
  (package
    (name "ruby-unf")
    (version "0.1.4")
    (source
     (origin
       (method url-fetch)
       (uri (rubygems-uri "unf" version))
       (sha256
        (base32
         "0bh2cf73i2ffh4fcpdn9ir4mhq8zi50ik0zqa1braahzadx536a9"))))
    (build-system ruby-build-system)
    (arguments
     `(#:phases
       (modify-phases %standard-phases
         (add-before 'check 'add-dependency-to-bundler
           (lambda _
             ;; test-unit is required but not provided by the bundler
             ;; environment.  This is fixed in the upstream repository but fix
             ;; has not been released.
             (substitute* "Gemfile"
               (("^gemspec") "gem 'test-unit'\ngemspec"))
             #t)))))
    (propagated-inputs
     `(("ruby-unf-ext" ,ruby-unf-ext)))
    (native-inputs
     `(("ruby-shoulda" ,ruby-shoulda)
       ("bundler" ,bundler)
       ("ruby-test-unit" ,ruby-test-unit)))
    (synopsis "Unicode Normalization Form support to Ruby and JRuby")
    (description
     "@code{ruby-unf} is a wrapper library to bring Unicode Normalization Form
support to both Ruby and JRuby.  It uses @code{unf_ext} on CRuby and
@code{java.text.Normalizer} on JRuby.")
    (home-page "https://github.com/knu/ruby-unf")
    (license license:bsd-2)))

(define-public ruby-domain-name
  (package
    (name "ruby-domain-name")
    (version "0.5.20161021")
    (source
     (origin
       (method url-fetch)
       (uri (rubygems-uri "domain_name" version))
       (sha256
        (base32
         "1y5c96gzyh6z4nrnkisljqngfvljdba36dww657ka0x7khzvx7jl"))))
    (build-system ruby-build-system)
    (arguments
     `(#:phases
       (modify-phases %standard-phases
         (add-before 'check 'fix-versions
           (lambda _
             ;; Fix NameError that appears to already be fixed upstream.
             (substitute* "Rakefile"
               (("DomainName::VERSION")
                "Bundler::GemHelper.gemspec.version"))
             ;; Loosen unnecessarily strict test-unit version specification.
             (substitute* "domain_name.gemspec"
               (("<test-unit>, \\[\\\"~> 2.5.5") "<test-unit>, [\">0"))
             #t)))))
    (propagated-inputs
     `(("ruby-unf" ,ruby-unf)))
    (native-inputs
     `(("ruby-shoulda" ,ruby-shoulda)
       ("bundler" ,bundler)
       ("ruby-test-unit" ,ruby-test-unit)))
    (synopsis "Domain name manipulation library")
    (description
     "@code{domain_name} is a Domain name manipulation library.  It parses a
domain name ready for extracting the registered domain and TLD (Top Level
Domain).  It can also be used for cookie domain validation based on the Public
Suffix List.")
    (home-page "https://github.com/knu/ruby-domain_name")
    (license license:bsd-2)))

(define-public ruby-http-cookie
  (package
    (name "ruby-http-cookie")
    (version "1.0.3")
    (source
     (origin
       (method url-fetch)
       (uri (rubygems-uri "http-cookie" version))
       (sha256
        (base32
         "004cgs4xg5n6byjs7qld0xhsjq3n6ydfh897myr2mibvh6fjc49g"))))
    (build-system ruby-build-system)
    (arguments
     `(#:phases
       (modify-phases %standard-phases
         (add-before 'check 'add-dependency-to-bundler
           (lambda _
             ;; Fix NameError
             (substitute* "Rakefile"
               (("HTTP::Cookie::VERSION")
                "Bundler::GemHelper.gemspec.version"))
             #t)))))
    (propagated-inputs
     `(("ruby-domain-name" ,ruby-domain-name)))
    (native-inputs
     `(("rubysimplecov" ,ruby-simplecov)
       ("bundler" ,bundler)
       ("ruby-sqlite3" ,ruby-sqlite3)
       ("ruby-test-unit" ,ruby-test-unit)))
    (synopsis "Handle HTTP Cookies based on RFC 6265")
    (description
     "@code{HTTP::Cookie} is a Ruby library to handle HTTP Cookies based on
RFC 6265.  It has been designed with security, standards compliance and
compatibility in mind, to behave just the same as today's major web browsers.
It has built-in support for the legacy @code{cookies.txt} and
@code{cookies.sqlite} formats of Mozilla Firefox.")
    (home-page "https://github.com/sparklemotion/http-cookie")
    (license license:expat)))

(define-public ruby-ansi
  (package
    (name "ruby-ansi")
    (version "1.5.0")
    (source
     (origin
       (method url-fetch)
       ;; Fetch from GitHub as the gem does not contain testing code.
       (uri (string-append "https://github.com/rubyworks/ansi/archive/"
                           version ".tar.gz"))
       (file-name (string-append name "-" version ".tar.gz"))
       (sha256
        (base32
         "1zdip30hivyipi8hndhb457bhiz033awd00bgrsk5axjrwp6zhly"))))
    (build-system ruby-build-system)
    (arguments
     `(#:phases
       (modify-phases %standard-phases
         ;; Disable testing to break the cycle ansi, ae, ansi, as well as the
         ;; cycle ansi, qed, ansi.  Instead simply test that the library can
         ;; be require'd.
         (replace 'check
           (lambda _
             (zero? (system* "ruby" "-Ilib" "-r" "ansi")))))))
    (synopsis "ANSI escape code related libraries")
    (description
     "This package is a collection of ANSI escape code related libraries
enabling ANSI colorization and stylization of console output.  Included in the
library are the @code{Code} module, which defines ANSI codes as constants and
methods, a @code{Mixin} module for including color methods, a @code{Logger}, a
@code{ProgressBar}, and a @code{String} subclass.  The library also includes a
@code{Terminal} module which provides information about the current output
device.")
    (home-page "http://rubyworks.github.io/ansi")
    (license license:bsd-2)))

(define-public ruby-systemu
  (package
    (name "ruby-systemu")
    (version "2.6.5")
    (source
     (origin
       (method url-fetch)
       (uri (rubygems-uri "systemu" version))
       (sha256
        (base32
         "0gmkbakhfci5wnmbfx5i54f25j9zsvbw858yg3jjhfs5n4ad1xq1"))))
    (build-system ruby-build-system)
    (arguments
     `(#:phases
       (modify-phases %standard-phases
         (add-before 'check 'set-version
           (lambda _
             (setenv "VERSION" ,version)
             #t)))))
    (synopsis "Capture of stdout/stderr and handling of child processes")
    (description
     "Systemu can be used on any platform to return status, stdout, and stderr
of any command.  Unlike other methods like @code{open3} and @code{popen4}
there is no danger of full pipes or threading issues hanging your process or
subprocess.")
    (home-page "https://github.com/ahoward/systemu")
    (license license:ruby)))

(define-public ruby-bio-commandeer
  (package
    (name "ruby-bio-commandeer")
    (version "0.1.3")
    (source
     (origin
       (method url-fetch)
       (uri (rubygems-uri "bio-commandeer" version))
       (sha256
        (base32
         "0lin6l99ldqqjc90l9ihcrv882c4xgbgqm16jqkdy6jf955jd9a8"))))
    (build-system ruby-build-system)
    (arguments
     `(#:phases
       (modify-phases %standard-phases
         (replace 'check
           ;; Run test without calling 'rake' so that jeweler is
           ;; not required as an input.
           (lambda _
             (zero? (system* "rspec" "spec/bio-commandeer_spec.rb")))))))
    (propagated-inputs
     `(("ruby-bio-logger" ,ruby-bio-logger)
       ("ruby-systemu" ,ruby-systemu)))
    (native-inputs
     `(("bundler" ,bundler)
       ("ruby-rspec" ,ruby-rspec)))
    (synopsis "Simplified running of shell commands from within Ruby")
    (description
     "Bio-commandeer provides an opinionated method of running shell commands
from within Ruby.  The advantage of bio-commandeer over other methods of
running external commands is that when something goes wrong, messages printed
to the @code{STDOUT} and @code{STDERR} streams are reported, giving extra
detail to ease debugging.")
    (home-page "http://github.com/wwood/bioruby-commandeer")
    (license license:expat)))

(define-public ruby-rubytest
  (package
    (name "ruby-rubytest")
    (version "0.8.1")
    (source
     (origin
       (method url-fetch)
       (uri (rubygems-uri "rubytest" version))
       (sha256
        (base32
         "19jydsdnkl81i9dhdcr4dc34j0ilm68ff2ngnka1hi38xiw4p5qz"))))
    (build-system ruby-build-system)
    (arguments
     ;; Disable regular testing to break the cycle rubytest, qed, brass,
     ;; rubytest, as well as the cycle rubytest, qed, ansi, rubytest.  Instead
     ;; simply test that the library can be require'd.
     `(#:phases
       (modify-phases %standard-phases
         (replace 'check
           (lambda _
             (zero? (system* "ruby" "-Ilib" "-r" "rubytest")))))))
    (propagated-inputs
     `(("ruby-ansi" ,ruby-ansi)))
    (synopsis "Universal test harness for Ruby")
    (description
     "Rubytest is a testing meta-framework for Ruby.  It can handle any
compliant test framework and can run tests from multiple frameworks in a
single pass.")
    (home-page "http://rubyworks.github.io/rubytest")
    (license license:bsd-2)))

(define-public ruby-brass
  (package
    (name "ruby-brass")
    (version "1.2.1")
    (source
     (origin
       (method url-fetch)
       (uri (rubygems-uri "brass" version))
       (sha256
        (base32
         "154lp8rp1vmg60ri1j4cb8hqlw37z7bn575h899v8hzxwi11sxka"))))
    (build-system ruby-build-system)
    (arguments
     ;; Disable tests to break the cycle brass, lemon, ae, qed, brass.
     ;; Instead simply test that the library can be require'd.
     `(#:phases
       (modify-phases %standard-phases
         (replace 'check
           (lambda _
             (zero? (system* "ruby" "-Ilib" "-r" "brass")))))))
    (synopsis "Basic foundational assertions framework")
    (description
     "BRASS (Bare-Metal Ruby Assertion System Standard) is a basic
foundational assertions framework for other assertion and test frameworks to
make use of.")
    (home-page "http://rubyworks.github.io/brass")
    (license license:bsd-2)))

(define-public ruby-qed
  (package
    (name "ruby-qed")
    (version "2.9.2")
    (source
     (origin
       (method url-fetch)
       (uri (rubygems-uri "qed" version))
       (sha256
        (base32
         "03h4lmlxpcya8j7s2cnyscqlx8v3xl1xgsw5y1wk1scxcgz2vbmr"))))
    (build-system ruby-build-system)
    (arguments
     ;; Disable testing to break the cycle qed, ansi, qed, among others.
     ;; Instead simply test that the executable runs using --copyright.
     `(#:phases
       (modify-phases %standard-phases
         (replace 'check
           (lambda _
             (zero? (system* "ruby" "-Ilib" "bin/qed" "--copyright")))))))
    (propagated-inputs
     `(("ruby-ansi" ,ruby-ansi)
       ("ruby-brass" ,ruby-brass)))
    (synopsis "Test framework utilizing literate programming techniques")
    (description
     "@dfn{Quality Ensured Demonstrations} (QED) is a test framework for
@dfn{Test Driven Development} (TDD) and @dfn{Behaviour Driven
Development} (BDD) utilizing Literate Programming techniques.  QED sits
somewhere between lower-level testing tools like @code{Test::Unit} and
requirement specifications systems like Cucumber.")
    (home-page "http://rubyworks.github.io/qed")
    (license license:bsd-2)))

(define-public ruby-ae
  (package
    (name "ruby-ae")
    (version "1.8.2")
    (source
     (origin
       (method url-fetch)
       ;; Fetch from github so tests are included.
       (uri (string-append
             "https://github.com/rubyworks/ae/archive/"
             version ".tar.gz"))
       (file-name (string-append name "-" version ".tar.gz"))
       (sha256
        (base32
         "147jmkx54x7asy2d8m4dyrhhf4hdx4galpnhwzai030y3cdsfrrl"))))
    (build-system ruby-build-system)
    (arguments
     `(#:phases
       (modify-phases %standard-phases
         (replace 'check
           (lambda _ (zero? (system* "qed")))))))
    (propagated-inputs
     `(("ruby-ansi" ,ruby-ansi)))
    (native-inputs
     `(("ruby-qed" ,ruby-qed)))
    (synopsis "Assertions library")
    (description
     "Assertive Expressive (AE) is an assertions library specifically designed
for reuse by other test frameworks.")
    (home-page "http://rubyworks.github.io/ae")
    (license license:bsd-2)))

(define-public ruby-lemon
  (package
    (name "ruby-lemon")
    (version "0.9.1")
    (source
    (origin
      (method url-fetch)
      (uri (rubygems-uri "lemon" version))
      (sha256
       (base32
        "0gqhpgjavgpvx23rqpfqcv3d5bs8gc7lr9yvj8kxgp7mfbdc2jcm"))))
    (build-system ruby-build-system)
    (arguments
     `(#:phases
       (modify-phases %standard-phases
         (replace 'check (lambda _ (zero? (system* "qed")))))))
    (propagated-inputs
     `(("ruby-ae" ,ruby-ae)
       ("ruby-ansi" ,ruby-ansi)
       ("ruby-rubytest" ,ruby-rubytest)))
    (native-inputs
     `(("ruby-qed" ,ruby-qed)))
    (synopsis "Test framework correlating code structure and test unit")
    (description
     "Lemon is a unit testing framework that enforces highly formal
case-to-class and unit-to-method test construction.  This enforcement can help
focus concern on individual units of behavior.")
    (home-page "http://rubyworks.github.io/lemon")
    (license license:bsd-2)))

(define-public ruby-rubytest-cli
  (package
    (name "ruby-rubytest-cli")
    (version "0.2.0")
    (source
     (origin
       (method url-fetch)
       (uri (rubygems-uri "rubytest-cli" version))
       (sha256
        (base32
         "0n7hv4k1ba4fm3i98c6ydbsqhkxgbp52mhi70ba1x3mqzfvk438p"))))
    (build-system ruby-build-system)
    (arguments
     `(#:tests? #f)) ; no tests
    (propagated-inputs
     `(("ruby-ansi" ,ruby-ansi)
       ("ruby-rubytest" ,ruby-rubytest)))
    (synopsis "Command-line interface for rubytest")
    (description
     "Rubytest CLI is a command-line interface for running tests for
Rubytest-based test frameworks.  It provides the @code{rubytest} executable.")
    (home-page "http://rubyworks.github.io/rubytest-cli")
    (license license:bsd-2)))

(define-public ruby-hashery
  (package
    (name "ruby-hashery")
    (version "2.1.2")
    (source
     (origin
       (method url-fetch)
       (uri (rubygems-uri "hashery" version))
       (sha256
        (base32
         "0qj8815bf7q6q7llm5rzdz279gzmpqmqqicxnzv066a020iwqffj"))))
    (build-system ruby-build-system)
    (arguments
     `(#:phases
       (modify-phases %standard-phases
         (replace 'check
           (lambda _
             (and (zero? (system* "qed"))
                  (zero? (system* "rubytest" "-Ilib" "-Itest" "test/"))))))))
    (native-inputs
     `(("ruby-rubytest-cli" ,ruby-rubytest-cli)
       ("ruby-qed" ,ruby-qed)
       ("ruby-lemon" ,ruby-lemon)))
    (synopsis "Hash-like classes with extra features")
    (description
     "The Hashery is a tight collection of @code{Hash}-like classes.
Included are the auto-sorting @code{Dictionary} class, the efficient
@code{LRUHash}, the flexible @code{OpenHash} and the convenient
@code{KeyHash}.  Nearly every class is a subclass of the @code{CRUDHash} which
defines a CRUD (Create, Read, Update and Delete) model on top of Ruby's
standard @code{Hash} making it possible to subclass and augment to fit any
specific use case.")
    (home-page "http://rubyworks.github.io/hashery")
    (license license:bsd-2)))

(define-public ruby-rc4
  (package
    (name "ruby-rc4")
    (version "0.1.5")
    (source
     (origin
       (method url-fetch)
       (uri (rubygems-uri "ruby-rc4" version))
       (sha256
        (base32
         "00vci475258mmbvsdqkmqadlwn6gj9m01sp7b5a3zd90knil1k00"))))
    (build-system ruby-build-system)
    (arguments
     `(#:phases
       (modify-phases %standard-phases
         (replace 'check
           (lambda _
             (zero? (system* "rspec" "spec/rc4_spec.rb")))))))
    (native-inputs
     `(("ruby-rspec" ,ruby-rspec-2)))
    (synopsis "Implementation of the RC4 algorithm")
    (description
     "RubyRC4 is a pure Ruby implementation of the RC4 algorithm.")
    (home-page "https://github.com/caiges/Ruby-RC4")
    (license license:expat)))

(define-public ruby-afm
  (package
    (name "ruby-afm")
    (version "0.2.2")
    (source
     (origin
       (method url-fetch)
       (uri (rubygems-uri "afm" version))
       (sha256
        (base32
         "06kj9hgd0z8pj27bxp2diwqh6fv7qhwwm17z64rhdc4sfn76jgn8"))))
    (build-system ruby-build-system)
    (native-inputs
     `(("bundler" ,bundler)))
    (synopsis "Read Adobe Font Metrics (afm) files")
    (description
     "This library provides methods to read @dfn{Adobe Font Metrics} (afm)
files and use the data therein.")
    (home-page "http://github.com/halfbyte/afm")
    (license license:expat)))

(define-public ruby-ascii85
  (package
    (name "ruby-ascii85")
    (version "1.0.2")
    (source
     (origin
       (method url-fetch)
       (uri (rubygems-uri "Ascii85" version))
       (sha256
        (base32
         "0j95sbxd18kc8rhcnvl1w37kflqpax1r12h1x47gh4xxn3mz4m7q"))))
    (build-system ruby-build-system)
    (native-inputs
     `(("bundler" ,bundler)))
    (synopsis "Encode and decode Ascii85 binary-to-text encoding")
    (description
     "This library provides methods to encode and decode Ascii85
binary-to-text encoding.  The main modern use of Ascii85 is in PostScript and
@dfn{Portable Document Format} (PDF) file formats.")
    (home-page "https://github.com/datawraith/ascii85gem")
    (license license:expat)))

(define-public ruby-ttfunk
  (package
    (name "ruby-ttfunk")
    (version "1.4.0")
    (source
     (origin
       (method url-fetch)
       ;; fetch from github as the gem does not contain testing code
       (uri (string-append
             "https://github.com/prawnpdf/ttfunk/archive/"
             version ".tar.gz"))
       (file-name (string-append name "-" version ".tar.gz"))
       (sha256
        (base32
         "1izq84pnm9niyvkzp8k0vl232q9zj41hwmp9na9fzycfh1pbnsl6"))))
    (build-system ruby-build-system)
    (arguments
     `(#:test-target "spec"
       #:phases
       (modify-phases %standard-phases
         (add-before 'check 'remove-rubocop
           (lambda _
             ;; remove rubocop as a dependency as not needed for testing
             (substitute* "ttfunk.gemspec"
               (("spec.add_development_dependency\\('rubocop'.*") ""))
             (substitute* "Rakefile"
               (("require 'rubocop/rake_task'") "")
               (("Rubocop::RakeTask.new") ""))
             #t)))))
    (native-inputs
     `(("ruby-rspec" ,ruby-rspec)
       ("bundler" ,bundler)))
    (synopsis "Font metrics parser for the Prawn PDF generator")
    (description
     "TTFunk is a TrueType font parser written in pure Ruby.  It is used as
part of the Prawn PDF generator.")
    (home-page "https://github.com/prawnpdf/ttfunk")
    ;; From the README: "Matz's terms for Ruby, GPLv2, or GPLv3. See LICENSE
    ;; for details."
    (license (list license:gpl2 license:gpl3 license:ruby))))

(define-public ruby-puma
  (package
    (name "ruby-puma")
    (version "3.6.0")
    (source
     (origin
       (method url-fetch)
       ;; Fetch from GitHub because distributed gem does not contain tests.
       (uri (string-append "https://github.com/puma/puma/archive/v"
                           version ".tar.gz"))
       (file-name (string-append name "-" version ".tar.gz"))
       (sha256
        (base32
         "08aws79n9slcr50d9lwm011cp1pxvr1409c2jmyjxywvrc0a30v1"))
       ;; Ignore broken tests reported upstream.
       ;; https://github.com/puma/puma/issues/995
       ;; https://github.com/puma/puma/issues/1044
       (patches (search-patches "ruby-puma-ignore-broken-test.patch"))))
    (build-system ruby-build-system)
    (arguments
     `(#:phases
       (modify-phases %standard-phases
         (add-after 'unpack 'delete-integration-tests
           (lambda _
             ;; One broken test in this file cannot be easily removed in
             ;; isolation, it probably causes race conditions.  So we delete
             ;; the entire file.
             (delete-file "test/test_integration.rb")
             #t))
         (add-before 'build 'fix-gemspec
           (lambda _
             (substitute* "puma.gemspec"
               (("git ls-files") "find * |sort"))
             #t)))))
    (native-inputs
     `(("ruby-hoe" ,ruby-hoe)
       ("ruby-rake-compiler" ,ruby-rake-compiler)
       ("ruby-hoe-git" ,ruby-hoe-git)
       ("ruby-rack" ,ruby-rack)))
    (synopsis "Simple, concurrent HTTP server for Ruby/Rack")
    (description
     "Puma is a simple, fast, threaded, and highly concurrent HTTP 1.1 server
for Ruby/Rack applications.  Puma is intended for use in both development and
production environments.  In order to get the best throughput, it is highly
recommended that you use a Ruby implementation with real threads like Rubinius
or JRuby.")
    (home-page "http://puma.io")
    (license license:expat)))

(define-public ruby-hoe-git
  (package
    (name "ruby-hoe-git")
    (version "1.6.0")
    (source
     (origin
       (method url-fetch)
       (uri (rubygems-uri "hoe-git" version))
       (sha256
        (base32
         "10jmmbjm0lkglwxbn4rpqghgg1ipjxrswm117n50adhmy8yij650"))))
    (build-system ruby-build-system)
    (propagated-inputs
     `(("ruby-hoe" ,ruby-hoe)
       ("git" ,git)))
    (synopsis "Hoe plugins for tighter Git integration")
    (description
     "This package provides a set of Hoe plugins for tighter Git integration.
It provides tasks to automate release tagging and pushing and changelog
generation.")
    (home-page "http://github.com/jbarnette/hoe-git")
    (license license:expat)))

(define-public ruby-sequel
  (package
    (name "ruby-sequel")
    (version "4.40.0")
    (source
     (origin
       (method url-fetch)
       (uri (rubygems-uri "sequel" version))
       (sha256
        (base32
         "0r39dv3yprai0cy7hslfxswjr4fg783xwxskmbih8ry24f18lbk0"))))
    (build-system ruby-build-system)
    (arguments
     '(#:tests? #f)) ; Avoid dependency loop with ruby-minitest-hooks.
    (synopsis "Database toolkit for Ruby")
    (description "Sequel provides thread safety, connection pooling and a
concise DSL for constructing SQL queries and table schemas.  It includes a
comprehensive ORM layer for mapping records to Ruby objects and handling
associated records.")
    (home-page "http://sequel.jeremyevans.net")
    (license license:expat)))

(define-public ruby-timecop
  (package
    (name "ruby-timecop")
    (version "0.8.1")
    (source
     (origin
       (method url-fetch)
       (uri (rubygems-uri "timecop" version))
       (sha256
        (base32
         "0vwbkwqyxhavzvr1820hqwz43ylnfcf6w4x6sag0nghi44sr9kmx"))))
    (build-system ruby-build-system)
    (arguments
     `(#:phases
       (modify-phases %standard-phases
         (add-before 'check 'set-check-rubylib
           (lambda _
             ;; Set RUBYLIB so timecop tests finds its own lib.
             (setenv "RUBYLIB" "lib")
             #t)))))
    (native-inputs
     `(("bundler" ,bundler)
       ("ruby-minitest-rg" ,ruby-minitest-rg)
       ("ruby-mocha" ,ruby-mocha)
       ("ruby-activesupport" ,ruby-activesupport)))
    (synopsis "Test mocks for time-dependent functions")
    (description
     "Timecop provides \"time travel\" and \"time freezing\" capabilities,
making it easier to test time-dependent code.  It provides a unified method to
mock @code{Time.now}, @code{Date.today}, and @code{DateTime.now} in a single
call.")
    (home-page "https://github.com/travisjeffery/timecop")
    (license license:expat)))

(define-public ruby-concurrent
  (package
    (name "ruby-concurrent")
    (version "1.0.2")
    (source
     (origin
       (method url-fetch)
       ;; Download from GitHub because the rubygems version does not contain
       ;; Rakefile.
       (uri (string-append
             "https://github.com/ruby-concurrency/concurrent-ruby/archive/v"
             version
             ".tar.gz"))
       (file-name (string-append name "-" version ".tar.gz"))
       (sha256
        (base32
         "1x3g2admp14ykwfxidsicqbhlfsnxh9wyc806np4i15hws4if1d8"))
       ;; Exclude failing test reported at
       ;; https://github.com/ruby-concurrency/concurrent-ruby/issues/534
       (patches (search-patches "ruby-concurrent-ignore-broken-test.patch"))))
    (build-system ruby-build-system)
    (arguments
     `(#:test-target "spec"
       #:phases
       (modify-phases %standard-phases
         (add-before 'replace-git-ls-files 'remove-extra-gemspecs
           (lambda _
             ;; Delete extra gemspec files so 'first-gemspec' chooses the
             ;; correct one.
             (delete-file "concurrent-ruby-edge.gemspec")
             (delete-file "concurrent-ruby-ext.gemspec")
             #t))
         (add-before 'build 'replace-git-ls-files2
           (lambda _
             (substitute* "support/file_map.rb"
               (("git ls-files") "find * |sort"))
             #t))
         (add-before 'check 'rake-compile
           ;; Fix the test error described at
           ;; https://github.com/ruby-concurrency/concurrent-ruby/pull/408
           (lambda _ (zero? (system* "rake" "compile"))))
         (add-before 'check 'remove-timecop-dependency
           ;; Remove timecop-dependent tests as having timecop as a depedency
           ;; causes circular depedencies.
           (lambda _
             (delete-file "spec/concurrent/executor/timer_set_spec.rb")
             (delete-file "spec/concurrent/scheduled_task_spec.rb")
             #t)))))
    (native-inputs
     `(("ruby-rake-compiler" ,ruby-rake-compiler)
       ("ruby-rspec" ,ruby-rspec)))
    (synopsis "Concurrency tools for Ruby")
    (description
     "This library provides modern concurrency tools including agents,
futures, promises, thread pools, actors, supervisors, and more.  It is
inspired by Erlang, Clojure, Go, JavaScript, actors and classic concurrency
patterns.")
    (home-page "http://www.concurrent-ruby.com")
    (license license:expat)))

(define-public ruby-pkg-config
  (package
    (name "ruby-pkg-config")
    (version "1.1.7")
    (source
     (origin
       (method url-fetch)
       (uri (rubygems-uri "pkg-config" version))
       (sha256
        (base32
         "0lljiqnm0b4z6iy87lzapwrdfa6ps63x2z5zbs038iig8dqx2g0z"))))
    (build-system ruby-build-system)
    (arguments
     ;; Tests require extra files not included in the gem.
     `(#:tests? #f))
    (synopsis "Detect libraries for compiling Ruby native extensions")
    (description
     "@code{pkg-config} can be used in your extconf.rb to properly detect need
libraries for compiling Ruby native extensions.")
    (home-page "https://github.com/ruby-gnome2/pkg-config")
    (license license:lgpl2.0+)))

(define-public ruby-net-http-digest-auth
  (package
    (name "ruby-net-http-digest-auth")
    (version "1.4")
    (source
     (origin
       (method url-fetch)
       (uri (rubygems-uri "net-http-digest_auth" version))
       (sha256
        (base32
         "14801gr34g0rmqz9pv4rkfa3crfdbyfk6r48vpg5a5407v0sixqi"))))
    (build-system ruby-build-system)
    (native-inputs
     `(("ruby-hoe" ,ruby-hoe)))
    (synopsis "RFC 2617 HTTP digest authentication library")
    (description
     "This library implements HTTP's digest authentication scheme based on
RFC 2617.  This enables the use of the digest authentication scheme instead
of the more insecure basic authentication scheme.")
    (home-page "http://github.com/drbrain/net-http-digest_auth")
    (license license:expat)))<|MERGE_RESOLUTION|>--- conflicted
+++ resolved
@@ -47,12 +47,7 @@
 (define-public ruby
   (package
     (name "ruby")
-<<<<<<< HEAD
     (version "2.3.3")
-=======
-    (replacement ruby-2.3.3)
-    (version "2.3.1")
->>>>>>> 1c9f78ec
     (source
      (origin
        (method url-fetch)
@@ -104,25 +99,6 @@
 a focus on simplicity and productivity.")
     (home-page "https://ruby-lang.org")
     (license license:ruby)))
-
-(define ruby-2.3.3
-  (package
-    (inherit ruby)
-    (version "2.3.3")
-    (source
-     (origin
-       (method url-fetch)
-       (uri (string-append "http://cache.ruby-lang.org/pub/ruby/"
-                           (version-major+minor version)
-                           "/ruby-" version ".tar.xz"))
-       (sha256
-        (base32
-         "1p0rfk0blrbfjcnv0vb0ha4hxflgkfhv9zbzp4vvld2pi31ahkqs"))
-       (modules '((guix build utils)))
-       (snippet `(begin
-                   ;; Remove bundled libffi
-                   (delete-file-recursively "ext/fiddle/libffi-3.2.1")
-                   #t))))))
 
 (define-public ruby-2.2
   (package (inherit ruby)
