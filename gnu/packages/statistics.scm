;;; GNU Guix --- Functional package management for GNU
;;; Copyright © 2015, 2016, 2017, 2018, 2019, 2020, 2021 Ricardo Wurmus <rekado@elephly.net>
;;; Copyright © 2015 Vicente Vera Parra <vicentemvp@gmail.com>
;;; Copyright © 2016 Andreas Enge <andreas@enge.fr>
;;; Copyright © 2016, 2017, 2019, 2020 Efraim Flashner <efraim@flashner.co.il>
;;; Copyright © 2016 Pjotr Prins <pjotr.guix@thebird.nl>
;;; Copyright © 2016 Roel Janssen <roel@gnu.org>
;;; Copyright © 2016 Ben Woodcroft <donttrustben@gmail.com>
;;; Copyright © 2016, 2017 Raoul Bonnal <ilpuccio.febo@gmail.com>
;;; Copyright © 2017 Kyle Meyer <kyle@kyleam.com>
;;; Copyright © 2017, 2018, 2019, 2020 Tobias Geerinckx-Rice <me@tobias.gr>
;;; Copyright © 2017 Alex Kost <alezost@gmail.com>
;;; Copyright © 2018 Alex Branham <alex.branham@gmail.com>
;;; Copyright © 2020 Tim Howes <timhowes@lavabit.com>
;;; Copyright © 2021 Maxim Cournoyer <maxim.cournoyer@gmail.com>
;;; Copyright © 2021 Bonface Munyoki Kilyungi <me@bonfacemunyoki.com>
;;;
;;; This file is part of GNU Guix.
;;;
;;; GNU Guix is free software; you can redistribute it and/or modify it
;;; under the terms of the GNU General Public License as published by
;;; the Free Software Foundation; either version 3 of the License, or (at
;;; your option) any later version.
;;;
;;; GNU Guix is distributed in the hope that it will be useful, but
;;; WITHOUT ANY WARRANTY; without even the implied warranty of
;;; MERCHANTABILITY or FITNESS FOR A PARTICULAR PURPOSE.  See the
;;; GNU General Public License for more details.
;;;
;;; You should have received a copy of the GNU General Public License
;;; along with GNU Guix.  If not, see <http://www.gnu.org/licenses/>.

(define-module (gnu packages statistics)
  #:use-module ((guix licenses) #:prefix license:)
  #:use-module (guix packages)
  #:use-module (guix download)
  #:use-module (guix hg-download)
  #:use-module (guix git-download)
  #:use-module (guix utils)
  #:use-module (guix build-system ant)
  #:use-module (guix build-system emacs)
  #:use-module (guix build-system gnu)
  #:use-module (guix build-system r)
  #:use-module (guix build-system python)
  #:use-module (guix build-system trivial)
  #:use-module (gnu packages)
  #:use-module (gnu packages algebra)
  #:use-module (gnu packages autotools)
  #:use-module (gnu packages bash)
  #:use-module (gnu packages check)
  #:use-module (gnu packages compression)
  #:use-module (gnu packages cran)
  #:use-module (gnu packages curl)
  #:use-module (gnu packages emacs)
  #:use-module (gnu packages emacs-xyz)
  #:use-module (gnu packages fontutils)
  #:use-module (gnu packages gcc)
  #:use-module (gnu packages gtk)
  #:use-module (gnu packages gettext)
  #:use-module (gnu packages glib)
  #:use-module (gnu packages haskell-xyz)
  #:use-module (gnu packages icu4c)
  #:use-module (gnu packages image)
  #:use-module (gnu packages java)
  #:use-module (gnu packages libffi)
  #:use-module (gnu packages machine-learning)
  #:use-module (gnu packages maths)
  #:use-module (gnu packages multiprecision)
  #:use-module (gnu packages pcre)
  #:use-module (gnu packages perl)
  #:use-module (gnu packages pkg-config)
  #:use-module (gnu packages python)
  #:use-module (gnu packages python-science)
  #:use-module (gnu packages python-xyz)
  #:use-module (gnu packages readline)
  #:use-module (gnu packages sphinx)
  #:use-module (gnu packages ssh)
  #:use-module (gnu packages tcl)
  #:use-module (gnu packages tex)
  #:use-module (gnu packages texinfo)
  #:use-module (gnu packages time)
  #:use-module (gnu packages tls)
  #:use-module (gnu packages base)
  #:use-module (gnu packages version-control)
  #:use-module (gnu packages web)
  #:use-module (gnu packages xml)
  #:use-module (gnu packages xorg)
  #:use-module (srfi srfi-1))


(define-public pspp
  (package
    (name "pspp")
    (version "1.4.1")
    (source
     (origin
      (method url-fetch)
      (uri (string-append "mirror://gnu/pspp/pspp-"
                          version ".tar.gz"))
      (sha256
       (base32
        "0lqrash677b09zxdlxp89z6k02y4i23mbqg83956dwl69wc53dan"))))
    (build-system gnu-build-system)
    (inputs
     `(("cairo" ,cairo)
       ("gettext" ,gettext-minimal)
       ("gsl" ,gsl)
       ("libxml2" ,libxml2)
       ("pango" ,pango)
       ("readline" ,readline)
       ("gtk" ,gtk+)
       ("gtksourceview" ,gtksourceview-3)
       ("spread-sheet-widget" ,spread-sheet-widget)
       ("zlib" ,zlib)))
    (native-inputs
     `(("autoconf" ,autoconf)           ;for tests
       ("glib" ,glib "bin")             ;for glib-genmarshal
       ("perl" ,perl)
       ("pkg-config" ,pkg-config)
       ("python" ,python-2)             ;for tests
       ("texinfo" ,texinfo)))
    (home-page "https://www.gnu.org/software/pspp/")
    (synopsis "Statistical analysis")
    (description
     "GNU PSPP is a statistical analysis program.  It can perform
descriptive statistics, T-tests, linear regression and non-parametric tests.
It features both a graphical interface as well as command-line input.  PSPP
is designed to interoperate with Gnumeric, LibreOffice and OpenOffice.  Data
can be imported from spreadsheets, text files and database sources and it can
be output in text, PostScript, PDF or HTML.")
    (license license:gpl3+)))

(define-public jags
  (package
    (name "jags")
    (version "4.3.0")
    (source (origin
              (method url-fetch)
              (uri (string-append "mirror://sourceforge/mcmc-jags/JAGS/"
                                  (version-major version) ".x/Source/"
                                  "JAGS-" version ".tar.gz"))
              (sha256
               (base32
                "1z3icccg2ic56vmhyrpinlsvpq7kcaflk1731rgpvz9bk1bxvica"))))
    (build-system gnu-build-system)
    (home-page "http://mcmc-jags.sourceforge.net/")
    (native-inputs
     `(("gfortran" ,gfortran)
       ("lapack" ,lapack)))
    (synopsis "Gibbs sampler")
    (description "JAGS is Just Another Gibbs Sampler.  It is a program for
analysis of Bayesian hierarchical models using Markov Chain Monte Carlo (MCMC)
simulation not wholly unlike BUGS.  JAGS was written with three aims in mind:

@enumerate
@item To have a cross-platform engine for the BUGS language;
@item To be extensible, allowing users to write their own functions,
  distributions and samplers;
@item To be a platform for experimentation with ideas in Bayesian modelling.
@end enumerate\n")
    (license license:gpl2)))

(define-public libxls
  (package
    (name "libxls")
    (version "1.6.2")
    (source
     (origin
       (method url-fetch)
       (uri (string-append "https://github.com/libxls/libxls/releases/download/"
                           "v" version "/libxls-" version ".tar.gz"))
       (sha256
        (base32 "0wg3ymr43aa1j3scyl9x83b2xgg7wilzpil0dj91a8dzji6w7b2x"))))
    (build-system gnu-build-system)
    (home-page "https://github.com/libxls/libxls")
    (synopsis "Read binary (.xls) Excel spreadsheet files")
    (description
     "libxls is a C library to read .xls spreadsheet files in the binary OLE
BIFF8 format as created by Excel 97 and later versions.  It cannot write them.

This package also provides @command{xls2csv} to export Excel files to CSV.")
    (license license:bsd-2)))

;; Update this package together with the set of recommended packages: r-boot,
;; r-class, r-cluster, r-codetools, r-foreign, r-kernsmooth, r-lattice,
;; r-mass, r-matrix, r-mgcv, r-nlme, r-nnet, r-rpart, r-spatial, r-survival.
(define r-with-tests
  (package
    (name "r-with-tests")
    (version "4.1.0")
    (source (origin
              (method url-fetch)
              (uri (string-append "mirror://cran/src/base/R-"
                                  (version-major version) "/R-"
                                  version ".tar.gz"))
              (sha256
               (base32
                "109732arm6dq6d6v3fl1nyx63lcvv9569j8g6r3s2b18sxcqkrp8"))))
    (build-system gnu-build-system)
    (arguments
     `(#:disallowed-references (,tzdata-for-tests)
       #:make-flags
       (list (string-append "LDFLAGS=-Wl,-rpath="
                            (assoc-ref %outputs "out")
                            "/lib/R/lib")
             ;; This affects the embedded timestamp of only the core packages.
             "PKG_BUILT_STAMP=1970-01-01")
       #:phases
       (modify-phases %standard-phases
         (add-before 'configure 'do-not-compress-serialized-files
           (lambda* (#:key inputs #:allow-other-keys)
             ;; This ensures that Guix can detect embedded store references;
             ;; see bug #28157 for details.
             (substitute* "src/library/base/makebasedb.R"
               (("compress = TRUE") "compress = FALSE"))
             #t))
         (add-before 'configure 'patch-coreutils-paths
           (lambda* (#:key inputs #:allow-other-keys)
<<<<<<< HEAD
             (let ((uname-bin (search-input-file inputs "/bin/uname")))
=======
             (let* ((coreutils (assoc-ref inputs "coreutils"))
                   (uname-bin (string-append coreutils "/bin/uname"))
                   (rm-bin (string-append coreutils "/bin/rm")))
>>>>>>> ffb38185
               (substitute* "src/scripts/R.sh.in"
                 (("uname") uname-bin))
               (substitute* "src/unix/sys-std.c"
                 (("rm -Rf ") (string-append rm-bin " -Rf "))))
             #t))
         (add-after 'unpack 'build-reproducibly
           (lambda _
             ;; The documentation contains time stamps to demonstrate
             ;; documentation generation in different phases.
             (substitute* "src/library/tools/man/Rd2HTML.Rd"
               (("\\\\%Y-\\\\%m-\\\\%d at \\\\%H:\\\\%M:\\\\%S")
                "(removed for reproducibility)"))

             ;; Remove timestamp from tracing environment.  This fixes
             ;; reproducibility of "methods.rd{b,x}".
             (substitute* "src/library/methods/R/trace.R"
               (("dateCreated = Sys.time\\(\\)")
                "dateCreated = as.POSIXct(\"1970-1-1 00:00:00\", tz = \"UTC\")"))

             ;; Ensure that gzipped files are reproducible.
             (substitute* '("src/library/grDevices/Makefile.in"
                            "doc/manual/Makefile.in")
               (("R_GZIPCMD\\)" line)
                (string-append line " -n")))

             ;; The "srcfile" procedure in "src/library/base/R/srcfile.R"
             ;; queries the mtime of a given file and records it in an object.
             ;; This is acceptable at runtime to detect stale source files,
             ;; but it destroys reproducibility at build time.

             ;; Similarly, the "srcfilecopy" procedure records the current
             ;; time.  We change both of them to respect SOURCE_DATE_EPOCH.
             (substitute* "src/library/base/R/srcfile.R"
               (("timestamp <- (timestamp.*|file.mtime.*)" _ time)
                (string-append "timestamp <- \
as.POSIXct(if (\"\" != Sys.getenv(\"SOURCE_DATE_EPOCH\")) {\
  as.numeric(Sys.getenv(\"SOURCE_DATE_EPOCH\"))\
} else { " time "}, origin=\"1970-01-01\")\n")))

             ;; This library is installed using "install_package_description",
             ;; so we need to pass the "builtStamp" argument.
             (substitute* "src/library/tools/Makefile.in"
               (("(install_package_description\\(.*\"')\\)\"" line prefix)
                (string-append prefix ", builtStamp='1970-01-01')\"")))

             (substitute* "src/library/Recommended/Makefile.in"
               (("INSTALL_OPTS =" m)
                (string-append m " --built-timestamp=1970-01-01" m)))

             ;; R bundles an older version of help2man, which does not respect
             ;; SOURCE_DATE_EPOCH.  We cannot just use the latest help2man,
             ;; because that breaks a test.
             (with-fluids ((%default-port-encoding "ISO-8859-1"))
               (substitute* "tools/help2man.pl"
                 (("my \\$date = strftime \"%B %Y\", localtime" line)
                  (string-append line " 1"))))

             ;; The "References" section of this file when converted to
             ;; package.rds is sometimes stored with a newline, sometimes with
             ;; a space.  We avoid this problem by removing the line break
             ;; that is suspected to be the culprit.
             (substitute* "src/library/methods/DESCRIPTION.in"
               (("\\(2008\\)\n") "(2008) ")
               (("  ``Software") "``Software"))
             #t))
         (add-before 'build 'set-locales
           (lambda _
             (setlocale LC_ALL "C")
             (setenv "LC_ALL" "C")
             #t))
         (add-before 'configure 'set-default-pager
          ;; Set default pager to "cat", because otherwise it is "false",
          ;; making "help()" print nothing at all.
          (lambda _ (setenv "PAGER" "cat") #t))
         (add-before 'check 'set-timezone
           ;; Some tests require the timezone to be set.  However, the
           ;; timezone may not just be "UTC", or else a brittle regression
           ;; test in reg-tests-1d will fail.
           (lambda* (#:key inputs #:allow-other-keys)
             (setenv "TZ" "UTC+1")
             (setenv "TZDIR"
                     (search-input-directory inputs
                                             "share/zoneinfo"))))
         (add-after 'build 'make-info
          (lambda _ (invoke "make" "info")))
         (add-after 'build 'install-info
          (lambda _ (invoke "make" "install-info"))))
       #:configure-flags
       `(;; We build the recommended packages here, because they are needed in
         ;; order to run the test suite.  We disable them in the r-minimal
         ;; package.
         "--with-cairo"
         "--with-blas=-lopenblas"
         "--with-libpng"
         "--with-jpeglib"
         "--with-libtiff"
         "--with-ICU"
         "--with-tcltk"
         ,(string-append "--with-tcl-config="
                         (assoc-ref %build-inputs "tcl")
                         "/lib/tclConfig.sh")
         ,(string-append "--with-tk-config="
                         (assoc-ref %build-inputs "tk")
                         "/lib/tkConfig.sh")
         "--enable-R-shlib"
         "--enable-BLAS-shlib"
         "--with-system-tre")))
    ;; R has some support for Java.  When the JDK is available at configure
    ;; time environment variables pointing to the JDK will be recorded under
    ;; $R_HOME/etc and ./tools/getsp.java will be compiled which is used by "R
    ;; CMD javareconf".  "R CMD javareconf" appears to only be used to update
    ;; the recorded environment variables in $R_HOME/etc.  Refer to
    ;; https://cran.r-project.org/doc/manuals/r-release/R-admin.html#Java-support
    ;; for additional information.

    ;; As the JDK is a rather large input with only very limited effects on R,
    ;; we decided to drop it.
    (native-inputs
     `(("bzip2" ,bzip2)
       ("perl" ,perl)
       ("pkg-config" ,pkg-config)
       ("texinfo" ,texinfo) ; for building HTML manuals
       ("texlive" ,(texlive-updmap.cfg (list texlive-ae
                                        texlive-inconsolata
                                        texlive-fonts-ec
                                        texlive-grfext
                                        texlive-amsfonts
                                        texlive-latex-base
                                        texlive-latex-fancyvrb
                                        texlive-latex-graphics
                                        texlive-latex-hyperref
                                        texlive-latex-l3backend
                                        texlive-latex-oberdiek
                                        texlive-latex-tools
                                        texlive-latex-upquote
                                        texlive-latex-url
                                        texlive-latex-xkeyval)))
       ("tzdata" ,tzdata-for-tests)
       ("xz" ,xz)))
    (inputs
     `(;; We need not only cairo here, but pango to ensure that tests for the
       ;; "cairo" bitmapType plotting backend succeed.
       ("pango" ,pango)
       ("coreutils" ,coreutils)
       ("curl" ,curl)
       ("openblas" ,openblas)
       ("gfortran" ,gfortran)
       ("icu4c" ,icu4c)
       ("libjpeg" ,libjpeg-turbo)
       ("libpng" ,libpng)
       ("libtiff" ,libtiff)
       ("libxt" ,libxt)
       ("pcre2" ,pcre2)
       ("readline" ,readline)
       ;; This avoids a reference to the ungraftable static bash.  R uses the
       ;; detected shell for the "system" procedure.
       ("bash" ,bash-minimal)
       ("tcl" ,tcl)
       ("tk" ,tk)
       ("which" ,which)
       ("zlib" ,zlib)))
    (native-search-paths
     (list (search-path-specification
            (variable "R_LIBS_SITE")
            (files (list "site-library/")))))
    (home-page "https://www.r-project.org/")
    (synopsis "Environment for statistical computing and graphics")
    (description
     "R is a language and environment for statistical computing and graphics.
It provides a variety of statistical techniques, such as linear and nonlinear
modeling, classical statistical tests, time-series analysis, classification
and clustering.  It also provides robust support for producing
publication-quality data plots.  A large amount of 3rd-party packages are
available, greatly increasing its breadth and scope.")
    (license license:gpl3+)))

(define-public r-minimal
  (package (inherit r-with-tests)
    (name "r-minimal")
    (arguments
     `(#:tests? #f
       ,@(substitute-keyword-arguments (package-arguments r-with-tests)
           ((#:configure-flags flags)
            ;; Do not build the recommended packages.  The build system creates
            ;; random temporary directories and embeds their names in some
            ;; package files.  We build these packages with the r-build-system
            ;; instead.
            `(cons "--without-recommended-packages" ,flags)))))))

(define-public rmath-standalone
  (package (inherit r-minimal)
    (name "rmath-standalone")
    (arguments
     '(#:phases
       (modify-phases %standard-phases
         (add-after 'configure 'chdir
           (lambda _ (chdir "src/nmath/standalone/") #t)))))
    (synopsis "Standalone R math library")
    (description
     "This package provides the R math library as an independent package.")))

(define-public r-boot
  (package
    (name "r-boot")
    (version "1.3-28")
    (source
     (origin
       (method url-fetch)
       (uri (cran-uri "boot" version))
       (sha256
        (base32
         "0cjafhqv1c1mrjjcasqr767vs96wjcc6am9r1icryr8l4zymhwcz"))))
    (build-system r-build-system)
    (home-page "https://cran.r-project.org/web/packages/boot")
    (synopsis "Bootstrap functions for R")
    (description
     "This package provides functions and datasets for bootstrapping from the
book \"Bootstrap Methods and Their Application\" by A.C. Davison and
D.V. Hinkley (1997, CUP), originally written by Angelo Canty for S.")
    ;; Unlimited distribution
    (license (license:non-copyleft "file://R/bootfuns.q"))))

(define-public r-mass
  (package
    (name "r-mass")
    (version "7.3-54")
    (source
     (origin
       (method url-fetch)
       (uri (cran-uri "MASS" version))
       (sha256
        (base32
         "08g8ashbcas3ac98kxvchbwc8da9dq9anpngb4arnw62npawq05q"))))
    (properties `((upstream-name . "MASS")))
    (build-system r-build-system)
    (home-page "http://www.stats.ox.ac.uk/pub/MASS4/")
    (synopsis "Support functions and datasets for Venables and Ripley's MASS")
    (description
     "This package provides functions and datasets for the book \"Modern
Applied Statistics with S\" (4th edition, 2002) by Venables and Ripley.")
    ;; Either version may be picked.
    (license (list license:gpl2 license:gpl3))))

(define-public r-class
  (package
    (name "r-class")
    (version "7.3-19")
    (source
     (origin
       (method url-fetch)
       (uri (cran-uri "class" version))
       (sha256
        (base32
         "0dxyxk59fs90713qisanlvk4p0d3l8n8n7zdd4d5c290naaaw83q"))))
    (build-system r-build-system)
    (propagated-inputs
     `(("r-mass" ,r-mass)))
    (home-page "http://www.stats.ox.ac.uk/pub/MASS4/")
    (synopsis "R functions for classification")
    (description
     "This package provides various functions for classification, including
k-nearest neighbour, Learning Vector Quantization and Self-Organizing Maps.")
    ;; Either of the two versions can be picked.
    (license (list license:gpl2 license:gpl3))))

(define-public r-cluster
  (package
    (name "r-cluster")
    (version "2.1.2")
    (source
     (origin
       (method url-fetch)
       (uri (cran-uri "cluster" version))
       (sha256
        (base32
         "168l653ygkg21fwrqrf7lsqi5p6jzhgmcvhrwv7lznkdzdhag2jw"))))
    (build-system r-build-system)
    (native-inputs
     `(("gfortran" ,gfortran)))
    (home-page "https://cran.r-project.org/web/packages/cluster")
    (synopsis "Methods for cluster analysis")
    (description
     "This package provides methods for cluster analysis.  It is a much
extended version of the original from Peter Rousseeuw, Anja Struyf and Mia
Hubert, based on Kaufman and Rousseeuw (1990) \"Finding Groups in Data\".")
    (license license:gpl2+)))

(define-public r-codetools
  (package
    (name "r-codetools")
    (version "0.2-18")
    (source
     (origin
       (method url-fetch)
       (uri (cran-uri "codetools" version))
       (sha256
        (base32
         "0a2c115glq8jxixwfigrpvjabhxchn9r4mc40y41dg9dg6wsd7hs"))))
    (build-system r-build-system)
    (home-page "https://cran.r-project.org/web/packages/codetools")
    (synopsis "Code analysis tools for R")
    (description "This package provides code analysis tools for R to check R
code for possible problems.")
    ;; Any version of the GPL.
    (license (list license:gpl2+ license:gpl3+))))

(define-public r-foreign
  (package
    (name "r-foreign")
    (version "0.8-81")
    (source
     (origin
       (method url-fetch)
       (uri (cran-uri "foreign" version))
       (sha256
        (base32
         "0b4rca1bl8xxna05057hchbwfmgjgx0n140szabpc0raizqzks0s"))))
    (build-system r-build-system)
    (home-page "https://cran.r-project.org/web/packages/foreign")
    (synopsis "Read data stored by other statistics software")
    (description
     "This package provides functions for reading and writing data stored by
some versions of Epi Info, Minitab, S, SAS, SPSS, Stata, Systat and Weka and
for reading and writing some dBase files.")
    (license license:gpl2+)))

(define-public r-kernsmooth
  (package
    (name "r-kernsmooth")
    (version "2.23-20")
    (source
     (origin
       (method url-fetch)
       (uri (cran-uri "KernSmooth" version))
       (sha256
        (base32
         "0fgclmzk3ksjsh3j47jqzm3jhqrwn12rkp7f84yr6wr43q2pbsr0"))))
    (properties `((upstream-name . "KernSmooth")))
    (build-system r-build-system)
    (native-inputs
     `(("gfortran" ,gfortran)))
    (home-page "https://cran.r-project.org/web/packages/KernSmooth")
    (synopsis "Functions for kernel smoothing")
    (description
     "This package provides functions for kernel smoothing (and density
estimation) corresponding to the book: Wand, M.P. and Jones, M.C. (1995)
\"Kernel Smoothing\".")
    ;; Unlimited use and distribution
    (license (license:non-copyleft "file://LICENCE.note"))))

(define-public r-lattice
  (package
    (name "r-lattice")
    (version "0.20-44")
    (source (origin
              (method url-fetch)
              (uri (cran-uri "lattice" version))
              (sha256
               (base32
                "16yvdklwgjfclayh15axknjwzygx8i7y8zl5mlw8m85dqzihifap"))))
    (build-system r-build-system)
    (home-page "http://lattice.r-forge.r-project.org/")
    (synopsis "High-level data visualization system")
    (description
     "The lattice package provides a powerful and elegant high-level data
visualization system inspired by Trellis graphics, with an emphasis on
multivariate data.  Lattice is sufficient for typical graphics needs, and is
also flexible enough to handle most nonstandard requirements.")
    (license license:gpl2+)))

(define-public r-matrix
  (package
    (name "r-matrix")
    (version "1.3-4")
    (source
     (origin
       (method url-fetch)
       (uri (cran-uri "Matrix" version))
       (sha256
        (base32
         "0fbcbysp3vaivmp1yasmp8mdsldhr826vfs4vyxrjpjl8jfifhmb"))))
    (properties `((upstream-name . "Matrix")))
    (build-system r-build-system)
    (propagated-inputs
     `(("r-lattice" ,r-lattice)))
    (home-page "http://Matrix.R-forge.R-project.org/")
    (synopsis "Sparse and dense matrix classes and methods")
    (description
     "This package provides classes and methods for dense and sparse matrices
and operations on them using LAPACK and SuiteSparse.")
    (license license:gpl2+)))

(define-public r-nlme
  (package
    (name "r-nlme")
    (version "3.1-152")
    (source
     (origin
       (method url-fetch)
       (uri (cran-uri "nlme" version))
       (sha256
        (base32 "0pji9vvmjqyk8b7lhxsixnagsrz2hmnwy6ilc2gg5ji1y6qx2rav"))))
    (build-system r-build-system)
    (propagated-inputs
     `(("r-lattice" ,r-lattice)))
    (native-inputs
     `(("gfortran" ,gfortran)))
    (home-page "https://cran.r-project.org/web/packages/nlme")
    (synopsis "Linear and nonlinear mixed effects models")
    (description
     "This package provides tools to fit and compare Gaussian linear and
nonlinear mixed-effects models.")
    (license license:gpl2+)))

(define-public r-mgcv
  (package
   (name "r-mgcv")
   (version "1.8-36")
   (source
    (origin
     (method url-fetch)
     (uri (cran-uri "mgcv" version))
     (sha256
      (base32 "002n4572sxslz9zfqvs5ys59m8q8wkcc5ks2m0yqs4p7l88xzca2"))))
   (build-system r-build-system)
   (propagated-inputs
    `(("r-matrix" ,r-matrix)
      ("r-nlme" ,r-nlme)))
   (home-page "https://cran.r-project.org/web/packages/mgcv")
   (synopsis "Mixed generalised additive model computation")
   (description
    "GAMs, GAMMs and other generalized ridge regression with multiple smoothing
parameter estimation by GCV, REML or UBRE/AIC.  The library includes a
@code{gam()} function, a wide variety of smoothers, JAGS support and
distributions beyond the exponential family.")
   (license license:gpl2+)))

(define-public r-nnet
  (package
    (name "r-nnet")
    (version "7.3-16")
    (source
     (origin
       (method url-fetch)
       (uri (cran-uri "nnet" version))
       (sha256
        (base32
         "0smmyx4vhlz99vy4w238y913gq74845v0l1p0g1kgydsp9lijlcr"))))
    (build-system r-build-system)
    (home-page "http://www.stats.ox.ac.uk/pub/MASS4/")
    (synopsis "Feed-forward neural networks and multinomial log-linear models")
    (description
     "This package provides functions for feed-forward neural networks with a
single hidden layer, and for multinomial log-linear models.")
    (license (list license:gpl2+ license:gpl3+))))

(define-public r-rpart
  (package
    (name "r-rpart")
    (version "4.1-15")
    (source
     (origin
       (method url-fetch)
       (uri (cran-uri "rpart" version))
       (sha256
        (base32
         "0p5frya963ppn476p5dxs2mnarsalksr6gw9zzmjsn8ikq7bx3ib"))))
    (build-system r-build-system)
    (home-page "https://cran.r-project.org/web/packages/rpart")
    (synopsis "Recursive partitioning and regression trees")
    (description
     "This package provides recursive partitioning functions for
classification, regression and survival trees.")
    (license (list license:gpl2+ license:gpl3+))))

(define-public r-spatial
  (package
    (name "r-spatial")
    (version "7.3-14")
    (source
     (origin
       (method url-fetch)
       (uri (cran-uri "spatial" version))
       (sha256
        (base32
         "0dlafq744mahxpb13llmsrg54fzww8ld1nbxmr7m851gff11kk2j"))))
    (build-system r-build-system)
    (home-page "http://www.stats.ox.ac.uk/pub/MASS4/")
    (synopsis "Functions for kriging and point pattern analysis")
    (description
     "This package provides functions for kriging and point pattern
analysis.")
    ;; Either version may be picked.
    (license (list license:gpl2 license:gpl3))))

(define-public r-survival
  (package
    (name "r-survival")
    (version "3.2-11")
    (source
     (origin
       (method url-fetch)
       (uri (cran-uri "survival" version))
       (sha256
        (base32
         "0w0gkni1w8rbmfw7yl08bl1s9lij1yhbkj4dvmxcarkkw26sjjzs"))))
    (build-system r-build-system)
    (propagated-inputs
     `(("r-matrix" ,r-matrix)))
    (home-page "https://github.com/therneau/survival")
    (synopsis "Survival analysis")
    (description
     "This package contains the core survival analysis routines, including
definition of Surv objects, Kaplan-Meier and Aalen-Johansen (multi-state)
curves, Cox models, and parametric accelerated failure time models.")
    (license license:lgpl2.0+)))

(define-public r
  (package (inherit r-minimal)
    (name "r")
    (source #f)
    (build-system trivial-build-system)
    (arguments '(#:builder (begin (mkdir %output) #t)))
    (propagated-inputs
     `(("r-minimal" ,r-minimal)
       ("r-boot" ,r-boot)
       ("r-class" ,r-class)
       ("r-cluster" ,r-cluster)
       ("r-codetools" ,r-codetools)
       ("r-foreign" ,r-foreign)
       ("r-kernsmooth" ,r-kernsmooth)
       ("r-lattice" ,r-lattice)
       ("r-mass" ,r-mass)
       ("r-matrix" ,r-matrix)
       ("r-mgcv" ,r-mgcv)
       ("r-nlme" ,r-nlme)
       ("r-nnet" ,r-nnet)
       ("r-rpart" ,r-rpart)
       ("r-spatial" ,r-spatial)
       ("r-survival" ,r-survival)))))

(define-public r-bit
  (package
    (name "r-bit")
    (version "4.0.4")
    (source
     (origin
       (method url-fetch)
       (uri (cran-uri "bit" version))
       (sha256
        (base32
         "0s7isadibxp2wr62r5cpbyh9z31sczzfz4j3rm7gxgjfpqgq8174"))))
    (build-system r-build-system)
    (native-inputs
     `(("r-knitr" ,r-knitr)))
    (home-page "http://ff.r-forge.r-project.org")
    (synopsis "Class for vectors of 1-bit booleans")
    (description
     "This package provides bitmapped vectors of booleans (no @code{NA}s),
coercion from and to logicals, integers and integer subscripts, fast boolean
operators and fast summary statistics.  With @code{bit} class vectors of true
binary booleans, @code{TRUE} and @code{FALSE} can be stored with 1 bit only.")
    (license license:gpl2)))

(define-public r-bit64
  (package
    (name "r-bit64")
    (version "4.0.5")
    (source
     (origin
       (method url-fetch)
       (uri (cran-uri "bit64" version))
       (sha256
        (base32
         "0y0m7q1rwam1g88cjx7zyi07mj5dipxd9jkl90f294syx8k6ipr5"))))
    (build-system r-build-system)
    (propagated-inputs
     `(("r-bit" ,r-bit)))
    (home-page "http://ff.r-forge.r-project.org/")
    (synopsis "S3 class for vectors of 64 bit integers")
    (description
     "The bit64 package provides serializable S3 atomic 64 bit (signed)
integers that can be used in vectors, matrices, arrays and @code{data.frames}.
Methods are available for coercion from and to logicals, integers, doubles,
characters and factors as well as many elementwise and summary functions.
Many fast algorithmic operations such as @code{match} and @code{order} support
interactive data exploration and manipulation and optionally leverage
caching.")
    (license license:gpl2)))

(define-public r-dichromat
  (package
    (name "r-dichromat")
    (version "2.0-0")
    (source
     (origin
       (method url-fetch)
       (uri (cran-uri "dichromat" version))
       (sha256
        (base32 "1l8db1nk29ccqg3mkbafvfiw0775iq4gapysf88xq2zp6spiw59i"))))
    (build-system r-build-system)
    (home-page "https://cran.r-project.org/web/packages/dichromat")
    (synopsis "Color schemes for dichromats")
    (description
     "Dichromat collapses red-green or green-blue distinctions to simulate the
effects of different types of color-blindness.")
    (license license:gpl2+)))

(define-public r-digest
  (package
    (name "r-digest")
    (version "0.6.27")
    (source
     (origin
       (method url-fetch)
       (uri (cran-uri "digest" version))
       (sha256
        (base32 "0gr503pinailfglpfbzxprqw7w1jla8jr9nl856a4zch498zg1gl"))))
    (build-system r-build-system)
    ;; Vignettes require r-knitr, which requires r-digest, so we have to
    ;; disable them and the tests.
    (arguments
     `(#:tests? #f
       #:configure-flags (list "--no-build-vignettes")))
    (home-page "http://dirk.eddelbuettel.com/code/digest.html")
    (synopsis "Create cryptographic hash digests of R objects")
    (description
     "This package contains an implementation of a function @code{digest()} for
the creation of hash digests of arbitrary R objects (using the md5, sha-1,
sha-256, crc32, xxhash and murmurhash algorithms) permitting easy comparison
of R language objects, as well as a function @code{hmac()} to create hash-based
message authentication code.

Please note that this package is not meant to be deployed for cryptographic
purposes for which more comprehensive (and widely tested) libraries such as
OpenSSL should be used.")
    (license license:gpl2+)))

(define-public r-estimability
  (package
    (name "r-estimability")
    (version "1.3")
    (source (origin
              (method url-fetch)
              (uri (cran-uri "estimability" version))
              (sha256
               (base32
                "0cifdaa71spkcxl4db4z884jrya865sg3dhcv4isd8fnzg2pjcd3"))))
    (build-system r-build-system)
    (home-page "https://cran.r-project.org/web/packages/estimability")
    (synopsis "Tools for assessing estimability of linear predictions")
    (description "Provides tools for determining estimability of linear
functions of regression coefficients, and @code{epredict} methods that handle
non-estimable cases correctly.")
    (license license:gpl2+)))

(define-public r-labeling
  (package
    (name "r-labeling")
    (version "0.4.2")
    (source
     (origin
       (method url-fetch)
       (uri (cran-uri "labeling" version))
       (sha256
        (base32 "0rfikd9gy70b8qz87q9axcwv8nmn9mbxfdwypxi0sghpfs9df8p0"))))
    (build-system r-build-system)
    (home-page "https://cran.r-project.org/web/packages/labeling")
    (synopsis "Axis labeling algorithms")
    (description "The labeling package provides a range of axis labeling
algorithms.")
    (license license:expat)))

(define-public r-magrittr
  (package
    (name "r-magrittr")
    (version "2.0.1")
    (source
     (origin
       (method url-fetch)
       (uri (cran-uri "magrittr" version))
       (sha256
        (base32 "0pxd99fvg406whqsk9wh756rayrwh84xn3h44zmlpcy23kanbhkm"))))
    (build-system r-build-system)
    ;; knitr needs magrittr
    #;
    (native-inputs
     `(("r-knitr" ,r-knitr)))
    (home-page "https://cran.r-project.org/web/packages/magrittr/index.html")
    (synopsis "A forward-pipe operator for R")
    (description
     "Magrittr provides a mechanism for chaining commands with a new
forward-pipe operator, %>%.  This operator will forward a value, or the result
of an expression, into the next function call/expression.  There is flexible
support for the type of right-hand side expressions.  For more information,
see package vignette.  To quote Rene Magritte, \"Ceci n'est pas un pipe.\"")
    (license license:expat)))

(define-public r-munsell
  (package
    (name "r-munsell")
    (version "0.5.0")
    (source
     (origin
       (method url-fetch)
       (uri (cran-uri "munsell" version))
       (sha256
        (base32 "16g1fzisbpqb15yh3pqf3iia4csppva5dnv1z88x9dg263xskwyh"))))
    (build-system r-build-system)
    (propagated-inputs
     `(("r-colorspace" ,r-colorspace)))
    (home-page "https://cran.r-project.org/web/packages/munsell")
    (synopsis "Munsell colour system")
    (description
     "The Munsell package contains Functions for exploring and using the
Munsell colour system.")
    (license license:expat)))

(define-public r-permute
  (package
   (name "r-permute")
   (version "0.9-5")
   (source
    (origin
     (method url-fetch)
     (uri (cran-uri "permute" version))
     (sha256
      (base32
       "0ra8p5mf2590azrkas8z2ry7mif77xqxd29n4zgyi5vll225726j"))))
   (build-system r-build-system)
   ;; Tests do not run correctly, but running them properly would entail a
   ;; circular dependency with vegan.
   (home-page "https://github.com/gavinsimpson/permute")
   (synopsis "Functions for Generating Restricted Permutations of Data")
   (description
    "This package provides a set of restricted permutation designs for freely
exchangeable, line transects (time series), spatial grid designs and permutation
of blocks (groups of samples).  @code{permute} also allows split-plot designs,
in which the whole-plots or split-plots or both can be freely exchangeable.")
   (license license:gpl2+)))

(define-public r-plyr
  (package
    (name "r-plyr")
    (version "1.8.6")
    (source
     (origin
       (method url-fetch)
       (uri (cran-uri "plyr" version))
       (sha256
        (base32 "11sjjdn146w95s1vsfmmgdls082cbnm1slv98xvyjhsl2mpx4mga"))))
    (build-system r-build-system)
    (propagated-inputs `(("r-rcpp" ,r-rcpp)))
    (home-page "http://had.co.nz/plyr")
    (synopsis "Tools for Splitting, Applying and Combining Data")
    (description
     "Plyr is a set of tools that solves a common set of problems: you need to
break a big problem down into manageable pieces, operate on each piece and
then put all the pieces back together.  For example, you might want to fit a
model to each spatial location or time point in your study, summarise data by
panels or collapse high-dimensional arrays to simpler summary statistics.")
    (license license:expat)))

(define-public r-proto
  (package
    (name "r-proto")
    (version "1.0.0")
    (source
     (origin
       (method url-fetch)
       (uri (cran-uri "proto" version))
       (sha256
        (base32 "1l843p8vckjckdhgv37ngv47fga5jzy0n00pmipvp05nnaixk54j"))))
    (build-system r-build-system)
    (home-page "https://github.com/hadley/proto")
    (synopsis "Prototype object-based programming")
    (description
     "Proto is an object oriented system using object-based, also called
prototype-based, rather than class-based object oriented ideas.")
    (license license:gpl2+)))

(define-public r-rcolorbrewer
  (package
    (name "r-rcolorbrewer")
    (version "1.1-2")
    (source
     (origin
       (method url-fetch)
       (uri (cran-uri "RColorBrewer" version))
       (sha256
        (base32 "1pfcl8z1pnsssfaaz9dvdckyfnnc6rcq56dhislbf571hhg7isgk"))))
    (build-system r-build-system)
    (home-page "https://cran.r-project.org/web/packages/RColorBrewer")
    (synopsis "ColorBrewer palettes")
    (description
     "This package provides color schemes for maps (and other graphics)
designed by Cynthia Brewer as described at http://colorbrewer2.org")
    ;; Includes code licensed under bsd-4
    (license license:asl2.0)))

(define-public r-sendmailr
  (package
    (name "r-sendmailr")
    (version "1.2-1")
    (source
     (origin
       (method url-fetch)
       (uri (cran-uri "sendmailR" version))
       (sha256
        (base32
         "0z7ipywnzgkhfvl4zb2fjwl1xq7b5wib296vn9c9qgbndj6b1zh4"))))
    (properties `((upstream-name . "sendmailR")))
    (build-system r-build-system)
    (propagated-inputs
     `(("r-base64enc" ,r-base64enc)))
    (home-page
     "https://cran.r-project.org/web/packages/sendmailR")
    (synopsis "Send email using R")
    (description
     "This package contains a simple SMTP client which provides a portable
solution for sending email, including attachments, from within R.")
    (license license:gpl2+)))

(define-public r-stringi
  (package
    (name "r-stringi")
    (version "1.7.3")
    (source
     (origin
       (method url-fetch)
       (uri (cran-uri "stringi" version))
       (sha256
        (base32
         "0mhz7dkjdm8ap2zav1pmivhr8s0l6p2f6piij2hy08nwszqk51nr"))))
    (build-system r-build-system)
    (inputs `(("icu4c" ,icu4c)))
    (native-inputs `(("pkg-config" ,pkg-config)))
    (home-page "http://stringi.rexamine.com/")
    (synopsis "Character string processing facilities")
    (description
     "This package allows for fast, correct, consistent, portable, as well as
convenient character string/text processing in every locale and any native
encoding.  Owing to the use of the ICU library, the package provides R users
with platform-independent functions known to Java, Perl, Python, PHP, and Ruby
programmers.  Among available features there are: pattern searching
 (e.g.  via regular expressions), random string generation, string collation,
transliteration, concatenation, date-time formatting and parsing, etc.")
    (license license:bsd-3)))

(define-public r-stringr
  (package
    (name "r-stringr")
    (version "1.4.0")
    (source
     (origin
       (method url-fetch)
       (uri (cran-uri "stringr" version))
       (sha256
        (base32 "1p9ip7p87gbbg4s6d3d392svvzz2b5dqdq2c8ilgvn4s78nlsq47"))))
    (build-system r-build-system)
    (propagated-inputs
     `(("r-glue" ,r-glue)
       ("r-magrittr" ,r-magrittr)
       ("r-stringi" ,r-stringi)))
    (home-page "https://github.com/hadley/stringr")
    (synopsis "Simple, consistent wrappers for common string operations")
    (description
     "Stringr is a consistent, simple and easy to use set of wrappers around
the fantastic @code{stringi} package.  All function and argument names (and
positions) are consistent, all functions deal with \"NA\"'s and zero length
vectors in the same way, and the output from one function is easy to feed into
the input of another.")
    (license license:gpl2+)))

(define-public r-reshape2
  (package
    (name "r-reshape2")
    (version "1.4.4")
    (source
     (origin
       (method url-fetch)
       (uri (cran-uri "reshape2" version))
       (sha256
        (base32 "1n0jrajpvc8hjkh9z4g8bwq63qy5vy5cgl2pzjardyih4ngcz3fq"))))
    (build-system r-build-system)
    (propagated-inputs
     `(("r-plyr" ,r-plyr)
       ("r-rcpp" ,r-rcpp)
       ("r-stringr" ,r-stringr)))
    (home-page "https://github.com/hadley/reshape")
    (synopsis "Flexibly reshape data: a reboot of the \"reshape\" package")
    (description
     "Reshape2 is an R library to flexibly restructure and aggregate data
using just two functions: melt and dcast (or acast).")
    (license license:expat)))

(define-public r-ggplot2
  (package
    (name "r-ggplot2")
    (version "3.3.5")
    (source
     (origin
       (method url-fetch)
       (uri (cran-uri "ggplot2" version))
       (sha256
        (base32 "1si46bf9p09qzs208hqffwcb40305p361whmwhc1pwrsmx7jjxdh"))))
    (build-system r-build-system)
    (propagated-inputs
     `(("r-digest" ,r-digest)
       ("r-glue" ,r-glue)
       ("r-gtable" ,r-gtable)
       ("r-isoband" ,r-isoband)
       ("r-mass" ,r-mass)
       ("r-mgcv" ,r-mgcv)
       ("r-tibble" ,r-tibble)
       ("r-rlang" ,r-rlang)
       ("r-scales" ,r-scales)
       ("r-svglite" ,r-svglite) ; Needed for 'ggsave'
       ("r-withr" ,r-withr)))
    (native-inputs
     `(("r-knitr" ,r-knitr)))
    (home-page "https://ggplot2.tidyverse.org")
    (synopsis "An implementation of the grammar of graphics")
    (description
     "Ggplot2 is an implementation of the grammar of graphics in R.  It
combines the advantages of both base and lattice graphics: conditioning and
shared axes are handled automatically, and you can still build up a plot step
by step from multiple data sources.  It also implements a sophisticated
multidimensional conditioning system and a consistent interface to map data to
aesthetic attributes.")
    (license license:gpl2+)))

(define-public r-ggdendro
  (package
    (name "r-ggdendro")
    (version "0.1.22")
    (source (origin
              (method url-fetch)
              (uri (cran-uri "ggdendro" version))
              (sha256
               (base32
                "0skbj487b6f6pj2iz4yq2b9gbgb39cv5dyzhdl3w7ay1k0s5z9ph"))))
    (build-system r-build-system)
    (propagated-inputs
     `(("r-ggplot2" ,r-ggplot2)
       ("r-mass" ,r-mass)))
    (native-inputs
     `(("r-knitr" ,r-knitr)))
    (home-page "https://github.com/andrie/ggdendro")
    (synopsis "Create Dendrograms and Tree Diagrams Using ggplot2")
    (description "This is a set of tools for dendrograms and tree plots using
ggplot2.  The ggplot2 philosophy is to clearly separate data from the
presentation.  Unfortunately the plot method for dendrograms plots directly
to a plot device with out exposing the data.  The ggdendro package resolves
this by making available functions that extract the dendrogram plot data.
The package provides implementations for tree, rpart, as well as diana and
agnes cluster diagrams.")
    (license license:gpl2+)))

(define-public r-gdtools
  (package
    (name "r-gdtools")
    (version "0.2.3")
    (source
     (origin
       (method url-fetch)
       (uri (cran-uri "gdtools" version))
       (sha256
        (base32
         "1p3ip0qwpg8f63jfx0b8vbac6l20ddid8xvxzkfi6i858pybnawp"))))
    (build-system r-build-system)
    (native-inputs
     `(("pkg-config" ,pkg-config)))
    (inputs
     `(("cairo" ,cairo)
       ("freetype2" ,freetype)
       ("zlib" ,zlib)))
    (propagated-inputs
     `(("r-rcpp" ,r-rcpp)
       ("r-systemfonts" ,r-systemfonts)))
    (home-page "https://cran.r-project.org/web/packages/gdtools")
    (synopsis "Utilities for graphical rendering")
    (description
     "The @code{gdtools} package provides functionalities to get font metrics
and to generate base64 encoded string from raster matrix.")
    (license license:gpl3)))

(define-public r-svglite
  (package
    (name "r-svglite")
    (version "2.0.0")
    (source
     (origin
       (method url-fetch)
       (uri (cran-uri "svglite" version))
       (sha256
        (base32
         "19ggknw5322yw7r1bzhw0bqggcrpn0qxddk7kblpqnra2zz2brkn"))))
    (build-system r-build-system)
    (inputs
     `(("libpng" ,libpng)
       ("zlib" ,zlib)))
    (propagated-inputs
     `(("r-cpp11" ,r-cpp11)
       ("r-systemfonts" ,r-systemfonts)))
    (native-inputs
     `(("r-knitr" ,r-knitr)))
    (home-page "https://github.com/hadley/svglite")
    (synopsis "SVG graphics device")
    (description
     "@code{svglite} is a graphics device that produces clean
@dfn{SVG} (Scalable Vector Graphics) output, suitable for use on the web, or
hand editing.  Compared to the built-in @code{svg()}, @code{svglite} is
considerably faster, produces smaller files, and leaves text as is.")
    (license license:gpl2+)))

(define-public r-assertthat
  (package
    (name "r-assertthat")
    (version "0.2.1")
    (source (origin
              (method url-fetch)
              (uri (cran-uri "assertthat" version))
              (sha256
               (base32
                "17wy5bdfzg73sg2clisg1k3zyn1adkj59x56m5nwia2k8z67zkw5"))))
    (build-system r-build-system)
    (home-page "https://github.com/hadley/assertthat")
    (synopsis "Easy pre and post assertions")
    (description
     "Assertthat is an extension to stopifnot() that makes it easy to declare
the pre and post conditions that your code should satisfy, while also
producing friendly error messages so that your users know what they've done
wrong.")
    (license license:gpl3+)))

(define-public r-lazyeval
  (package
    (name "r-lazyeval")
    (version "0.2.2")
    (source (origin
              (method url-fetch)
              (uri (cran-uri "lazyeval" version))
              (sha256
               (base32
                "1m10i059csrcqkcn59a8wspn784alxsq3symzhn24mhhl894346n"))))
    (build-system r-build-system)
    (home-page "https://github.com/hadley/lazyeval")
    (synopsis "Lazy (non-standard) evaluation in R")
    (description
     "This package provides the tools necessary to do non-standard
evaluation (NSE) in R.")
    (license license:gpl3+)))

(define-public r-dbi
  (package
    (name "r-dbi")
    (version "1.1.1")
    (source (origin
              (method url-fetch)
              (uri (cran-uri "DBI" version))
              (sha256
               (base32
                "0i0kfyg43nryyka2bjlgz4x75w965224qp36wz1hl7a2lswb6ajp"))))
    (build-system r-build-system)
    (native-inputs
     `(("r-knitr" ,r-knitr)))
    (home-page "https://github.com/rstats-db/DBI")
    (synopsis "R database interface")
    (description
     "The DBI package provides a database interface (DBI) definition for
communication between R and relational database management systems.  All
classes in this package are virtual and need to be extended by the various
R/DBMS implementations.")
    (license license:lgpl2.0+)))

(define-public r-bh
  (package
    (name "r-bh")
    (version "1.75.0-0")
    (source (origin
              (method url-fetch)
              (uri (cran-uri "BH" version))
              (sha256
               (base32
                "0nkgvl5qjs2a7jv0ncsrl4fqaw2pdaj7a1pncdv6kp874sci0k5f"))))
    (build-system r-build-system)
    (home-page "https://github.com/eddelbuettel/bh")
    (synopsis "R package providing subset of Boost headers")
    (description
     "This package aims to provide the most useful subset of Boost libraries
for template use among CRAN packages.")
    (license license:boost1.0)))

(define-public r-evaluate
  (package
    (name "r-evaluate")
    (version "0.14")
    (source (origin
              (method url-fetch)
              (uri (cran-uri "evaluate" version))
              (sha256
               (base32
                "0a2y7j534gbgixkwj9r1z76l2vssw4g1hznzbpclc076wkdqpj58"))))
    (build-system r-build-system)
    (home-page "https://github.com/hadley/evaluate")
    (synopsis "Parsing and evaluation tools for R")
    (description
     "This package provides tools that allow you to recreate the parsing,
evaluation and display of R code, with enough information that you can
accurately recreate what happens at the command line.  The tools can easily be
adapted for other output formats, such as HTML or LaTeX.")
    (license license:gpl3+)))

(define-public r-formatr
  (package
    (name "r-formatr")
    (version "1.11")
    (source (origin
              (method url-fetch)
              (uri (cran-uri "formatR" version))
              (sha256
               (base32
                "0353aj975mj0yjc91z76bbfy86y7d5cvlqqyfr93cdng14nnd0dx"))))
    (build-system r-build-system)
    (native-inputs
     `(("r-knitr" ,r-knitr)))
    (home-page "https://yihui.org/formatr/")
    (synopsis "Format R code automatically")
    (description
     "This package provides a function to format R source code.  Spaces and
indent will be added to the code automatically, and comments will be preserved
under certain conditions, so that R code will be more human-readable and tidy.
There is also a Shiny app as a user interface in this package.")
    (license license:gpl3+)))

(define-public r-highr
  (package
    (name "r-highr")
    (version "0.9")
    (source (origin
              (method url-fetch)
              (uri (cran-uri "highr" version))
              (sha256
               (base32
                "0kgdv2vf1lz3b5kbal9s83gg6812nw7fvrq0rkyr0v4k1lwi3zxy"))))
    (build-system r-build-system)
    (propagated-inputs
     `(("r-xfun" ,r-xfun)))
    ;; We cannot add knitr to the inputs, because highr depends on xfun, which
    ;; is an input to knitr.
    #;
    (native-inputs
     `(("r-knitr" ,r-knitr)))
    (home-page "https://github.com/yihui/highr")
    (synopsis "Syntax highlighting for R source code")
    (description
     "This package provides syntax highlighting for R source code.  Currently
it supports LaTeX and HTML output.  Source code of other languages is
supported via Andre Simon's highlight package.")
    (license license:gpl3+)))

(define-public r-mime
  (package
    (name "r-mime")
    (version "0.11")
    (source (origin
              (method url-fetch)
              (uri (cran-uri "mime" version))
              (sha256
               (base32
                "1h7fz0rqnp970r9q0d95qcxpxm9mb98rqhcdncx0w2qdkyj2fm11"))))
    (build-system r-build-system)
    (home-page "https://github.com/yihui/mime")
    (synopsis "R package to map filenames to MIME types")
    (description
     "This package guesses the MIME type from a filename extension using the
data derived from /etc/mime.types in UNIX-type systems.")
    (license license:gpl2)))

(define-public r-markdown
  (package
    (name "r-markdown")
    (version "1.1")
    (source (origin
              (method url-fetch)
              (uri (cran-uri "markdown" version))
              (sha256
               (base32
                "06zwbrp14bri3470anadd7dvgmw06xf8df6v2pk64wx3f9sd934d"))))
    (build-system r-build-system)
    ;; Skip check phase because the tests require the r-knitr package to be
    ;; installed. This prevents installation failures. Knitr normally
    ;; shouldn't be available since r-markdown is a dependency of the r-knitr
    ;; package.
    (arguments `(#:tests? #f))
    (propagated-inputs
     `(("r-mime" ,r-mime)
       ("r-xfun" ,r-xfun)))
    (home-page "https://github.com/rstudio/markdown")
    (synopsis "Markdown rendering for R")
    (description
     "This package provides R bindings to the Sundown Markdown rendering
library (https://github.com/vmg/sundown).  Markdown is a plain-text formatting
syntax that can be converted to XHTML or other formats.")
    (license license:gpl2)))

(define-public r-yaml
  (package
    (name "r-yaml")
    (version "2.2.1")
    (source (origin
              (method url-fetch)
              (uri (cran-uri "yaml" version))
              (sha256
               (base32
                "10r7g26x73am45niigm3k466030nymnr3v3fjljafzrr5aybf58i"))))
    (build-system r-build-system)
    (home-page "https://cran.r-project.org/web/packages/yaml/")
    (synopsis "Methods to convert R data to YAML and back")
    (description
     "This package implements the libyaml YAML 1.1 parser and
emitter (http://pyyaml.org/wiki/LibYAML) for R.")
    (license license:bsd-3)))

(define-public r-knitr
  (package
    (name "r-knitr")
    (version "1.33")
    (source (origin
              (method url-fetch)
              (uri (cran-uri "knitr" version))
              (sha256
               (base32
                "0289dj7h4wppn4xc4ids7xlrfb46gzd1n9r2wpmfc3c818mk70rg"))))
    (build-system r-build-system)
    (propagated-inputs
     `(("r-evaluate" ,r-evaluate)
       ("r-highr" ,r-highr)
       ("r-markdown" ,r-markdown)
       ("r-stringr" ,r-stringr)
       ("r-xfun" ,r-xfun)
       ("r-yaml" ,r-yaml)))
    (home-page "https://yihui.org/knitr/")
    (synopsis "General-purpose package for dynamic report generation in R")
    (description
     "This package provides a general-purpose tool for dynamic report
generation in R using Literate Programming techniques.")
    ;; The code is released under any version of the GPL.  As it is used by
    ;; r-markdown which is available under GPLv2 only, we have chosen GPLv2+
    ;; here.
    (license license:gpl2+)))

(define-public r-knitrbootstrap
  (package
    (name "r-knitrbootstrap")
    (version "1.0.2")
    (source
     (origin
       (method url-fetch)
       (uri (cran-uri "knitrBootstrap" version))
       (sha256
        (base32
         "1aj60j7f0gcs120fdrnfbnb7vk7lfn1phil0mghg6a5zldz4cqs3"))))
    (properties `((upstream-name . "knitrBootstrap")))
    (build-system r-build-system)
    (propagated-inputs
     `(("r-knitr" ,r-knitr)
       ("r-rmarkdown" ,r-rmarkdown)
       ("r-markdown" ,r-markdown)))
    (home-page "https://github.com/jimhester/knitrBootstrap")
    (synopsis "Knitr bootstrap framework")
    (description
     "This package provides a framework to create Bootstrap 3 HTML reports
from knitr Rmarkdown.")
    (license license:expat)))

(define-public r-microbenchmark
  (package
    (name "r-microbenchmark")
    (version "1.4-7")
    (source (origin
              (method url-fetch)
              (uri (cran-uri "microbenchmark" version))
              (sha256
               (base32
                "1xl4m4yl4h2zcjiz8wsa7f3sh55qg2xr3sgpvz18rlix6b3173r6"))))
    (build-system r-build-system)
    (home-page "https://cran.r-project.org/web/packages/microbenchmark/")
    (synopsis "Accurate timing functions for R")
    (description
     "This package provides infrastructure to accurately measure and compare
the execution time of R expressions.")
    (license license:bsd-2)))

(define-public r-pryr
  (package
    (name "r-pryr")
    (version "0.1.5")
    (source (origin
              (method url-fetch)
              (uri (cran-uri "pryr" version))
              (sha256
               (base32
                "02vp1y7zhv22id43j5c0gdcgn9171dyypqp8rqrlc3w5a7n565kv"))))
    (build-system r-build-system)
    (propagated-inputs
     `(("r-codetools" ,r-codetools)
       ("r-lobstr" ,r-lobstr)
       ("r-rcpp" ,r-rcpp)
       ("r-stringr" ,r-stringr)))
    (home-page "https://github.com/hadley/pryr")
    (synopsis "Tools for computing on the R language")
    (description
     "This package provides useful tools to pry back the covers of R and
understand the language at a deeper level.")
    (license license:gpl2)))

(define-public r-memoise
  (package
    (name "r-memoise")
    (version "2.0.0")
    (source (origin
              (method url-fetch)
              (uri (cran-uri "memoise" version))
              (sha256
               (base32
                "1bzcv7pmls3bx2w5ccv1pm20wycbfqba1v76k0fjgmjsm6hy76pz"))))
    (build-system r-build-system)
    (propagated-inputs
     `(("r-cachem" ,r-cachem)
       ("r-rlang" ,r-rlang)))
    (home-page "https://github.com/hadley/memoise")
    (synopsis "Memoise functions for R")
    (description
     "This R package caches the results of a function so that when
you call it again with the same arguments it returns the pre-computed value.")
    (license license:expat)))

(define-public r-crayon
  (package
    (name "r-crayon")
    (version "1.4.1")
    (source (origin
              (method url-fetch)
              (uri (cran-uri "crayon" version))
              (sha256
               (base32
                "1ir963s6zk9l32fw257y54p7898cd7z7yazkn9h6j2cdfhpf9dh8"))))
    (build-system r-build-system)
    (home-page "https://github.com/gaborcsardi/crayon")
    (synopsis "Colored terminal output for R")
    (description
     "Colored terminal output on terminals that support ANSI color and
highlight codes.  It also works in Emacs ESS.  ANSI color support is
automatically detected.  Colors and highlighting can be combined and nested.
New styles can also be created easily.  This package was inspired by the
\"chalk\" JavaScript project.")
    (license license:expat)))

(define-public r-praise
  (package
    (name "r-praise")
    (version "1.0.0")
    (source
     (origin
       (method url-fetch)
       (uri (cran-uri "praise" version))
       (sha256
        (base32
         "1gfyypnvmih97p2r0php9qa39grzqpsdbq5g0fdsbpq5zms5w0sw"))))
    (build-system r-build-system)
    (home-page "https://github.com/gaborcsardi/praise")
    (synopsis "Functions to praise users")
    (description
     "This package provides template functions to assist in building friendly
R packages that praise their users.")
    (license license:expat)))

(define-public r-testthat
  (package
    (name "r-testthat")
    (version "3.0.4")
    (source (origin
              (method url-fetch)
              (uri (cran-uri "testthat" version))
              (sha256
               (base32
                "0iqizv2gpv9fg766qv8hbkmc6c5i9xcfrmq9k5m2550p28zff2w3"))))
    (build-system r-build-system)
    (propagated-inputs
     `(("r-brio" ,r-brio)
       ("r-callr" ,r-callr)
       ("r-cli" ,r-cli)
       ("r-crayon" ,r-crayon)
       ("r-desc" ,r-desc)
       ("r-digest" ,r-digest)
       ("r-ellipsis" ,r-ellipsis)
       ("r-evaluate" ,r-evaluate)
       ("r-jsonlite" ,r-jsonlite)
       ("r-lifecycle" ,r-lifecycle)
       ("r-magrittr" ,r-magrittr)
       ("r-pkgload" ,r-pkgload)
       ("r-praise" ,r-praise)
       ("r-processx" ,r-processx)
       ("r-ps" ,r-ps)
       ("r-r6" ,r-r6)
       ("r-rlang" ,r-rlang)
       ("r-waldo" ,r-waldo)
       ("r-withr" ,r-withr)))
    (native-inputs
     `(("r-knitr" ,r-knitr)))
    (home-page "https://github.com/hadley/testthat")
    (synopsis "Unit testing for R")
    (description
     "This package provides a unit testing system for R designed to be fun,
flexible and easy to set up.")
    (license license:expat)))

(define-public r-r6
  (package
    (name "r-r6")
    (version "2.5.0")
    (source (origin
              (method url-fetch)
              (uri (cran-uri "R6" version))
              (sha256
               (base32
                "00ifi2kwa7kn67xf0z1w6jfdicjczygbyi5mhfw2qlzc4sbazhdf"))))
    (build-system r-build-system)
    (home-page "https://github.com/wch/R6/")
    (synopsis "Classes with reference semantics in R")
    (description
     "The R6 package allows the creation of classes with reference semantics,
similar to R's built-in reference classes.  Compared to reference classes, R6
classes are simpler and lighter-weight, and they are not built on S4 classes
so they do not require the methods package.  These classes allow public and
private members, and they support inheritance, even when the classes are
defined in different packages.")
    (license license:expat)))

(define-public r-rlang
  (package
    (name "r-rlang")
    (version "0.4.11")
    (source (origin
              (method url-fetch)
              (uri (cran-uri "rlang" version))
              (sha256
               (base32
                "1pfm24jjkxzdb5qcbc05dcjxyk69zpfr5jv4xakqh1xh41mr43kl"))))
    (build-system r-build-system)
    (home-page "http://rlang.tidyverse.org")
    (synopsis "Functions for base types, core R and Tidyverse features")
    (description "This package provides a toolbox for working with base types,
core R features like the condition system, and core @code{Tidyverse} features
like tidy evaluation.")
    (license license:gpl3)))

(define-public r-tibble
  (package
    (name "r-tibble")
    (version "3.1.3")
    (source
     (origin
       (method url-fetch)
       (uri (cran-uri "tibble" version))
       (sha256
        (base32
         "1gpy90hg0bd4an0wqj0xx16a6x37fhc94z1v63y46dpiz231xfks"))))
    (build-system r-build-system)
    (propagated-inputs
     `(("r-ellipsis" ,r-ellipsis)
       ("r-fansi" ,r-fansi)
       ("r-lifecycle" ,r-lifecycle)
       ("r-magrittr" ,r-magrittr)
       ("r-pkgconfig" ,r-pkgconfig)
       ("r-pillar" ,r-pillar)
       ("r-rlang" ,r-rlang)
       ("r-vctrs" ,r-vctrs)))
    (native-inputs
     `(("r-knitr" ,r-knitr)))
    (home-page "https://github.com/hadley/tibble")
    (synopsis "Simple data frames")
    (description
     "This package provides a @code{tbl_df} class that offers better checking
and printing capabilities than traditional data frames.")
    (license license:expat)))

(define-public r-dplyr
  (package
    (name "r-dplyr")
    (version "1.0.7")
    (source (origin
              (method url-fetch)
              (uri (cran-uri "dplyr" version))
              (sha256
               (base32
                "0g8jsxclj9cgm7a2lyazy78sj62rbzw812lsw3fdsbz0pknkmznj"))))
    (build-system r-build-system)
    (propagated-inputs
     `(("r-ellipsis" ,r-ellipsis)
       ("r-generics" ,r-generics)
       ("r-glue" ,r-glue)
       ("r-lifecycle" ,r-lifecycle)
       ("r-magrittr" ,r-magrittr)
       ("r-pillar" ,r-pillar)
       ("r-r6" ,r-r6)
       ("r-rlang" ,r-rlang)
       ("r-tibble" ,r-tibble)
       ("r-tidyselect" ,r-tidyselect)
       ("r-vctrs" ,r-vctrs)))
    (native-inputs
     `(("r-knitr" ,r-knitr)))
    (home-page "https://github.com/hadley/dplyr")
    (synopsis "Tools for working with data frames in R")
    (description
     "dplyr is the next iteration of plyr.  It is focussed on tools for
working with data frames.  It has three main goals: 1) identify the most
important data manipulation tools needed for data analysis and make them easy
to use in R; 2) provide fast performance for in-memory data by writing key
pieces of code in C++; 3) use the same code interface to work with data no
matter where it is stored, whether in a data frame, a data table or
database.")
    (license license:expat)))

(define-public r-dbplyr
  (package
    (name "r-dbplyr")
    (version "2.1.1")
    (source
     (origin
       (method url-fetch)
       (uri (cran-uri "dbplyr" version))
       (sha256
        (base32
         "025wqpmxdhzblb0pf58m3qh5h6bf5x8qvkf47vyl1cjsp13wz95b"))))
    (build-system r-build-system)
    (propagated-inputs
     `(("r-assertthat" ,r-assertthat)
       ("r-blob" ,r-blob)
       ("r-dbi" ,r-dbi)
       ("r-dplyr" ,r-dplyr)
       ("r-ellipsis" ,r-ellipsis)
       ("r-glue" ,r-glue)
       ("r-lifecycle" ,r-lifecycle)
       ("r-magrittr" ,r-magrittr)
       ("r-purrr" ,r-purrr)
       ("r-r6" ,r-r6)
       ("r-rlang" ,r-rlang)
       ("r-tibble" ,r-tibble)
       ("r-tidyselect" ,r-tidyselect)
       ("r-vctrs" ,r-vctrs)
       ("r-withr" ,r-withr)))
    (native-inputs
     `(("r-knitr" ,r-knitr)))
    (home-page "https://github.com/tidyverse/dbplyr")
    (synopsis "Dplyr back end for databases")
    (description
     "This package provides a dplyr back end for databases that allows you to
work with remote database tables as if they are in-memory data frames.  Basic
features works with any database that has a @code{DBI} back end; more advanced
features require SQL translation to be provided by the package author.")
    (license license:expat)))

(define-public r-acepack
  (package
    (name "r-acepack")
    (version "1.4.1")
    (source
     (origin
       (method url-fetch)
       (uri (cran-uri "acepack" version))
       (sha256
        (base32
         "1f98rpfjmhd92rdc3j004plyfpjailz6j0ycysbac0kgj83haxc2"))))
    (build-system r-build-system)
    (inputs
     `(("gfortran" ,gfortran)))
    (home-page "https://cran.r-project.org/web/packages/acepack")
    (synopsis "Functions for regression transformations")
    (description
     "This package provides ACE and AVAS methods for choosing regression
transformations.")
    (license license:expat)))

(define-public r-formula
  (package
    (name "r-formula")
    (version "1.2-4")
    (source
     (origin
       (method url-fetch)
       (uri (cran-uri "Formula" version))
       (sha256
        (base32
         "1bsw282i5m8rlirbhz7hqvf25zbxschk7yrp152whbzdnmry6w6b"))))
    (properties `((upstream-name . "Formula")))
    (build-system r-build-system)
    (home-page "https://cran.r-project.org/web/packages/Formula")
    (synopsis "Extended model formulas")
    (description
     "This package provides a new class @code{Formula}, which extends the base
class @code{formula}.  It supports extended formulas with multiple parts of
regressors on the right-hand side and/or multiple responses on the left-hand
side.")
    (license (list license:gpl2+ license:gpl3+))))

(define-public r-locfit
  (package
    (name "r-locfit")
    (version "1.5-9.4")
    (source
     (origin
       (method url-fetch)
       (uri (cran-uri "locfit" version))
       (sha256
        (base32
         "1vcw16qww4v4547w0gfvhqg60l051bsdlxa6zfcgcj9xbxf6dlyr"))))
    (build-system r-build-system)
    (propagated-inputs
     `(("r-lattice" ,r-lattice)))
    (home-page "https://cran.r-project.org/web/packages/locfit")
    (synopsis "Local regression, likelihood and density estimation")
    (description
     "This package provides functions used for local regression, likelihood
and density estimation.")
    (license (list license:gpl2+ license:gpl3+))))

(define-public r-chron
  (package
    (name "r-chron")
    (version "2.3-56")
    (source (origin
              (method url-fetch)
              (uri (cran-uri "chron" version))
              (sha256
               (base32
                "0p9zz96jfyf139924hdwkzhr8knkjvx6547ac53rknm3a6wwngl6"))))
    (build-system r-build-system)
    (home-page "https://cran.r-project.org/web/packages/chron")
    (synopsis "Chronological R objects which can handle dates and times")
    (description
     "This package provides chronological R objects which can handle dates and
times.")
    (license license:gpl2)))

(define-public r-data-table
  (package
    (name "r-data-table")
    (version "1.14.0")
    (source (origin
              (method url-fetch)
              (uri (cran-uri "data.table" version))
              (sha256
               (base32
                "0kgbvap5v2spnkz3dwfm4jh4qcpvbzdn9s8bzfnhzabz9qjdxw8k"))))
    (build-system r-build-system)
    (inputs
     `(("zlib" ,zlib)))
    (native-inputs
     `(("pkg-config" ,pkg-config)
       ("r-knitr" ,r-knitr)))
    (home-page "https://github.com/Rdatatable/data.table/wiki")
    (synopsis "Enhanced version of data.frame R object")
    (description
     "The R package @code{data.table} is an extension of @code{data.frame}
providing functions for fast aggregation of large data (e.g. 100GB in RAM),
fast ordered joins, fast add/modify/delete of columns by group, column listing
and fast file reading.")
    (license license:gpl3+)))

(define-public r-xtable
  (package
    (name "r-xtable")
    (version "1.8-4")
    (source
     (origin
       (method url-fetch)
       (uri (cran-uri "xtable" version))
       (sha256
        (base32
         "077xfm0gphvhsay75amd9v90zk57kjgrrlgih04fyrbqqblc1gjs"))))
    (build-system r-build-system)
    (native-inputs
     `(("r-knitr" ,r-knitr))) ; for vignettes
    (home-page "http://xtable.r-forge.r-project.org/")
    (synopsis "Export R tables to LaTeX or HTML")
    (description
     "This package provides tools to export R data as LaTeX and HTML tables.")
    (license license:gpl2+)))

(define-public python-patsy
  (package
    (name "python-patsy")
    (version "0.5.1")
    (source (origin
              (method url-fetch)
              (uri (pypi-uri "patsy" version))
              (sha256
               (base32
                "149rbrdzwns0ay88caf1zsm1r53v1q5np1mrb36na50y432cw5gi"))))
    (build-system python-build-system)
    (arguments
     `(#:phases
       (modify-phases %standard-phases
         (replace 'check
           (lambda _ (invoke "nosetests" "-v"))))))
    (propagated-inputs
     `(("python-numpy" ,python-numpy)
       ("python-scipy" ,python-scipy)
       ("python-six" ,python-six)))
    (native-inputs
     `(("python-nose" ,python-nose)))
    (home-page "https://github.com/pydata/patsy")
    (synopsis "Describe statistical models and build design matrices")
    (description
     "Patsy is a Python package for describing statistical models and for
building design matrices.")
    ;; The majority of the code is distributed under BSD-2.  The module
    ;; patsy.compat contains code derived from the Python standard library,
    ;; and is covered by the PSFL.
    (license (list license:bsd-2 license:psfl))))

(define-public python2-patsy
  (package-with-python2 python-patsy))

(define-public python-statsmodels
  (package
    (name "python-statsmodels")
    (version "0.11.1")
    (source
     (origin
       (method url-fetch)
       (uri (pypi-uri "statsmodels" version))
       (sha256
        (base32
         "1w6mf8b86vizi2895j11szqryr2v1ckjig3wp9fv94aslfh3zpjv"))))
    (build-system python-build-system)
    (arguments
     `(;; The test suite is very large and rather brittle.  Tests often fail
       ;; because of minor changes in dependencies that upstream hasn't fixed
       ;; in a new release.
       #:tests? #f
       #:phases
       (modify-phases %standard-phases
         (add-after 'unpack 'set-matplotlib-backend-to-agg
          (lambda _
            ;; Set the matplotlib backend to Agg to avoid problems using the
            ;; GTK backend without a display.
            (substitute* (append (find-files "statsmodels/graphics/tests" "\\.py")
                                 '("statsmodels/tsa/vector_ar/tests/test_var.py"
                                   "statsmodels/duration/tests/test_survfunc.py"))
              (("import matplotlib\\.pyplot as plt" line)
               (string-append "import matplotlib;matplotlib.use('Agg');"
                              line)))
            #t)))))
    (propagated-inputs
     `(("python-numpy" ,python-numpy)
       ("python-scipy" ,python-scipy)
       ("python-pandas" ,python-pandas)
       ("python-patsy" ,python-patsy)
       ("python-matplotlib" ,python-matplotlib)))
    (native-inputs
     `(("python-cython" ,python-cython)
       ("python-nose" ,python-nose)
       ("python-sphinx" ,python-sphinx)))
    (home-page "http://statsmodels.sourceforge.net/")
    (synopsis "Statistical modeling and econometrics in Python")
    (description
     "Statsmodels is a Python package that provides a complement to scipy for
statistical computations including descriptive statistics and estimation and
inference for statistical models.")
    (license license:bsd-3)))

(define-public python2-statsmodels
  (let ((stats (package-with-python2 python-statsmodels)))
    (package/inherit stats
      (propagated-inputs
       `(("python2-pytz" ,python2-pytz)
         ("python2-numpy" ,python2-numpy)
         ("python2-scipy" ,python2-scipy)
         ("python2-pandas" ,python2-pandas)
         ("python2-patsy" ,python2-patsy)
         ("python2-matplotlib" ,python2-matplotlib))))))

(define-public r-coda
  (package
    (name "r-coda")
    (version "0.19-4")
    (source (origin
              (method url-fetch)
              (uri (cran-uri "coda" version))
              (sha256
               (base32
                "13z5dwfpnyyhpsbpg4xr9g5c1685jhqj90f4x4qkcykr6kykqba2"))))
    (build-system r-build-system)
    (propagated-inputs
     `(("r-lattice" ,r-lattice)))
    (home-page "https://cran.r-project.org/web/packages/coda")
    (synopsis "This is a package for Output Analysis and Diagnostics for MCMC")
    (description "This package provides functions for summarizing and plotting
the output from Markov Chain Monte Carlo (MCMC) simulations, as well as
diagnostic tests of convergence to the equilibrium distribution of the Markov
chain.")
    (license license:gpl2+)))

(define-public r-ade4
  (package
    (name "r-ade4")
    (version "1.7-17")
    (source
      (origin
        (method url-fetch)
        (uri (cran-uri "ade4" version))
        (sha256
          (base32
            "0s9x29xscgfdk1cdk1hanmkrrgj9vibf5gvwlbx21mhjnf0dzngf"))))
    (build-system r-build-system)
    (propagated-inputs
     `(("r-mass" ,r-mass)
       ("r-pixmap" ,r-pixmap)
       ("r-sp" ,r-sp)))
    (home-page "http://pbil.univ-lyon1.fr/ADE-4")
    (synopsis "Multivariate data analysis and graphical display")
    (description
     "The ade4 package contains data analysis functions to analyze ecological
and environmental data in the framework of Euclidean exploratory methods.")
    (license license:gpl2+)))

(define-public r-xml2
  (package
    (name "r-xml2")
    (version "1.3.2")
    (source
     (origin
       (method url-fetch)
       (uri (cran-uri "xml2" version))
       (sha256
        (base32
         "1kx400v62xkd5xal7rzz7jcarz94ac8g1sh4i2dqr78qwgkzj8nz"))))
    (build-system r-build-system)
    (inputs
     `(("libxml2" ,libxml2)
       ("zlib" ,zlib)))
    (native-inputs
     `(("pkg-config" ,pkg-config)
       ("r-knitr" ,r-knitr)))
    (home-page "https://github.com/hadley/xml2")
    (synopsis "Parse XML with R")
    (description
     "This package provides a simple, consistent interface to working with XML
files in R.  It is built on top of the libxml2 C library.")
    (license license:gpl2+)))

(define-public r-multitaper
  (package
    (name "r-multitaper")
    (version "1.0-15")
    (source
     (origin
       (method url-fetch)
       (uri (cran-uri "multitaper" version))
       (sha256
        (base32
         "1gm3wr8xqpqiby7q1dr3zxim77v0bvvrqi0hlazf5g3gnkrp2zc3"))))
    (build-system r-build-system)
    (native-inputs
     `(("gfortran" ,gfortran)))
    (home-page "https://github.com/wesleyburr/multitaper/")
    (synopsis "Multitaper spectral analysis tools")
    (description
     "This package implements multitaper spectral estimation
techniques using prolate spheroidal sequences (Slepians) and sine
tapers for time series analysis.  It includes an adaptive weighted
multitaper spectral estimate, a coherence estimate, Thomson's Harmonic
F-test, and complex demodulation.  The Slepians sequences are
generated efficiently using a tridiagonal matrix solution, and
jackknifed confidence intervals are available for most estimates.")
    (license license:gpl2+)))

(define-public r-rversions
  (package
    (name "r-rversions")
    (version "2.1.1")
    (source (origin
              (method url-fetch)
              (uri (cran-uri "rversions" version))
              (sha256
               (base32
                "1cbwwbz8lqx2n33xr4q904whvld22s63rpyy1nn93395l7ssrakr"))))
    (build-system r-build-system)
    (propagated-inputs
     `(("r-curl" ,r-curl)
       ("r-xml2" ,r-xml2)))
    (home-page "https://github.com/metacran/rversions")
    (synopsis "Query R versions, including 'r-release' and 'r-oldrel'")
    (description
     "This package provides functions to query the main R repository to find
the versions that @code{r-release} and @code{r-oldrel} refer to, and also all
previous R versions and their release dates.")
    (license license:expat)))

(define-public r-whisker
  (package
    (name "r-whisker")
    (version "0.4")
    (source (origin
              (method url-fetch)
              (uri (cran-uri "whisker" version))
              (sha256
               (base32
                "1a7vz0dk95xfjvi38wbpw8vmf5qn3g8p490msz2rw0piwidmk1ks"))))
    (build-system r-build-system)
    (home-page "https://github.com/edwindj/whisker")
    (synopsis "Logicless mustache templating for R")
    (description
     "This package provides logicless templating, with a syntax that is not
limited to R.")
    (license license:gpl3+)))

(define-public r-backports
  (package
    (name "r-backports")
    (version "1.2.1")
    (source
     (origin
       (method url-fetch)
       (uri (cran-uri "backports" version))
       (sha256
        (base32
         "1mf2nz78l97lbxyagv55bcxrny51ds8g28h307cfa1g3ayylp0x2"))))
    (build-system r-build-system)
    (home-page "https://cran.r-project.org/web/packages/backports")
    (synopsis "Reimplementations of functions introduced since R 3.0.0")
    (description
     "Provides implementations of functions which have been introduced in R
since version 3.0.0.  The backports are conditionally exported which results
in R resolving the function names to the version shipped with R (if available)
and uses the implemented backports as fallback.  This way package developers
can make use of the new functions without worrying about the minimum required
R version.")
    (license license:gpl2+)))

(define-public r-checkmate
  (package
    (name "r-checkmate")
    (version "2.0.0")
    (source
     (origin
       (method url-fetch)
       (uri (cran-uri "checkmate" version))
       (sha256
        (base32
         "193gkifr9spp0x0rwnjq1spdhjkfkh4mv27iklskcj604075phhd"))))
    (build-system r-build-system)
    (propagated-inputs
     `(("r-backports" ,r-backports)))
    (home-page "https://github.com/mllg/checkmate")
    (synopsis "Fast and versatile argument checks")
    (description
     "This package provides tests and assertions to perform frequent argument
checks.  A substantial part of the package was written in C to minimize any
worries about execution time overhead.")
    (license license:bsd-3)))

(define-public r-bbmisc
  (package
    (name "r-bbmisc")
    (version "1.11")
    (source
     (origin
       (method url-fetch)
       (uri (cran-uri "BBmisc" version))
       (sha256
        (base32
         "1lh1n4bvxzivb5rbz69mvd8xdgr3gr2bnqd68a39sd1530l8r90y"))))
    (properties `((upstream-name . "BBmisc")))
    (build-system r-build-system)
    (propagated-inputs
     `(("r-checkmate" ,r-checkmate)))
    (home-page "https://github.com/berndbischl/BBmisc")
    (synopsis "Miscellaneous functions for R package development")
    (description
     "This package provides miscellaneous helper functions for the development
of R packages.")
    (license license:bsd-3)))

(define-public r-fail
  (package
    (name "r-fail")
    (version "1.3")
    (source
     (origin
       (method url-fetch)
       (uri (cran-uri "fail" version))
       (sha256
        (base32
         "0vfm6kmpmgsamda5p0sl771kbnsscan31l2chzssyw93kwmams7d"))))
    (build-system r-build-system)
    (propagated-inputs
     `(("r-bbmisc" ,r-bbmisc)
       ("r-checkmate" ,r-checkmate)))
    (home-page "https://github.com/mllg/fail")
    (synopsis "File abstraction interface layer (FAIL)")
    (description
     "This package provides a more comfortable interface to work with R data
or source files in a key-value fashion.")
    (license license:bsd-3)))

(define-public r-batchjobs
  (package
    (name "r-batchjobs")
    (version "1.8")
    (source
     (origin
       (method url-fetch)
       (uri (cran-uri "BatchJobs" version))
       (sha256
        (base32
         "1zz4sspj596pijxlz321g0jy2rg9ki83j6fihbwisjwr66p2vk1m"))))
    (properties `((upstream-name . "BatchJobs")))
    (build-system r-build-system)
    (propagated-inputs
     `(("r-backports" ,r-backports)
       ("r-bbmisc" ,r-bbmisc)
       ("r-brew" ,r-brew)
       ("r-checkmate" ,r-checkmate)
       ("r-data-table" ,r-data-table)
       ("r-dbi" ,r-dbi)
       ("r-digest" ,r-digest)
       ("r-rsqlite" ,r-rsqlite)
       ("r-sendmailr" ,r-sendmailr)
       ("r-stringi" ,r-stringi)))
    (home-page "https://github.com/tudo-r/BatchJobs")
    (synopsis "Batch computing with R")
    (description
     "This package provides @code{Map}, @code{Reduce} and @code{Filter}
variants to generate jobs on batch computing systems like PBS/Torque, LSF,
SLURM and Sun Grid Engine.  Multicore and SSH systems are also supported.")
    (license license:bsd-2)))

(define-public r-brew
  (package
    (name "r-brew")
    (version "1.0-6")
    (source (origin
              (method url-fetch)
              (uri (cran-uri "brew" version))
              (sha256
               (base32
                "1vghazbcha8gvkwwcdagjvzx6yl8zm7kgr0i9wxr4jng06d1l3fp"))))
    (build-system r-build-system)
    (home-page "https://cran.r-project.org/web/packages/brew")
    (synopsis "Templating framework for report generation")
    (description
     "The brew package implements a templating framework for mixing text and R
code for report generation.  The template syntax is similar to PHP, Ruby's erb
module, Java Server Pages, and Python's psp module.")
    (license license:gpl2+)))

(define-public r-desc
  (package
    (name "r-desc")
    (version "1.3.0")
    (source
     (origin
       (method url-fetch)
       (uri (cran-uri "desc" version))
       (sha256
        (base32
         "1sw4vya3l971gpccq4gnjywgbl73bgx8la18l0wy617qv94f905y"))))
    (build-system r-build-system)
    (propagated-inputs
     `(("r-crayon" ,r-crayon)
       ("r-r6" ,r-r6)
       ("r-rprojroot" ,r-rprojroot)))
    (home-page "https://github.com/r-pkgs/desc")
    (synopsis "Manipulate DESCRIPTION Files")
    (description
     "This package provides tools to read, write, create, and manipulate
DESCRIPTION files.  It is intended for packages that create or manipulate
other packages.")
    (license license:expat)))

(define-public r-commonmark
  (package
    (name "r-commonmark")
    (version "1.7")
    (source
     (origin
       (method url-fetch)
       (uri (cran-uri "commonmark" version))
       (sha256
        (base32
         "024iz1qp2kv6iz6y69ir0jk3qhjps86rhkzlcmhqsxx97rx7cjni"))))
    (build-system r-build-system)
    (home-page "https://cran.r-project.org/web/packages/commonmark")
    (synopsis "CommonMark and Github Markdown Rendering in R")
    (description
     "The CommonMark specification defines a rationalized version of markdown
syntax.  This package uses the @code{cmark} reference implementation for
converting markdown text into various formats including HTML, LaTeX and groff
man.  In addition, it exposes the markdown parse tree in XML format.  The latest
version of this package also adds support for Github extensions including
tables, autolinks and strikethrough text.")
    (license license:bsd-2)))

(define-public r-roxygen2
  (package
    (name "r-roxygen2")
    (version "7.1.1")
    (source (origin
              (method url-fetch)
              (uri (cran-uri "roxygen2" version))
              (sha256
               (base32
                "0qc8akwfwmaqsjaza87f5fi0zk6sh3l6j3assbs6chvx0gnmvidx"))))
    (build-system r-build-system)
    (propagated-inputs
     `(("r-brew" ,r-brew)
       ("r-commonmark" ,r-commonmark)
       ("r-desc" ,r-desc)
       ("r-digest" ,r-digest)
       ("r-knitr" ,r-knitr)
       ("r-pkgload" ,r-pkgload)
       ("r-purrr" ,r-purrr)
       ("r-r6" ,r-r6)
       ("r-rcpp" ,r-rcpp)
       ("r-rlang" ,r-rlang)
       ("r-stringi" ,r-stringi)
       ("r-stringr" ,r-stringr)
       ("r-xml2" ,r-xml2)))
    (native-inputs
     `(("r-knitr" ,r-knitr)))
    (home-page "https://github.com/klutometis/roxygen")
    (synopsis "In-source documentation system for R")
    (description
     "Roxygen2 is a Doxygen-like in-source documentation system for Rd,
collation, and NAMESPACE files.")
    (license license:gpl2+)))

(define-public r-openssl
  (package
    (name "r-openssl")
    (version "1.4.4")
    (source
     (origin
       (method url-fetch)
       (uri (cran-uri "openssl" version))
       (sha256
        (base32
         "0x68di44vrqvikr419mgh9wlvbhxs52zda9pb6spikx69m4v83wj"))))
    (build-system r-build-system)
    (inputs
     `(("libressl" ,libressl)))
    (native-inputs
     `(("pkg-config" ,pkg-config)
       ("r-knitr" ,r-knitr)))
    (propagated-inputs
     `(("r-askpass" ,r-askpass)))
    (home-page "https://github.com/jeroenooms/openssl")
    (synopsis "Toolkit for encryption, signatures and certificates")
    (description
     "This package provides R bindings to OpenSSL libssl and libcrypto, plus
custom SSH pubkey parsers.  It supports RSA, DSA and NIST curves P-256, P-384
and P-521.  Cryptographic signatures can either be created and verified
manually or via x509 certificates.  AES block cipher is used in CBC mode for
symmetric encryption; RSA for asymmetric (public key) encryption.  High-level
envelope functions combine RSA and AES for encrypting arbitrary sized data.
Other utilities include key generators, hash functions (md5, sha1, sha256,
etc), base64 encoder, a secure random number generator, and @code{bignum} math
methods for manually performing crypto calculations on large multibyte
integers.")
    (license license:expat)))

(define-public r-httr
  (package
    (name "r-httr")
    (version "1.4.2")
    (source (origin
              (method url-fetch)
              (uri (cran-uri "httr" version))
              (sha256
               (base32
                "1y8y1g1dkgv9jafrk1kj6pzxpw95c0rr9lplblfq2byrs1pfsas6"))))
    (build-system r-build-system)
    (propagated-inputs
     `(("r-curl" ,r-curl)
       ("r-jsonlite" ,r-jsonlite)
       ("r-openssl" ,r-openssl)
       ("r-mime" ,r-mime)
       ("r-r6" ,r-r6)))
    (native-inputs
     `(("r-knitr" ,r-knitr)))
    (home-page "https://github.com/hadley/httr")
    (synopsis "Tools for working with URLs and HTTP")
    (description
     "The aim of httr is to provide a wrapper for RCurl customised to the
demands of modern web APIs.  It provides useful tools for working with HTTP
organised by HTTP verbs (@code{GET()}, @code{POST()}, etc).  Configuration
functions make it easy to control additional request components.")
    (license license:expat)))

(define-public r-git2r
  (package
    (name "r-git2r")
    (version "0.28.0")
    (source (origin
              (method url-fetch)
              (uri (cran-uri "git2r" version))
              (sha256
               (base32
                "1wjmbs9cmm16pm3g0rmqp7cxxyh95m5lgx4fx5bpgj6j466i8vff"))))
    (build-system r-build-system)
    (inputs
     `(("libgit2" ,libgit2)
       ("zlib" ,zlib)))
    (native-inputs
     `(("pkg-config" ,pkg-config)))
    (home-page "https://github.com/ropensci/git2r")
    (synopsis "Access Git repositories with R")
    (description
     "This package provides an R interface to the libgit2 library, which is a
pure C implementation of the Git core methods.")
    ;; GPLv2 only with linking exception.
    (license license:gpl2)))

(define-public r-rstudioapi
  (package
    (name "r-rstudioapi")
    (version "0.13")
    (source (origin
              (method url-fetch)
              (uri (cran-uri "rstudioapi" version))
              (sha256
               (base32
                "12vdfzzjc6mv4h105l8cp108j3hjk0mqmg23m6mqr3jarfymphxa"))))
    (build-system r-build-system)
    (native-inputs
     `(("r-knitr" ,r-knitr)))
    (home-page "https://cran.r-project.org/web/packages/rstudioapi")
    (synopsis "Safely access the RStudio API")
    (description
     "This package provides functions to access the RStudio API and provide
informative error messages when it's not available.")
    (license license:expat)))

(define-public r-devtools
  (package
    (name "r-devtools")
    (version "2.4.2")
    (source (origin
              (method url-fetch)
              (uri (cran-uri "devtools" version))
              (sha256
               (base32
                "01cg2ykg0av6z7bgl41njcxcii8vjj8ipch26xazp4yjai8abw3i"))))
    (build-system r-build-system)
    (propagated-inputs
     `(("r-callr" ,r-callr)
       ("r-cli" ,r-cli)
       ("r-desc" ,r-desc)
       ("r-ellipsis" ,r-ellipsis)
       ("r-fs" ,r-fs)
       ("r-httr" ,r-httr)
       ("r-lifecycle" ,r-lifecycle)
       ("r-memoise" ,r-memoise)
       ("r-pkgbuild" ,r-pkgbuild)
       ("r-pkgload" ,r-pkgload)
       ("r-rcmdcheck" ,r-rcmdcheck)
       ("r-remotes" ,r-remotes)
       ("r-rlang" ,r-rlang)
       ("r-roxygen2" ,r-roxygen2)
       ("r-rstudioapi" ,r-rstudioapi)
       ("r-rversions" ,r-rversions)
       ("r-sessioninfo" ,r-sessioninfo)
       ("r-testthat" ,r-testthat)
       ("r-usethis" ,r-usethis)
       ("r-withr" ,r-withr)))
    (native-inputs
     `(("r-knitr" ,r-knitr)))
    (home-page "https://github.com/hadley/devtools")
    (synopsis "Tools to make developing R packages easier")
    (description "The devtools package is a collection of package development
tools to simplify the devolpment of R packages.")
    (license license:gpl2+)))

(define-public r-withr
  (package
    (name "r-withr")
    (version "2.4.2")
    (source (origin
              (method url-fetch)
              (uri (cran-uri "withr" version))
              (sha256
               (base32
                "1j5srffi748yxphwli56lkbh4cga0kmz38dyzganzkw0nx66mya8"))))
    (build-system r-build-system)
    (native-inputs
     `(("r-knitr" ,r-knitr)))
    (home-page "https://github.com/jimhester/withr")
    (synopsis "Run code with temporarily modified global state")
    (description
     "This package provides a set of functions to run R code in an environment
in which global state has been temporarily modified.  Many of these functions
were originally a part of the r-devtools package.")
    (license license:gpl2+)))

(define-public r-hms
  (package
    (name "r-hms")
    (version "1.1.0")
    (source
     (origin
       (method url-fetch)
       (uri (cran-uri "hms" version))
       (sha256
        (base32
         "1kmlw5hs2c69qgkkipjxb6j05wdk6jiqrac3y4z9ds63c3r9lng8"))))
    (build-system r-build-system)
    (propagated-inputs
     `(("r-ellipsis" ,r-ellipsis)
       ("r-lifecycle" ,r-lifecycle)
       ("r-pkgconfig" ,r-pkgconfig)
       ("r-rlang" ,r-rlang)
       ("r-vctrs" ,r-vctrs)))
    (home-page "https://github.com/rstats-db/hms")
    (synopsis "Pretty time of day")
    (description
     "This package implements an S3 class for storing and formatting
time-of-day values, based on the @code{difftime} class.")
    (license license:gpl3+)))

(define-public r-readr
  (package
    (name "r-readr")
    (version "2.0.0")
    (source (origin
              (method url-fetch)
              (uri (cran-uri "readr" version))
              (sha256
               (base32
                "1738nccg0msrhmzsasp19i0dpqi3m1nqbbg3nf1iiyp0mqc1dl8r"))))
    (build-system r-build-system)
    (propagated-inputs
     `(("r-cli" ,r-cli)
       ("r-clipr" ,r-clipr)
       ("r-cpp11" ,r-cpp11)
       ("r-crayon" ,r-crayon)
       ("r-hms" ,r-hms)
       ("r-lifecycle" ,r-lifecycle)
       ("r-tibble" ,r-tibble)
       ("r-r6" ,r-r6)
       ("r-rlang" ,r-rlang)
       ("r-tzdb" ,r-tzdb)
       ("r-vroom" ,r-vroom)))
    (native-inputs
     `(("r-knitr" ,r-knitr)))
    (home-page "https://github.com/hadley/readr")
    (synopsis "Read tabular data")
    (description
     "This package provides functions to read flat or tabular text files from
disk (or a connection).")
    (license license:gpl2+)))

(define-public r-plotrix
  (package
    (name "r-plotrix")
    (version "3.8-1")
    (source (origin
              (method url-fetch)
              (uri (cran-uri "plotrix" version))
              (sha256
               (base32
                "0pxfaalwwmnpv19nff0cg6b871m6gjhhmx63fpxm7730z75qh663"))))
    (build-system r-build-system)
    (home-page "https://cran.r-project.org/web/packages/plotrix")
    (synopsis "Various plotting functions")
    (description
     "This package provides lots of plotting, various labeling, axis and color
scaling functions for R.")
    (license license:gpl2+)))

(define-public r-gridbase
  (package
    (name "r-gridbase")
    (version "0.4-7")
    (source (origin
              (method url-fetch)
              (uri (cran-uri "gridBase" version))
              (sha256
               (base32
                "09jzw4rzwf2y5lcz7b16mb68pn0fqigv34ff7lr6w3yi9k91i1xy"))))
    (build-system r-build-system)
    (home-page "https://cran.r-project.org/web/packages/gridBase")
    (synopsis "Integration of base and grid graphics")
    (description
     "This package provides an integration of base and grid graphics for R.")
    (license license:gpl2+)))

(define-public r-latticeextra
  (package
    (name "r-latticeextra")
    (version "0.6-29")
    (source
     (origin
       (method url-fetch)
       (uri (cran-uri "latticeExtra" version))
       (sha256
        (base32
         "04fzwcqs594rk5qp98yilh3kdh3sw4xf8wld5rp94ggpaqfw7bbc"))))
    (properties `((upstream-name . "latticeExtra")))
    (build-system r-build-system)
    (propagated-inputs
     `(("r-jpeg" ,r-jpeg)
       ("r-lattice" ,r-lattice)
       ("r-png" ,r-png)
       ("r-rcolorbrewer" ,r-rcolorbrewer)))
    (home-page "http://latticeextra.r-forge.r-project.org/")
    (synopsis "Extra graphical utilities based on lattice")
    (description
     "Building on the infrastructure provided by the lattice package, this
package provides several new high-level graphics functions and methods, as
well as additional utilities such as panel and axis annotation functions.")
    (license license:gpl2+)))

(define-public r-rcpparmadillo
  (package
    (name "r-rcpparmadillo")
    (version "0.10.6.0.0")
    (source (origin
              (method url-fetch)
              (uri (cran-uri "RcppArmadillo" version))
              (sha256
               (base32
                "1bcx8fk5l5mmwb6cw36ndvld9v3amkz6vyc19059dw0xp7mxx04v"))))
    (properties `((upstream-name . "RcppArmadillo")))
    (build-system r-build-system)
    (propagated-inputs
     `(("r-rcpp" ,r-rcpp)))
    (home-page "https://github.com/RcppCore/RcppArmadillo")
    (synopsis "Rcpp integration for the Armadillo linear algebra library")
    (description
     "Armadillo is a templated C++ linear algebra library that aims towards a
good balance between speed and ease of use.  Integer, floating point and
complex numbers are supported, as well as a subset of trigonometric and
statistics functions.  Various matrix decompositions are provided through
optional integration with LAPACK and ATLAS libraries.  This package includes
the header files from the templated Armadillo library.")
    ;; Armadillo is licensed under the MPL 2.0, while RcppArmadillo (the Rcpp
    ;; bindings to Armadillo) is licensed under the GNU GPL version 2 or
    ;; later, as is the rest of 'Rcpp'.
    (license license:gpl2+)))

(define-public r-bitops
  (package
    (name "r-bitops")
    (version "1.0-7")
    (source (origin
              (method url-fetch)
              (uri (cran-uri "bitops" version))
              (sha256
               (base32
                "1i0phmq5yynla5x0frqll1gbf5ww59p3sgz1s06a354zqf9grdg9"))))
    (build-system r-build-system)
    (home-page "https://cran.r-project.org/web/packages/bitops")
    (synopsis "Bitwise operations")
    (description
     "This package provides functions for bitwise operations on integer
vectors.")
    (license license:gpl2+)))

(define-public r-catools
  (package
    (name "r-catools")
    (version "1.18.2")
    (source (origin
              (method url-fetch)
              (uri (cran-uri "caTools" version))
              (sha256
               (base32
                "14q2ry8gaszjl0m97qg62dxv5bpj6k02qwyi7q2lnxgcmwai3mkm"))))
    (properties `((upstream-name . "caTools")))
    (build-system r-build-system)
    (propagated-inputs
     `(("r-bitops" ,r-bitops)))
    (home-page "https://cran.r-project.org/web/packages/caTools")
    (synopsis "Various tools including functions for moving window statistics")
    (description
     "This package contains several basic utility functions including:
moving (rolling, running) window statistic functions, read/write for GIF and
ENVI binary files, fast calculation of AUC, LogitBoost classifier, base64
encoder/decoder, round-off-error-free sum and cumsum, etc.")
    (license license:gpl3+)))

(define-public r-rprojroot
  (package
    (name "r-rprojroot")
    (version "2.0.2")
    (source
     (origin
       (method url-fetch)
       (uri (cran-uri "rprojroot" version))
       (sha256
        (base32
         "07wy07yhms8zln9qb0iwx69dq08h4lrdi8kavjcplfxcskq638az"))))
    (build-system r-build-system)
    (native-inputs
     `(("r-knitr" ,r-knitr)))
    (home-page "https://github.com/krlmlr/rprojroot")
    (synopsis "Finding files in project subdirectories")
    (description
     "This package helps accessing files relative to a project root.  It
provides helpers for robust, reliable and flexible paths to files below a
project root.  The root of a project is defined as a directory that matches a
certain criterion, e.g., it contains a certain regular file.")
    (license license:gpl3)))

(define-public r-rmarkdown
  (package
    (name "r-rmarkdown")
    (version "2.9")
    (source
      (origin
        (method url-fetch)
        (uri (cran-uri "rmarkdown" version))
        (sha256
          (base32 "0s46x819zhf45k8qzpiwz79i5pn4gv99jfadywcjca3wka5szrbc"))))
    (properties `((upstream-name . "rmarkdown")))
    (build-system r-build-system)
    (propagated-inputs
     `(("r-evaluate" ,r-evaluate)
       ("r-htmltools" ,r-htmltools)
       ("r-jsonlite" ,r-jsonlite)
       ("r-knitr" ,r-knitr)
       ("r-stringr" ,r-stringr)
       ("r-tinytex" ,r-tinytex)
       ("r-xfun" ,r-xfun)
       ("r-yaml" ,r-yaml)
       ("pandoc" ,pandoc)
       ("pandoc-citeproc" ,pandoc-citeproc)))
    (native-inputs
     `(("r-knitr" ,r-knitr)))
    (home-page "https://rmarkdown.rstudio.com")
    (synopsis "Convert R Markdown documents into a variety of formats")
    (description
     "This package provides tools to convert R Markdown documents into a
variety of formats.")
    (license license:gpl3+)))

(define-public r-gtable
  (package
    (name "r-gtable")
    (version "0.3.0")
    (source (origin
              (method url-fetch)
              (uri (cran-uri "gtable" version))
              (sha256
               (base32
                "1lyncxf2dqdjgw1071cn9c8zwzkz6sldnd5cgmicf70bc726qf7x"))))
    (properties `((upstream-name . "gtable")))
    (build-system r-build-system)
    (home-page "https://cran.r-project.org/web/packages/gtable")
    (synopsis "R library to arrange grobs in tables")
    (description
     "Gtable is a collection of tools to make it easier to work with
\"tables\" of grobs.")
    (license license:gpl2+)))

(define-public r-gridextra
  (package
    (name "r-gridextra")
    (version "2.3")
    (source (origin
              (method url-fetch)
              (uri (cran-uri "gridExtra" version))
              (sha256
               (base32
                "0fwfk3cdwxxim7nd55pn7m31bcaqj48y06j7an2k1v1pybk0rdl1"))))
    (properties `((upstream-name . "gridExtra")))
    (build-system r-build-system)
    (propagated-inputs
     `(("r-gtable" ,r-gtable)))
    (native-inputs
     `(("r-knitr" ,r-knitr))) ;for building vignettes
    (home-page "https://github.com/baptiste/gridextra")
    (synopsis "Miscellaneous functions for \"Grid\" graphics")
    (description
     "This package provides a number of user-level functions to work with
@code{grid} graphics, notably to arrange multiple grid-based plots on a page,
and draw tables.")
    (license license:gpl2+)))

(define-public r-pkgconfig
  (package
    (name "r-pkgconfig")
    (version "2.0.3")
    (source (origin
              (method url-fetch)
              (uri (cran-uri "pkgconfig" version))
              (sha256
               (base32
                "0l1qph8zyi2sic3k2qcd7vlfl7rzfh1q7z7zvjkl5f7y1x2fy3rk"))))
    (build-system r-build-system)
    (home-page "https://github.com/gaborcsardi/pkgconfig")
    (synopsis "Private configuration for R packages")
    (description "This package provides the functionality to set configuration
options on a per-package basis.  Options set by a given package only apply to
that package, other packages are unaffected.")
    (license license:expat)))

(define-public r-blob
  (package
    (name "r-blob")
    (version "1.2.2")
    (source (origin
              (method url-fetch)
              (uri (cran-uri "blob" version))
              (sha256
               (base32
                "1yn7f13icaix0apxp4drnciwdn8bx8xmbd129jd7ck4rcly0axj9"))))
    (build-system r-build-system)
    (propagated-inputs
     `(("r-rlang" ,r-rlang)
       ("r-vctrs" ,r-vctrs)))
    (home-page "https://github.com/hadley/blob")
    (synopsis "Simple S3 Class for representing vectors of binary data")
    (description "Raw vectors in R are useful for storing a single binary
object.  What if you want to put a vector of them in a data frame?  The blob
package provides the blob object, a list of raw vectors, suitable for use as
a column in data frame.")
    (license license:gpl3+)))

(define-public r-rsqlite
  (package
    (name "r-rsqlite")
    (version "2.2.7")
    (source (origin
              (method url-fetch)
              (uri (cran-uri "RSQLite" version))
              (sha256
               (base32
                "1j89n4ydv42y5hqqv8nz72sa5wncws074kg527s902k1a67s69ii"))))
    (properties `((upstream-name . "RSQLite")))
    (build-system r-build-system)
    (propagated-inputs
     `(("r-dbi" ,r-dbi)
       ("r-memoise" ,r-memoise)
       ("r-plogr" ,r-plogr)
       ("r-rcpp" ,r-rcpp)
       ("r-bit64" ,r-bit64)
       ("r-blob" ,r-blob)
       ("r-pkgconfig" ,r-pkgconfig)))
    (native-inputs
     `(("r-knitr" ,r-knitr)))
    (home-page "https://github.com/rstats-db/RSQLite")
    (synopsis "SQLite interface for R")
    (description
     "This package embeds the SQLite database engine in R and provides an
interface compliant with the DBI package.  The source for the SQLite
engine (version 3.8.8.2) is included.")
    (license license:lgpl2.0+)))

(define-public r-rcurl
  (package
    (name "r-rcurl")
    (version "1.95-0.1.2")
    (source (origin
              (method url-fetch)
              (uri (string-append "https://www.bioconductor.org/packages/"
                                  "release/extra/src/"
                                  "contrib/RCurl_" version ".tar.gz"))
              (sha256
               (base32
                "0l7qi45jxlf898n0jazabnam1yyczvqfdknd00bdirhhiplpd1sc"))))
    (properties `((upstream-name . "RCurl")))
    (build-system r-build-system)
    (arguments
     `(#:phases
       (modify-phases %standard-phases
         (add-after 'unpack 'respect-CURL_CA_BUNDLE
           (lambda _
             (substitute* "R/options.S"
               (("\\.els = rev\\(merge\\(list\\(\\.\\.\\.\\), \\.opts\\)\\)" m)
                (string-append "\
certs = Sys.getenv(\"CURL_CA_BUNDLE\")
if (certs != \"\") { .opts = merge.list(.opts, list(cainfo=certs)) }
" m)))
             #t)))))
    (inputs
     `(("libcurl" ,curl)))
    (propagated-inputs
     `(("r-bitops" ,r-bitops)))
    (home-page "http://www.omegahat.net/RCurl")
    (synopsis "General network client interface for R")
    (description
     "The package allows one to compose general HTTP requests and provides
convenient functions to fetch URIs, GET and POST forms, etc. and process the
results returned by the Web server.  This provides a great deal of control
over the HTTP/FTP/... connection and the form of the request while providing a
higher-level interface than is available just using R socket connections.
Additionally, the underlying implementation is robust and extensive,
supporting FTP/FTPS/TFTP (uploads and downloads), SSL/HTTPS, telnet, dict,
ldap, and also supports cookies, redirects, authentication, etc.")
    (license license:bsd-3)))

(define-public r-xml
  (package
    (name "r-xml")
    (version "3.99-0.6")
    (source (origin
              (method url-fetch)
              (uri (cran-uri "XML" version))
              (sha256
               (base32
                "0qibvacbfm7gl41ylway3vdyi1qbpa211d48rg3k5i30d48rbf58"))))
    (properties
     `((upstream-name . "XML")))
    (build-system r-build-system)
    (inputs
     `(("libxml2" ,libxml2)
       ("zlib" ,zlib)))
    (native-inputs
     `(("pkg-config" ,pkg-config)))
    (home-page "http://www.omegahat.net/RSXML")
    (synopsis "Tools for parsing and generating XML within R")
    (description
     "Many approaches for both reading and creating XML (and HTML)
documents (including DTDs), both local and accessible via HTTP or FTP.  Also
offers access to an XPath \"interpreter\".")
    (license license:bsd-2)))

(define-public r-xnomial
  (package
    (name "r-xnomial")
    (version "1.0.4")
    (source
     (origin (method url-fetch)
             (uri (cran-uri "XNomial" version))
             (sha256
              (base32
               "1mwx302576rmsjllbq2clfxilm3hkyp5bw0wmwqbn0kgv5wpy8z6"))))
    (properties (quasiquote ((upstream-name . "XNomial"))))
    (build-system r-build-system)
    (home-page "https://cran.r-project.org/web/packages/XNomial")
    (synopsis "Goodness-of-Fit test for multinomial data")
    (description
     "This package provides an exact Goodness-of-Fit test for
multinomial data with fixed probabilities.  It can be used to
determine whether a set of counts fits a given expected ratio.  To see
whether a set of observed counts fits an expectation, one can examine
all possible outcomes with @code{xmulti()} or a random sample of them
with @code{xmonte()} and find the probability of an observation
deviating from the expectation by at least as much as the observed.
As a measure of deviation from the expected, one can use the
log-likelihood ratio, the multinomial probability, or the classic
chi-square statistic.  A histogram of the test statistic can also be
plotted and compared with the asymptotic curve.")
    (license (list license:gpl2+ license:gpl3+))))

(define-public r-lambda-r
  (package
    (name "r-lambda-r")
    (version "1.2.4")
    (source (origin
              (method url-fetch)
              (uri (cran-uri "lambda.r" version))
              (sha256
               (base32
                "1mh1g0gsd58gng0hb29vww2yqb2jfs07kba5kxnnqck5j3izwlnj"))))
    (properties `((upstream-name . "lambda.r")))
    (build-system r-build-system)
    (propagated-inputs
     `(("r-formatr" ,r-formatr)))
    (home-page "https://cran.r-project.org/web/packages/lambda.r")
    (synopsis "Functional programming extension for R")
    (description
     "This package provides a language extension to efficiently write
functional programs in R.  Syntax extensions include multi-part function
definitions, pattern matching, guard statements, built-in (optional) type
safety.")
    (license license:lgpl3+)))

(define-public r-futile-options
  (package
    (name "r-futile-options")
    (version "1.0.1")
    (source (origin
              (method url-fetch)
              (uri (cran-uri "futile.options" version))
              (sha256
               (base32
                "0w15agpi88y3qkv6fl72zy2pzyplzgvnj41a4ixhg64mw1sck73s"))))
    (properties
     `((upstream-name . "futile.options")))
    (build-system r-build-system)
    (home-page "https://cran.r-project.org/web/packages/futile.options")
    (synopsis "Options management framework")
    (description
     "The futile.options subsystem provides an easy user-defined options
management system that is properly scoped.  This means that options created
via @code{futile.options} are fully self-contained and will not collide with
options defined in other packages.")
    (license license:lgpl3+)))

(define-public r-futile-logger
  (package
    (name "r-futile-logger")
    (version "1.4.3")
    (source (origin
              (method url-fetch)
              (uri (cran-uri "futile.logger" version))
              (sha256
               (base32
                "1r3nayk0z9n1svbf8640vw90dal5q07nkn0gv4bnva3pbzb352sy"))))
    (properties `((upstream-name . "futile.logger")))
    (build-system r-build-system)
    (propagated-inputs
     `(("r-futile-options" ,r-futile-options)
       ("r-lambda-r" ,r-lambda-r)))
    (home-page "https://cran.r-project.org/web/packages/futile.logger")
    (synopsis "Logging utility for R")
    (description
     "This package provides a simple yet powerful logging utility.  Based
loosely on log4j, futile.logger takes advantage of R idioms to make logging a
convenient and easy to use replacement for @code{cat} and @code{print}
statements.")
    (license license:lgpl3+)))

(define-public r-segmented
  (package
    (name "r-segmented")
    (version "1.3-4")
    (source
     (origin
       (method url-fetch)
       (uri (cran-uri "segmented" version))
       (sha256
        (base32
         "0bchqcy308kbywavgyg9kb4543rbkfn753q9c6d7l7aw7sxvyxl2"))))
    (build-system r-build-system)
    (home-page "https://cran.r-project.org/web/packages/segmented")
    (synopsis "Regression models with breakpoints estimation")
    (description
     "Given a regression model, segmented updates the model by adding one or
more segmented (i.e., piecewise-linear) relationships.  Several variables with
multiple breakpoints are allowed.")
    (license (list license:gpl2+ license:gpl3+))))

(define-public r-snow
  (package
    (name "r-snow")
    (version "0.4-3")
    (source (origin
              (method url-fetch)
              (uri (cran-uri "snow" version))
              (sha256
               (base32
                "1n3n8pva9s34fvlw32yng0x416lmbv7q1fsd0ywa4kikmxym64l5"))))
    (build-system r-build-system)
    (home-page "https://cran.r-project.org/web/packages/snow")
    (synopsis "Support for simple parallel computing in R")
    (description
     "The snow package provides support for simple parallel computing on a
network of workstations using R.  A master R process calls @code{makeCluster}
to start a cluster of worker processes; the master process then uses functions
such as @code{clusterCall} and @code{clusterApply} to execute R code on the
worker processes and collect and return the results on the master.")
    (license (list license:gpl2+ license:gpl3+))))

(define-public r-sparsem
  (package
    (name "r-sparsem")
    (version "1.81")
    (source (origin
              (method url-fetch)
              (uri (cran-uri "SparseM" version))
              (sha256
               (base32
                "0csbqd9wm6r4162mday1iaigzf9wv2rp1zq8hnihys6f38w8z0xx"))))
    (properties
     `((upstream-name . "SparseM")))
    (native-inputs
     `(("gfortran" ,gfortran)))
    (build-system r-build-system)
    (home-page "http://www.econ.uiuc.edu/~roger/research/sparse/sparse.html")
    (synopsis "Sparse linear algebra")
    (description
     "This package provides some basic linear algebra functionality for sparse
matrices.  It includes Cholesky decomposition and backsolving as well as
standard R subsetting and Kronecker products.")
    (license license:gpl2+)))

(define-public r-iterators
  (package
    (name "r-iterators")
    (version "1.0.13")
    (source
     (origin
       (method url-fetch)
       (uri (cran-uri "iterators" version))
       (sha256
        (base32
         "190i1y2493v5c9z8978rb3idlwsjymy67k1assa9znljqbj313kp"))))
    (build-system r-build-system)
    (home-page "https://cran.r-project.org/web/packages/iterators")
    (synopsis "Iterator construct for R")
    (description
     "This package provides support for iterators, which allow a programmer to
traverse through all the elements of a vector, list, or other collection of
data.")
    (license license:asl2.0)))

(define-public r-foreach
  (package
    (name "r-foreach")
    (version "1.5.1")
    (source
     (origin
       (method url-fetch)
       (uri (cran-uri "foreach" version))
       (sha256
        (base32
         "1qb83b1jvpmk8d6kfibkm5q2hiki0x5gipy758mwa62n56gdcnpv"))))
    (build-system r-build-system)
    (propagated-inputs
     `(("r-codetools" ,r-codetools)
       ("r-iterators" ,r-iterators)))
    (native-inputs
     `(("r-knitr" ,r-knitr)))
    (home-page "https://cran.r-project.org/web/packages/foreach")
    (synopsis "Foreach looping construct for R")
    (description
     "This package provides support for the @code{foreach} looping construct.
@code{foreach} is an idiom that allows for iterating over elements in a
collection, without the use of an explicit loop counter.  This package in
particular is intended to be used for its return value, rather than for its
side effects.  In that sense, it is similar to the standard @code{lapply}
function, but doesn't require the evaluation of a function.  Using
@code{foreach} without side effects also facilitates executing the loop in
parallel.")
    (license license:asl2.0)))

(define-public r-doparallel
  (package
    (name "r-doparallel")
    (version "1.0.16")
    (source
     (origin
       (method url-fetch)
       (uri (cran-uri "doParallel" version))
       (sha256
        (base32
         "1cjf0mxrxgls5pl7aj22fv9j488craib1wkc9np4f3gkckwjdfzi"))))
    (properties `((upstream-name . "doParallel")))
    (build-system r-build-system)
    (propagated-inputs
     `(("r-foreach" ,r-foreach)
       ("r-iterators" ,r-iterators)))
    (home-page "https://cran.r-project.org/web/packages/doParallel")
    (synopsis "Foreach parallel adaptor for the 'parallel' package")
    (description
     "This package provides a parallel backend for the @code{%dopar%} function
using the parallel package.")
    (license license:gpl2+)))

(define-public r-domc
  (package
    (name "r-domc")
    (version "1.3.7")
    (source
     (origin
       (method url-fetch)
       (uri (cran-uri "doMC" version))
       (sha256
        (base32
         "0kdmfhp5m1wisjbfyl9d040jrmjmhcgjb0vdi536g2i9vixb5yny"))))
    (properties `((upstream-name . "doMC")))
    (build-system r-build-system)
    (propagated-inputs
     `(("r-foreach" ,r-foreach)
       ("r-iterators" ,r-iterators)))
    (home-page "https://cran.r-project.org/web/packages/doMC")
    (synopsis "Foreach parallel adaptor for the 'parallel' package")
    (description
     "This package provides a parallel backend for the @code{%dopar%} function
using the multicore functionality of the parallel package.")
    (license license:gpl2+)))

(define-public r-dt
  (package
    (name "r-dt")
    (version "0.18")
    (source (origin
              (method url-fetch)
              (uri (cran-uri "DT" version))
              (sha256
               (base32
                "1vxqmj01504k9639m2cig1s4qflz3dj54h9rgx5qa72fpkvkk411"))))
    (properties
     `((upstream-name . "DT")))
    (build-system r-build-system)
    (propagated-inputs
     `(("r-crosstalk" ,r-crosstalk)
       ("r-htmltools" ,r-htmltools)
       ("r-htmlwidgets" ,r-htmlwidgets)
       ("r-jsonlite" ,r-jsonlite)
       ("r-magrittr" ,r-magrittr)
       ("r-promises" ,r-promises)))
    (native-inputs
     `(("r-knitr" ,r-knitr)))
    (home-page "https://rstudio.github.io/DT")
    (synopsis "R wrapper of the DataTables JavaScript library")
    (description
     "This package allows for data objects in R to be rendered as HTML tables
using the JavaScript library @code{DataTables} (typically via R Markdown or
Shiny).  The @code{DataTables} library has been included in this R package.")
    ;; The DT package as a whole is distributed under GPLv3.  The DT package
    ;; inludes other software components under different licenses:
    ;;
    ;;   * Expat: jQuery, jquery.highlight.js, DataTables
    ;;   * ASL2.0: selectize.js
    ;;   * WTFPL: noUiSlider
    (license (list license:gpl3
                   license:expat
                   license:asl2.0
                   license:wtfpl2))))

(define-public r-base64enc
  (package
    (name "r-base64enc")
    (version "0.1-3")
    (source (origin
              (method url-fetch)
              (uri (cran-uri "base64enc" version))
              (sha256
               (base32
                "13b89fhg1nx7zds82a0biz847ixphg9byf5zl2cw9kab6s56v1bd"))))
    (build-system r-build-system)
    (home-page "https://www.rforge.net/base64enc")
    (synopsis "Tools for Base64 encoding")
    (description
     "This package provides tools for handling Base64 encoding.  It is more
flexible than the orphaned \"base64\" package.")
    (license license:gpl2+)))

(define-public r-irlba
  (package
    (name "r-irlba")
    (version "2.3.3")
    (source
     (origin
       (method url-fetch)
       (uri (cran-uri "irlba" version))
       (sha256
        (base32
         "1h7mzrqdjc41814cf6c93sbyl7nxwvsf3x8apl9rhmydgdlk7qkf"))))
    (build-system r-build-system)
    (propagated-inputs
     `(("r-matrix" ,r-matrix)))
    (home-page "https://cran.r-project.org/web/packages/irlba")
    (synopsis "Methods for eigendecomposition of large matrices")
    (description
     "This package provides fast and memory efficient methods for truncated
singular and eigenvalue decompositions, as well as for principal component
analysis of large sparse or dense matrices.")
    (license (list license:gpl2+ license:gpl3+))))

(define-public r-glmnet
  (package
   (name "r-glmnet")
   (version "4.1-2")
   (source
    (origin
     (method url-fetch)
     (uri (cran-uri "glmnet" version))
     (sha256
      (base32 "1kfd8kfhapx2cxw6qnkbs502c3kya4pd9qmf0mk76cdlq1c2paq6"))))
   (build-system r-build-system)
   (native-inputs
    `(("gfortran" ,gfortran)
      ("r-knitr" ,r-knitr)))
   (propagated-inputs
    `(("r-foreach" ,r-foreach)
      ("r-matrix" ,r-matrix)
      ("r-shape" ,r-shape)
      ("r-survival" ,r-survival)))
   (home-page "https://www.jstatsoft.org/article/view/v033i01")
   (synopsis "Lasso and elastic-net regularized generalized linear models")
   (description
    "The glmnet package provides efficient procedures for fitting the entire
lasso or elastic-net regularization path for linear and Poisson regression, as
well as logistic, multinomial, Cox, multiple-response Gaussian and grouped
multinomial models.  The algorithm uses cyclical coordinate descent in a
path-wise fashion.")
   (license license:gpl2+)))

(define-public r-pkgmaker
  (package
    (name "r-pkgmaker")
    (version "0.32.2")
    (source
     (origin
       (method url-fetch)
       (uri (cran-uri "pkgmaker" version))
       (sha256
        (base32
         "14ggsd24n5g5rvn0wl4w90ipxzmywqikh28llj89q6kpxwnv4iff"))))
    (build-system r-build-system)
    (propagated-inputs
     `(("r-assertthat" ,r-assertthat)
       ("r-codetools" ,r-codetools)
       ("r-digest" ,r-digest)
       ("r-registry" ,r-registry)
       ("r-stringr" ,r-stringr)
       ("r-withr" ,r-withr)
       ("r-xtable" ,r-xtable)))
    (home-page "https://renozao.github.io/pkgmaker")
    (synopsis "Package development utilities")
    (description
     "This package provides some low-level utilities to use for R package
development.  It currently provides managers for multiple package specific
options and registries, vignette, unit test and bibtex related utilities.")
    (license license:gpl2+)))

 (define-public r-registry
   (package
     (name "r-registry")
     (version "0.5-1")
     (source
      (origin
        (method url-fetch)
        (uri (cran-uri "registry" version))
        (sha256
         (base32
          "1k3j6dx350awamr0dwwgkhfs46vsnj4nf08iw5byq0x7n3nkdsnz"))))
     (build-system r-build-system)
     (home-page "https://cran.r-project.org/web/packages/registry")
     (synopsis "Infrastructure for R package registries")
     (description
      "This package provides a generic infrastructure for creating and using R
package registries.")
     (license license:gpl2+)))

(define-public r-rngtools
  (package
    (name "r-rngtools")
    (version "1.5")
    (source
     (origin
       (method url-fetch)
       (uri (cran-uri "rngtools" version))
       (sha256
        (base32
         "0xgmg3qb6insc157as47mcm9sdjdpy9jirh7w06bxb7pfcxqfx42"))))
    (build-system r-build-system)
    (propagated-inputs
     `(("r-digest" ,r-digest)))
    (home-page "https://renozao.github.io/rngtools")
    (synopsis "Utility functions for working with random number generators")
    (description
     "This package contains a set of functions for working with Random Number
Generators (RNGs).  In particular, it defines a generic S4 framework for
getting/setting the current RNG, or RNG data that are embedded into objects
for reproducibility.  Notably, convenient default methods greatly facilitate
the way current RNG settings can be changed.")
    (license license:gpl3+)))

(define-public r-rtsne
  (package
    (name "r-rtsne")
    (version "0.15")
    (source
     (origin
       (method url-fetch)
       (uri (cran-uri "Rtsne" version))
       (sha256
        (base32
         "0v17vxizrs1msay24xl2bckfajr2c82wpqj07lyssbrq197nwdsn"))))
    (properties `((upstream-name . "Rtsne")))
    (build-system r-build-system)
    (propagated-inputs
     `(("r-rcpp" ,r-rcpp)))
    (home-page "https://github.com/jkrijthe/Rtsne")
    (synopsis "T-distributed stochastic neighbor embedding")
    (description
     "This package provides an R wrapper around the fast T-distributed
Stochastic Neighbor Embedding using a Barnes-Hut implementation.")
    ;; The declared license for this package is BSD-3, but it also includes
    ;; code licensed under BSD-4.
    (license (list license:bsd-3 license:bsd-4))))

(define-public r-e1071
  (package
    (name "r-e1071")
    (version "1.7-8")
    (source
     (origin
       (method url-fetch)
       (uri (cran-uri "e1071" version))
       (sha256
        (base32
         "16lw0pr71h00whndkkv9zh2ixm6vc8bkp8m4i5wwhmihd9abdkdb"))))
    (build-system r-build-system)
    (propagated-inputs
     `(("r-class" ,r-class)
       ("r-proxy" ,r-proxy)))
    (home-page "https://cran.r-project.org/web/packages/e1071")
    (synopsis "Miscellaneous functions for probability theory")
    (description
     "This package provides functions for latent class analysis, short time
Fourier transform, fuzzy clustering, support vector machines, shortest path
computation, bagged clustering, naive Bayes classifier, and more.")
    (license license:gpl2+)))

(define-public r-bigmemory-sri
  (package
    (name "r-bigmemory-sri")
    (version "0.1.3")
    (source
     (origin
       (method url-fetch)
       (uri (cran-uri "bigmemory.sri" version))
       (sha256
        (base32 "0mg14ilwdkd64q2ri9jdwnk7mp55dqim7xfifrs65sdsv1934h2m"))))
    (properties
     `((upstream-name . "bigmemory.sri")))
    (build-system r-build-system)
    (home-page "https://cran.r-project.org/web/packages/bigmemory.sri")
    (synopsis "Shared resource interface for the bigmemory package")
    (description "This package provides a shared resource interface for the
bigmemory and synchronicity packages.")
    ;; Users can choose either LGPLv3 or ASL2.0.
    (license (list license:lgpl3 license:asl2.0))))

(define-public r-synchronicity
  (package
    (name "r-synchronicity")
    (version "1.3.5")
    (source
     (origin
       (method url-fetch)
       (uri (cran-uri "synchronicity" version))
       (sha256
        (base32
         "1kgsk64aifjm3mfj102y3va7x1abypq2zi0cqbnjhl8fqyzp69hx"))))
    (build-system r-build-system)
    (propagated-inputs
     `(("r-bh" ,r-bh)
       ("r-bigmemory-sri" ,r-bigmemory-sri)
       ("r-rcpp" ,r-rcpp)
       ("r-uuid" ,r-uuid)))
    (home-page "http://www.bigmemory.org")
    (synopsis "Boost mutex functionality in R")
    (description "This package provides support for synchronization
via mutexes and may eventually support interprocess communication and
message passing.")
    ;; Users can choose either LGPLv3 or ASL2.0.
    (license (list license:lgpl3 license:asl2.0))))

(define-public r-bigmemory
  (package
    (name "r-bigmemory")
    (version "4.5.36")
    (source
     (origin
       (method url-fetch)
       (uri (cran-uri "bigmemory" version))
       (sha256
        (base32
         "03pg8mxdc7q0249visjmc8bc3xmwxsfg3i2n6higicj4cfz7zihq"))))
    (build-system r-build-system)
    (propagated-inputs
     `(("r-bh" ,r-bh)
       ("r-rcpp" ,r-rcpp)
       ("r-bigmemory-sri" ,r-bigmemory-sri)))
    (home-page "http://www.bigmemory.org")
    (synopsis "Manage large matrices with shared memory or memory-mapped files")
    (description "This package provides methods to create, store, access, and
manipulate large matrices.  Matrices are allocated to shared memory and may use
memory-mapped files.")
    ;; Users can choose either LGPLv3 or ASL2.0.
    (license (list license:lgpl3 license:asl2.0))))

(define-public r-r-methodss3
  (package
    (name "r-r-methodss3")
    (version "1.8.1")
    (source (origin
              (method url-fetch)
              (uri (cran-uri "R.methodsS3" version))
              (sha256
               (base32
                "16v1br7lf7vxv40z65giv9jnqkpnyqagcmgqa0s1jy7spj0zp64a"))))
    (properties `((upstream-name . "R.methodsS3")))
    (build-system r-build-system)
    (home-page "https://cran.r-project.org/web/packages/R.methodsS3")
    (synopsis "S3 methods simplified")
    (description
     "This package provides methods that simplify the setup of S3 generic
functions and S3 methods.  Major effort has been made in making definition of
methods as simple as possible with a minimum of maintenance for package
developers.  For example, generic functions are created automatically, if
missing, and naming conflict are automatically solved, if possible.  The
method @code{setMethodS3()} is a good start for those who in the future may
want to migrate to S4.")
    (license license:lgpl2.1+)))

(define-public r-r-oo
  (package
    (name "r-r-oo")
    (version "1.24.0")
    (source (origin
              (method url-fetch)
              (uri (cran-uri "R.oo" version))
              (sha256
               (base32
                "1divisff26fmiqg6vmabnwlrx079c066r8qvkakfp336vnwdm89p"))))
    (properties `((upstream-name . "R.oo")))
    (build-system r-build-system)
    (propagated-inputs
     `(("r-r-methodss3" ,r-r-methodss3)))
    (home-page "https://github.com/HenrikBengtsson/R.oo")
    (synopsis "R object-oriented programming with or without references")
    (description
     "This package provides methods and classes for object-oriented
programming in R with or without references.  Large effort has been made on
making definition of methods as simple as possible with a minimum of
maintenance for package developers.")
    (license license:lgpl2.1+)))

(define-public r-r-utils
  (package
    (name "r-r-utils")
    (version "2.10.1")
    (source (origin
              (method url-fetch)
              (uri (cran-uri "R.utils" version))
              (sha256
               (base32
                "1gssnk73nhisc20by9kvfl4byfsmwrk6597na0x40ycck58lyylm"))))
    (properties `((upstream-name . "R.utils")))
    (build-system r-build-system)
    (propagated-inputs
     `(("r-r-methodss3" ,r-r-methodss3)
       ("r-r-oo" ,r-r-oo)))
    (home-page "https://github.com/HenrikBengtsson/R.utils")
    (synopsis "Various programming utilities")
    (description
     "This package provides utility functions useful when programming and
developing R packages.")
    (license license:lgpl2.1+)))

(define-public r-r-cache
  (package
    (name "r-r-cache")
    (version "0.15.0")
    (source (origin
              (method url-fetch)
              (uri (cran-uri "R.cache" version))
              (sha256
               (base32
                "09pipn1974ivjh4sm3n5fjlh31rilf87p30qwq7y25vriyqd7d5d"))))
    (properties `((upstream-name . "R.cache")))
    (build-system r-build-system)
    (arguments
     `(#:phases
       (modify-phases %standard-phases
         (add-after 'unpack 'set-HOME
           (lambda _ (setenv "HOME" "/tmp"))))))
    (propagated-inputs
     `(("r-digest" ,r-digest)
       ("r-r-methodss3" ,r-r-methodss3)
       ("r-r-oo" ,r-r-oo)
       ("r-r-utils" ,r-r-utils)))
    (home-page "https://github.com/HenrikBengtsson/R.cache")
    (synopsis "Light-weight caching of objects and results")
    (description
     "This package provides methods for caching or memoization of objects and
results.  With this package, any R object can be cached in a key-value storage
where the key can be an arbitrary set of R objects.  The cache memory is
persistent (on the file system).")
    (license license:lgpl2.1+)))

(define-public r-r-rsp
  (package
    (name "r-r-rsp")
    (version "0.44.0")
    (source (origin
              (method url-fetch)
              (uri (cran-uri "R.rsp" version))
              (sha256
               (base32
                "0n9sxrffahgxcc8h9vgxg5i446g14cibixpf82nkpm5bvidhfsc9"))))
    (properties `((upstream-name . "R.rsp")))
    (build-system r-build-system)
    (arguments
     `(#:phases
       (modify-phases %standard-phases
         (add-after 'unpack 'set-HOME
           (lambda _ (setenv "HOME" "/tmp"))))))
    (propagated-inputs
     `(("r-digest" ,r-digest)
       ("r-r-cache" ,r-r-cache)
       ("r-r-methodss3" ,r-r-methodss3)
       ("r-r-oo" ,r-r-oo)
       ("r-r-utils" ,r-r-utils)))
    (home-page "https://github.com/HenrikBengtsson/R.rsp")
    (synopsis "Dynamic generation of scientific reports")
    (description
     "The RSP markup language provides a powerful markup for controlling the
content and output of LaTeX, HTML, Markdown, AsciiDoc, Sweave and knitr
documents (and more), e.g. @code{Today's date is <%=Sys.Date()%>}.  Contrary
to many other literate programming languages, with RSP it is straightforward
to loop over mixtures of code and text sections, e.g.  in month-by-month
summaries.  RSP has also several preprocessing directives for incorporating
static and dynamic contents of external files (local or online) among other
things.  RSP is ideal for self-contained scientific reports and R package
vignettes.")
    (license license:lgpl2.1+)))

(define-public r-mvtnorm
  (package
    (name "r-mvtnorm")
    (version "1.1-2")
    (source (origin
              (method url-fetch)
              (uri (cran-uri "mvtnorm" version))
              (sha256
               (base32
                "05wh7mprf2sim2kxh3d72pdcmml6vbikzxavws1dq6mxwlsy2p7j"))))
    (build-system r-build-system)
    (native-inputs
     `(("gfortran" ,gfortran)))
    (home-page "http://mvtnorm.R-forge.R-project.org")
    (synopsis "Package for multivariate normal and t-distributions")
    (description "This package can compute multivariate normal and
t-probabilities, quantiles, random deviates and densities.")
    (license license:gpl2)))

(define-public r-matrixstats
  (package
    (name "r-matrixstats")
    (version "0.60.0")
    (source (origin
              (method url-fetch)
              (uri (cran-uri "matrixStats" version))
              (sha256
               (base32
                "08azjib5pwqs683dpgr3p5gid0silddcq6baqmvmazncrw1r7q0f"))))
    (properties `((upstream-name . "matrixStats")))
    (build-system r-build-system)
    (arguments
     `(#:phases
       (modify-phases %standard-phases
         (add-after 'unpack 'set-HOME
           (lambda _ (setenv "HOME" "/tmp"))))))
    (native-inputs
     `(("r-r-rsp" ,r-r-rsp))) ;used to build vignettes
    (home-page "https://github.com/HenrikBengtsson/matrixStats")
    (synopsis "Methods applying to vectors and matrix rows and columns")
    (description
     "This package provides methods operating on rows and columns of matrices,
e.g.  @code{rowMedians()}, @code{rowRanks()}, and @code{rowSds()}.  There are
also some vector-based methods, e.g. @code{binMeans()}, @code{madDiff()} and
@code{weightedMedians()}.  All methods have been optimized for speed and
memory usage.")
    (license license:artistic2.0)))

(define-public r-viridis
  (package
    (name "r-viridis")
    (version "0.6.1")
    (source (origin
              (method url-fetch)
              (uri (cran-uri "viridis" version))
              (sha256
               (base32
                "1fyax36ycjiypcnxhrv58pq67qv03vfg4lx822d38jpjly54q128"))))
    (build-system r-build-system)
    (propagated-inputs
     `(("r-ggplot2" ,r-ggplot2)
       ("r-gridextra" ,r-gridextra)
       ("r-viridislite" ,r-viridislite)))
    (native-inputs
     `(("r-knitr" ,r-knitr))) ; for vignettes
    (home-page "https://github.com/sjmgarnier/viridis")
    (synopsis "Matplotlib default color map")
    (description
     "This package is a port of the new @url{matplotlib,
http://matplotlib.org/} color maps (@code{viridis}--the default--,
@code{magma}, @code{plasma}, and @code{inferno}) to R.  These color maps are
designed in such a way that they will analytically be perfectly
perceptually-uniform, both in regular form and also when converted to
black-and-white.  They are also designed to be perceived by readers with the
most common form of color blindness.")
    (license license:x11)))

(define-public r-viridislite
  (package
    (name "r-viridislite")
    (version "0.4.0")
    (source
     (origin
       (method url-fetch)
       (uri (cran-uri "viridisLite" version))
       (sha256
        (base32
         "0siwr0vq80gs3sbyd542zjb0cl9av5zqdm0fqnym5g6ribf5b6c4"))))
    (properties `((upstream-name . "viridisLite")))
    (build-system r-build-system)
    (home-page "https://github.com/sjmgarnier/viridisLite")
    (synopsis "Default color maps from matplotlib")
    (description
     "This package is a port of the new @code{matplotlib} color maps
(@code{viridis}, @code{magma}, @code{plasma} and @code{inferno}) to R.
matplotlib is a popular plotting library for Python.  These color maps are
designed in such a way that they will analytically be perfectly
perceptually-uniform, both in regular form and also when converted to
black-and-white.  They are also designed to be perceived by readers with the
most common form of color blindness.  This is the @code{lite} version of the
more complete @code{viridis} package.")
    (license license:expat)))

(define-public r-tidyselect
  (package
    (name "r-tidyselect")
    (version "1.1.1")
    (source
     (origin
       (method url-fetch)
       (uri (cran-uri "tidyselect" version))
       (sha256
        (base32
         "0ss8mq05mwif64cj8zmrfx0ljgy3n0fvyv7f37782shr8rknmsqq"))))
    (build-system r-build-system)
    (propagated-inputs
     `(("r-ellipsis" ,r-ellipsis)
       ("r-glue" ,r-glue)
       ("r-purrr" ,r-purrr)
       ("r-rlang" ,r-rlang)
       ("r-vctrs" ,r-vctrs)))
    (native-inputs
     `(("r-knitr" ,r-knitr)))
    (home-page "https://cran.r-project.org/web/packages/tidyselect")
    (synopsis "Select from a set of strings")
    (description
     "This package provides a backend for the selecting functions of the
tidyverse.  It makes it easy to implement select-like functions in your own
packages in a way that is consistent with other tidyverse interfaces for
selection.")
    (license license:gpl3)))

(define-public r-tidyr
  (package
    (name "r-tidyr")
    (version "1.1.3")
    (source
     (origin
       (method url-fetch)
       (uri (cran-uri "tidyr" version))
       (sha256
        (base32
         "0cpbrvr759z8p7r9lpkjhj2dcdymsbnaib0rma9b4jb7i3qzmh2a"))))
    (build-system r-build-system)
    (propagated-inputs
     `(("r-cpp11" ,r-cpp11)
       ("r-dplyr" ,r-dplyr)
       ("r-ellipsis" ,r-ellipsis)
       ("r-magrittr" ,r-magrittr)
       ("r-glue" ,r-glue)
       ("r-lifecycle" ,r-lifecycle)
       ("r-purrr" ,r-purrr)
       ("r-rlang" ,r-rlang)
       ("r-tidyselect" ,r-tidyselect)
       ("r-tibble" ,r-tibble)
       ("r-vctrs" ,r-vctrs)))
    (native-inputs
     `(("r-knitr" ,r-knitr)))
    (home-page "https://github.com/hadley/tidyr")
    (synopsis "Tidy data with `spread()` and `gather()` functions")
    (description
     "tidyr is a reframing of the reshape2 package designed to accompany the
tidy data framework, and to work hand-in-hand with magrittr and dplyr to build
a solid pipeline for data analysis.  It is designed specifically for tidying
data, not the general reshaping that reshape2 does, or the general aggregation
that reshape did.  In particular, built-in methods only work for data frames,
and tidyr provides no margins or aggregation.")
    (license license:expat)))

(define-public r-hexbin
  (package
    (name "r-hexbin")
    (version "1.28.2")
    (source
     (origin
       (method url-fetch)
       (uri (cran-uri "hexbin" version))
       (sha256
        (base32
         "0bbhs5pwxh474w62sq6gqvih7habancxng9wd4f2rgn6lv9zhhb2"))))
    (build-system r-build-system)
    (propagated-inputs
     `(("r-lattice" ,r-lattice)))
    (native-inputs
     `(("gfortran" ,gfortran)
       ("r-knitr" ,r-knitr))) ; for vignettes
    (home-page "https://github.com/edzer/hexbin")
    (synopsis "Hexagonal binning routines")
    (description
     "This package provides binning and plotting functions for hexagonal bins.
It uses and relies on grid graphics and formal (S4) classes and methods.")
    (license license:gpl2+)))

(define-public r-purrr
  (package
    (name "r-purrr")
    (version "0.3.4")
    (source
     (origin
       (method url-fetch)
       (uri (cran-uri "purrr" version))
       (sha256
        (base32
         "1cj091rsjdj2xz16qhynyw72gh5cyhznifcfbrbygndfr4xwksr3"))))
    (build-system r-build-system)
    (propagated-inputs
     `(("r-magrittr" ,r-magrittr)
       ("r-rlang" ,r-rlang)))
    (native-inputs
     `(("r-knitr" ,r-knitr)))
    (home-page "https://github.com/hadley/purrr")
    (synopsis "Functional programming tools")
    (description
     "This package completes R's functional programming tools with missing
features present in other programming languages.")
    (license license:gpl3+)))

(define-public r-plotly
  (package
    (name "r-plotly")
    (version "4.9.4.1")
    (source (origin
              (method url-fetch)
              (uri (cran-uri "plotly" version))
              (sha256
               (base32
                "1q711c0lg0jmzrmcc2fhjy70ms49as7cakdbgbh2ij9s149fa7iq"))))
    (build-system r-build-system)
    (propagated-inputs
     `(("r-base64enc" ,r-base64enc)
       ("r-crosstalk" ,r-crosstalk)
       ("r-digest" ,r-digest)
       ("r-data-table" ,r-data-table)
       ("r-dplyr" ,r-dplyr)
       ("r-ggplot2" ,r-ggplot2)
       ("r-htmltools" ,r-htmltools)
       ("r-htmlwidgets" ,r-htmlwidgets)
       ("r-httr" ,r-httr)
       ("r-jsonlite" ,r-jsonlite)
       ("r-lazyeval" ,r-lazyeval)
       ("r-magrittr" ,r-magrittr)
       ("r-promises" ,r-promises)
       ("r-purrr" ,r-purrr)
       ("r-rcolorbrewer" ,r-rcolorbrewer)
       ("r-rlang" ,r-rlang)
       ("r-scales" ,r-scales)
       ("r-tibble" ,r-tibble)
       ("r-tidyr" ,r-tidyr)
       ("r-vctrs" ,r-vctrs)
       ("r-viridislite" ,r-viridislite)))
    (home-page "https://plot.ly/r")
    (synopsis "Create interactive web graphics")
    (description
     "This package enables the translation of ggplot2 graphs to an interactive
web-based version and/or the creation of custom web-based visualizations
directly from R.  Once uploaded to a plotly account, plotly graphs (and the
data behind them) can be viewed and modified in a web browser.")
    (license license:x11)))

(define-public r-biased-urn
  (package
   (name "r-biased-urn")
   (version "1.07")
   (source
    (origin
     (method url-fetch)
     (uri (cran-uri "BiasedUrn" version))
     (sha256
      (base32
       "13i2lgfnjhlbbm2yxfc2l5hswqw6x03pwba5csjmirv8kpjw4xr3"))))
   (properties `((upstream-name . "BiasedUrn")))
   (build-system r-build-system)
   (home-page "https://www.agner.org/random/")
   (synopsis "Biased urn model distributions")
   (description
    "This package provides statistical models of biased sampling in the form
of univariate and multivariate noncentral hypergeometric distributions,
including Wallenius' noncentral hypergeometric distribution and Fisher's
noncentral hypergeometric distribution (also called extended hypergeometric
distribution).")
   (license license:gpl3+)))

(define-public r-rematch
  (package
    (name "r-rematch")
    (version "1.0.1")
    (source
     (origin
       (method url-fetch)
       (uri (cran-uri "rematch" version))
       (sha256
        (base32
         "0y3mshvpvz9csmq8hk8jbabx4nxlv5sckvfzvm6920ndg34xw2d4"))))
    (build-system r-build-system)
    (home-page "https://github.com/MangoTheCat/rematch")
    (synopsis "Match regular expressions with a nicer API")
    (description
     "This package provides a small wrapper on @code{regexpr} to extract the
matches and captured groups from the match of a regular expression to a
character vector.")
    (license license:expat)))

(define-public r-cellranger
  (package
    (name "r-cellranger")
    (version "1.1.0")
    (source
     (origin
       (method url-fetch)
       (uri (cran-uri "cellranger" version))
       (sha256
        (base32
         "16fgi3annn34c3cxi0pxf62mmmmxi21hp0zzlv7bkfsjqy4g4f2x"))))
    (build-system r-build-system)
    (propagated-inputs
     `(("r-rematch" ,r-rematch)
       ("r-tibble" ,r-tibble)))
    (home-page "https://github.com/rsheets/cellranger")
    (synopsis "Translate spreadsheet cell ranges to rows and columns")
    (description
     "This package provides helper functions to work with spreadsheets and the
@code{A1:D10} style of cell range specification.")
    (license license:expat)))

(define-public r-googlesheets
  (package
    (name "r-googlesheets")
    (version "0.3.0")
    (source
     (origin
       (method url-fetch)
       (uri (cran-uri "googlesheets" version))
       (sha256
        (base32
         "11q07nxys72wkxx9mawmjyf20gvwvrb7h3gpa73h6lgh2vgrwnv8"))))
    (build-system r-build-system)
    (propagated-inputs
     `(("r-cellranger" ,r-cellranger)
       ("r-dplyr" ,r-dplyr)
       ("r-httr" ,r-httr)
       ("r-jsonlite" ,r-jsonlite)
       ("r-purrr" ,r-purrr)
       ("r-readr" ,r-readr)
       ("r-stringr" ,r-stringr)
       ("r-tibble" ,r-tibble)
       ("r-tidyr" ,r-tidyr)
       ("r-xml2" ,r-xml2)))
    (home-page "https://github.com/jennybc/googlesheets")
    (synopsis "Manage Google spreadsheets from R")
    (description "This package provides tools to interact with Google Sheets
from within R.")
    (license license:expat)))

(define-public r-spams
  (package
    (name "r-spams")
    (version "2.6-2017-03-22")
    (source
     (origin
       (method url-fetch)
       ;; Use the ‘Latest version’ link for a stable URI across releases.
       (uri (string-append "https://gforge.inria.fr/frs/download.php/"
                           "latestfile/4531/spams-R-v" version ".tar.gz"))
       (sha256
        (base32
         "13z2293jixf1r9g8dyy856xrhvpjr2ln2n9smn6644126r9hmhkx"))))
    (build-system r-build-system)
    (arguments
     `(#:phases
       (modify-phases %standard-phases
         (add-after 'unpack 'chdir
           (lambda _ (chdir "spams") #t))
         ;; Don't tune for the building machine.
         (add-after 'chdir 'no-mtune
           (lambda _
             (substitute* "src/Makevars"
               (("-mtune=native") ""))
             #t)))))
    (propagated-inputs
     `(("r-lattice" ,r-lattice)
       ("r-matrix" ,r-matrix)))
    (home-page "https://spams-devel.gforge.inria.fr")
    (synopsis "Toolbox for solving sparse estimation problems")
    (description "SPAMS (SPArse Modeling Software) is an optimization toolbox
for solving various sparse estimation problems.  It includes tools for the
following problems:

@enumerate
@item Dictionary learning and matrix factorization (NMF, sparse @dfn{principle
 component analysis} (PCA), ...)
@item Solving sparse decomposition problems with LARS, coordinate descent,
 OMP, SOMP, proximal methods
@item Solving structured sparse decomposition problems (l1/l2, l1/linf, sparse
 group lasso, tree-structured regularization, structured sparsity with
 overlapping groups,...).
@end enumerate\n")
    (license license:gpl3+)))

(define-public r-base64
  (package
    (name "r-base64")
    (version "2.0")
    (source
     (origin
       (method url-fetch)
       (uri (cran-uri "base64" version))
       (sha256
        (base32
         "1labh0ycdm2xcjssj8bhnyjvbk44mcdsi0rb2p8rfqa428mrq9cf"))))
    (build-system r-build-system)
    (propagated-inputs
     `(("r-openssl" ,r-openssl)))
    (home-page "https://cran.r-project.org/web/packages/base64")
    (synopsis "Base64 encoder and decoder")
    (description
     "This package is a compatibility wrapper to replace the orphaned package
by Romain Francois.  New applications should use the openssl or base64enc
package instead.")
    (license license:expat)))

(define-public r-hmisc
  (package
    (name "r-hmisc")
    (version "4.5-0")
    (source
     (origin
       (method url-fetch)
       (uri (cran-uri "Hmisc" version))
       (sha256
        (base32 "11qj73zj16p113jpwn2vv06l99kqlcxcmrldbpyi5s7pwing9jnx"))))
    (properties `((upstream-name . "Hmisc")))
    (build-system r-build-system)
    (native-inputs
     `(("gfortran" ,gfortran)))
    (propagated-inputs
     `(("r-base64enc" ,r-base64enc)
       ("r-cluster" ,r-cluster)
       ("r-data-table" ,r-data-table)
       ("r-foreign" ,r-foreign)
       ("r-formula" ,r-formula)
       ("r-ggplot2" ,r-ggplot2)
       ("r-gridextra" ,r-gridextra)
       ("r-gtable" ,r-gtable)
       ("r-lattice" ,r-lattice)
       ("r-latticeextra" ,r-latticeextra)
       ("r-htmltable" ,r-htmltable)
       ("r-htmltools" ,r-htmltools)
       ("r-nnet" ,r-nnet)
       ("r-rpart" ,r-rpart)
       ("r-survival" ,r-survival)
       ("r-viridis" ,r-viridis)))
    (home-page "http://biostat.mc.vanderbilt.edu/Hmisc")
    (synopsis "Miscellaneous data analysis and graphics functions")
    (description
     "This package contains many functions useful for data analysis,
high-level graphics, utility operations, functions for computing sample size
and power, importing and annotating datasets, imputing missing values,
advanced table making, variable clustering, character string manipulation,
conversion of R objects to LaTeX code, and recoding variables.")
    (license license:gpl2+)))

(define-public r-runit
  (package
    (name "r-runit")
    (version "0.4.32")
    (source
     (origin
       (method url-fetch)
       (uri (cran-uri "RUnit" version))
       (sha256
        (base32
         "1wc1gwb7yw7phf8b0gkig6c23klya3ax11c6i4s0f049k42r78r3"))))
    (properties `((upstream-name . "RUnit")))
    (build-system r-build-system)
    (home-page "https://cran.r-project.org/web/packages/RUnit")
    (synopsis "R unit test framework")
    (description
     "This package provides R functions implementing a standard unit testing
framework, with additional code inspection and report generation tools.")
    (license license:gpl2+)))

(define-public r-dynamictreecut
  (package
    (name "r-dynamictreecut")
    (version "1.63-1")
    (source
     (origin
       (method url-fetch)
       (uri (cran-uri "dynamicTreeCut" version))
       (sha256
        (base32
         "1fadbql7g5r2vvlkr89nlrjxwp4yx4xrdqmv077qvmnx9vv0f4w3"))))
    (properties `((upstream-name . "dynamicTreeCut")))
    (build-system r-build-system)
    (home-page
     "http://www.genetics.ucla.edu/labs/horvath/CoexpressionNetwork/BranchCutting/")
    (synopsis "Detect clusters in hierarchical clustering dendrograms")
    (description
     "This package contains methods for the detection of clusters in
hierarchical clustering dendrograms.")
    (license license:gpl2+)))

(define-public r-fastcluster
  (package
    (name "r-fastcluster")
    (version "1.2.3")
    (source
     (origin
       (method url-fetch)
       (uri (cran-uri "fastcluster" version))
       (sha256
        (base32
         "009amz7i5yndqw2008fgd3p11n4fsb291k2ypg3pip6dw4lr28hz"))))
    (build-system r-build-system)
    (home-page "http://danifold.net/fastcluster.html")
    (synopsis "Fast hierarchical clustering routines")
    (description
     "This package implements fast hierarchical, agglomerative clustering
routines.  Part of the functionality is designed as drop-in replacement for
existing routines: @code{linkage()} in the SciPy package
@code{scipy.cluster.hierarchy}, @code{hclust()} in R's @code{stats} package,
and the @code{flashClust} package.  It provides the same functionality with
the benefit of a much faster implementation.  Moreover, there are
memory-saving routines for clustering of vector data, which go beyond what the
existing packages provide.")
    (license license:bsd-2)))

(define-public r-sfsmisc
  (package
    (name "r-sfsmisc")
    (version "1.1-11")
    (source
     (origin
       (method url-fetch)
       (uri (cran-uri "sfsmisc" version))
       (sha256
        (base32
         "1qm39v2a41rgiv1hxwxl06grgbmjgg3r2ch5df3zsf82rs9fv2n7"))))
    (build-system r-build-system)
    (home-page "https://cran.r-project.org/web/packages/sfsmisc")
    (synopsis "Utilities from \"Seminar fuer Statistik\" ETH Zurich")
    (description
     "This package provides useful utilities from Seminar fuer Statistik ETH
Zurich, including many that are related to graphics.")
    (license license:gpl2+)))

(define-public r-gtools
  (package
    (name "r-gtools")
    (version "3.9.2")
    (source
     (origin
       (method url-fetch)
       (uri (cran-uri "gtools" version))
       (sha256
        (base32
         "0lx97yafrms2mjym8rhcq5586z7s1iqgy8qfm4px3xl1yn5qkc83"))))
    (build-system r-build-system)
    (home-page "https://cran.r-project.org/web/packages/gtools")
    (synopsis "Various R programming tools")
    (description
     "This package contains a collection of various functions to assist in R
programming, such as tools to assist in developing, updating, and maintaining
R and R packages, calculating the logit and inverse logit transformations,
tests for whether a value is missing, empty or contains only @code{NA} and
@code{NULL} values, and many more.")
    (license license:gpl2)))

(define-public r-gdata
  (package
    (name "r-gdata")
    (version "2.18.0")
    (source
     (origin
       (method url-fetch)
       (uri (cran-uri "gdata" version))
       (sha256
        (base32
         "0zwdj7lscgxr8r62ii8hbdh4mb7sa9w4f5nv32zzrxdvymcpya2b"))))
    (build-system r-build-system)
    (inputs
     `(("perl" ,perl)))
    (propagated-inputs
     `(("r-gtools" ,r-gtools)))
    (home-page "https://cran.r-project.org/web/packages/gdata")
    (synopsis "Various R programming tools for data manipulation")
    (description
     "This package provides various R programming tools for data manipulation,
including:

@itemize
@item medical unit conversions
@item combining objects
@item character vector operations
@item factor manipulation
@item obtaining information about R objects
@item manipulating MS-Excel formatted files
@item generating fixed-width format files
@item extricating components of date and time objects
@item operations on columns of data frames
@item matrix operations
@item operations on vectors and data frames
@item value of last evaluated expression
@item wrapper for @code{sample} that ensures consistent behavior for
  both scalar and vector arguments
@end itemize\n")
    (license license:gpl2+)))

(define-public r-gplots
  (package
    (name "r-gplots")
    (version "3.1.1")
    (source
     (origin
       (method url-fetch)
       (uri (cran-uri "gplots" version))
       (sha256
        (base32
         "0f8khaymz383w2ksnk80d4kpnvgmdk37pbycpsnl2vabaz11kbpr"))))
    (build-system r-build-system)
    (propagated-inputs
     `(("r-catools" ,r-catools)
       ("r-gtools" ,r-gtools)
       ("r-kernsmooth" ,r-kernsmooth)))
    (native-inputs
     `(("r-knitr" ,r-knitr)))
    (home-page "https://cran.r-project.org/web/packages/gplots")
    (synopsis "Various R programming tools for plotting data")
    (description
     "This package provides various R programming tools for plotting data,
including:

@itemize
@item calculating and plotting locally smoothed summary function
@item enhanced versions of standard plots
@item manipulating colors
@item calculating and plotting two-dimensional data summaries
@item enhanced regression diagnostic plots
@item formula-enabled interface to @code{stats::lowess} function
@item displaying textual data in plots
@item balloon plots
@item plotting \"Venn\" diagrams
@item displaying Open-Office style plots
@item plotting multiple data on same region, with separate axes
@item plotting means and confidence intervals
@item spacing points in an x-y plot so they don't overlap
@end itemize\n")
    (license license:gpl2+)))

(define-public r-rocr
  (package
    (name "r-rocr")
    (version "1.0-11")
    (source
     (origin
       (method url-fetch)
       (uri (cran-uri "ROCR" version))
       (sha256
        (base32
         "0amvvrkiflmr3qygrsgrsja4gaf2v6r6h6i2bgpsm8r069vmlf2p"))))
    (properties `((upstream-name . "ROCR")))
    (build-system r-build-system)
    (propagated-inputs
     `(("r-gplots" ,r-gplots)))
    (native-inputs
     `(("r-knitr" ,r-knitr)))
    (home-page "https://rocr.bioinf.mpi-sb.mpg.de/")
    (synopsis "Visualizing the performance of scoring classifiers")
    (description
     "ROCR is a flexible tool for creating cutoff-parameterized 2D performance
curves by freely combining two from over 25 performance measures (new
performance measures can be added using a standard interface).  Curves from
different cross-validation or bootstrapping runs can be averaged by different
methods, and standard deviations, standard errors or box plots can be used to
visualize the variability across the runs.  The parameterization can be
visualized by printing cutoff values at the corresponding curve positions, or
by coloring the curve according to cutoff.  All components of a performance
plot can be quickly adjusted using a flexible parameter dispatching
mechanism.")
    (license license:gpl2+)))

(define-public r-ztable
  (package
    (name "r-ztable")
    (version "0.2.2")
    (source (origin
              (method url-fetch)
              (uri (cran-uri "ztable" version))
              (sha256
               (base32
                "0wxcdb7yp2r6w5iznz1k49npp5sn4jiybfcj30s3198hkcnv0r8y"))))
    (build-system r-build-system)
    (propagated-inputs
     `(("r-flextable" ,r-flextable)
       ("r-magrittr" ,r-magrittr)
       ("r-officer" ,r-officer)
       ("r-rcolorbrewer" ,r-rcolorbrewer)
       ("r-rstudioapi" ,r-rstudioapi)
       ("r-scales" ,r-scales)
       ("r-stringr" ,r-stringr)))
    (native-inputs
     `(("r-knitr" ,r-knitr)))
    (home-page "https://cran.r-project.org/web/packages/ztable")
    (synopsis "Zebra-striped tables in LaTeX and HTML formats for R")
    (description
     "This package provides functions to make zebra-striped tables (tables
with alternating row colors) in LaTeX and HTML formats easily from
@code{data.frame}, @code{matrix}, @code{lm}, @code{aov}, @code{anova},
@code{glm}, @code{coxph}, @code{nls}, @code{fitdistr}, @code{mytable} and
@code{cbind.mytable} objects.")
    (license license:gpl2+)))

(define-public r-vipor
  (package
    (name "r-vipor")
    (version "0.4.5")
    (source (origin
              (method url-fetch)
              (uri (cran-uri "vipor" version))
              (sha256
               (base32
                "112gc0d7f8iavgf56pnzfxb7hy75yhd0zlyjzshdcfbnqcd2a6bx"))))
    (build-system r-build-system)
    (home-page "https://cran.r-project.org/web/packages/vipor")
    (synopsis "Plot categorical data using noise and density estimates")
    (description
     "This package provides tools to generate a violin point plot, a
combination of a violin/histogram plot and a scatter plot by offsetting points
within a category based on their density using quasirandom noise.")
    (license license:gpl2+)))

(define-public r-beeswarm
  (package
    (name "r-beeswarm")
    (version "0.4.0")
    (source (origin
              (method url-fetch)
              (uri (cran-uri "beeswarm" version))
              (sha256
               (base32
                "016mqcbdksialkmap56rprzna9b6cd6896ml9gl2n2h8yjdk7x2i"))))
    (build-system r-build-system)
    (home-page "https://www.cbs.dtu.dk/~eklund/beeswarm/")
    (synopsis "Implementation of bee swarm plots")
    (description
     "This package provides an implementation of bee swarm plots.  The bee
swarm plot is a one-dimensional scatter plot like stripchart, but with
closely-packed, non-overlapping points.")
    (license license:artistic2.0)))

(define-public r-sourcetools
  (package
    (name "r-sourcetools")
    (version "0.1.7")
    (source
     (origin
       (method url-fetch)
       (uri (cran-uri "sourcetools" version))
       (sha256
        (base32
         "1jnjir0q2dj724f1mjm6p5h77yzyx6xcqy9r2g7gmcxkxw349627"))))
    (build-system r-build-system)
    (home-page "https://cran.r-project.org/web/packages/sourcetools")
    (synopsis "Tools for reading, tokenizing and parsing R code")
    (description
     "The sourcetools package provides both an R and C++ interface for the
tokenization of R code, and helpers for interacting with the tokenized
representation of R code.")
    (license license:expat)))

(define-public r-ggbeeswarm
  (package
    (name "r-ggbeeswarm")
    (version "0.6.0")
    (source (origin
              (method url-fetch)
              (uri (cran-uri "ggbeeswarm" version))
              (sha256
               (base32
                "0crk29p5vi1r3a988kms4y7r0iqwgwzsikgvh18r9wbzyr98bb5v"))))
    (build-system r-build-system)
    (propagated-inputs
     `(("r-beeswarm" ,r-beeswarm)
       ("r-ggplot2" ,r-ggplot2)
       ("r-vipor" ,r-vipor)))
    (home-page "https://github.com/eclarke/ggbeeswarm")
    (synopsis "Categorical scatter (violin point) plots")
    (description
     "This package provides two methods of plotting categorical scatter plots
such that the arrangement of points within a category reflects the density of
data at that region, and avoids over-plotting.")
    (license license:gpl2+)))

(define-public r-ggthemes
  (package
    (name "r-ggthemes")
    (version "4.2.4")
    (source (origin
              (method url-fetch)
              (uri (cran-uri "ggthemes" version))
              (sha256
               (base32
                "0rw5f6axyz1pqn6qx9jwm38hjzn8bqs1nfjkvm96z3xnyn61cdbv"))))
    (build-system r-build-system)
    (propagated-inputs
     `(("r-ggplot2" ,r-ggplot2)
       ("r-purrr" ,r-purrr)
       ("r-scales" ,r-scales)
       ("r-stringr" ,r-stringr)
       ("r-tibble" ,r-tibble)))
    (home-page "https://cran.rstudio.com/web/packages/ggthemes")
    (synopsis "Extra themes, scales and geoms for @code{ggplot2}")
    (description "This package provides extra themes and scales for
@code{ggplot2} that replicate the look of plots by Edward Tufte and
Stephen Few in Fivethirtyeight, The Economist, Stata, Excel, and The
Wall Street Journal, among others.  This package also provides
@code{geoms} for Tufte's box plot and range frame.")
    (license license:gpl2)))

(define-public r-statmod
  (package
    (name "r-statmod")
    (version "1.4.36")
    (source (origin
              (method url-fetch)
              (uri (cran-uri "statmod" version))
              (sha256
               (base32
                "1hkvklcav6gj4zib4g3b4xwsdsbsmnzdblr0v6jaqv227p49gs0l"))))
    (build-system r-build-system)
    (home-page "https://cran.r-project.org/web/packages/statmod")
    (native-inputs
     `(("gfortran" ,gfortran)))
    (synopsis "Statistical modeling")
    (description
     "This package provides a collection of algorithms and functions to aid
statistical modeling.  It includes growth curve comparisons, limiting dilution
analysis (aka ELDA), mixed linear models, heteroscedastic regression,
inverse-Gaussian probability calculations, Gauss quadrature and a secure
convergence algorithm for nonlinear models.  It also includes advanced
generalized linear model functions that implement secure convergence,
dispersion modeling and Tweedie power-law families.")
    ;; Statmod is distributed under either license
    (license (list license:gpl2 license:gpl3))))

(define-public r-rann
  (package
    (name "r-rann")
    (version "2.6.1")
    (source (origin
              (method url-fetch)
              (uri (cran-uri "RANN" version))
              (sha256
               (base32
                "10kid40w9w7vkz2hpcfkdpxr4afxzms5dzvfwr0sl5xynzgw76dj"))))
    (properties
     `((upstream-name . "RANN")))
    (build-system r-build-system)
    (home-page "https://github.com/jefferis/RANN")
    (synopsis "Fast nearest neighbour search")
    (description
     "This package finds the k nearest neighbours for every point in a given
dataset in O(N log N) time using Arya and Mount's ANN library.  Provides
approximate, exact searches, fixed radius searches, bd and kb trees.")
    (license license:gpl3+)))

(define-public r-fivethirtyeight
  (package
    (name "r-fivethirtyeight")
    (version "0.1.0")
    (source
     (origin
       (method url-fetch)
       (uri (string-append "https://mran.microsoft.com/src/contrib/"
                           "fivethirtyeight_" version ".tar.gz"))
       (sha256
        (base32
         "0fcc8rq745nsghp27dk0lgih90y4zx8hrzcvsn6ih786yv7qxhvl"))))
    (build-system r-build-system)
    (propagated-inputs
     `(("r-knitr" ,r-knitr)
       ("r-rmarkdown" ,r-rmarkdown)
       ("r-dplyr" ,r-dplyr)
       ("r-readr" ,r-readr)
       ("r-ggplot2" ,r-ggplot2)
       ("r-magrittr" ,r-magrittr)
       ("r-stringr" ,r-stringr)))
    (home-page "https://mran.microsoft.com/package/fivethirtyeight/")
    (synopsis "Data and code behind the stories at FiveThirtyEight")
    (description "This R package provides access to the code and data sets
published by the statistics blog FiveThirtyEight.")
    (license license:expat)))

(define-public r-compquadform
  (package
    (name "r-compquadform")
    (version "1.4.3")
    (source
     (origin
       (method url-fetch)
       (uri (cran-uri "CompQuadForm" version))
       (sha256
        (base32
         "1i30hrqdk64q17vsn918c3q79brchgx2wzh1gbsgbn0dh1ncabq4"))))
    (properties `((upstream-name . "CompQuadForm")))
    (build-system r-build-system)
    (home-page "https://cran.r-project.org/web/packages/CompQuadForm")
    (synopsis "Distribution function of quadratic forms in normal variables")
    (description
     "This package provides functions to compute the distribution function of
quadratic forms in normal variables using Imhof's method, Davies's algorithm,
Farebrother's algorithm or Liu et al.'s algorithm.")
    (license license:gpl2+)))

(define-public r-cowplot
  (package
    (name "r-cowplot")
    (version "1.1.1")
    (source
     (origin
       (method url-fetch)
       (uri (cran-uri "cowplot" version))
       (sha256
        (base32
         "0j7d5vhzdxn1blrsfafx5z8lhq122rp8230hp9czrpsnnhjydp67"))))
    (build-system r-build-system)
    (propagated-inputs
     `(("r-ggplot2" ,r-ggplot2)
       ("r-gtable" ,r-gtable)
       ("r-rlang" ,r-rlang)
       ("r-scales" ,r-scales)))
    (native-inputs
     `(("r-knitr" ,r-knitr)))
    (home-page "https://github.com/wilkelab/cowplot")
    (synopsis "Streamlined plot theme and plot annotations for ggplot2")
    (description
     "This package provides some helpful extensions and modifications to the
ggplot2 package to combine multiple ggplot2 plots into one and label them with
letters, as is often required for scientific publications.")
    (license license:gpl2)))

(define-public r-mixtools
  (package
    (name "r-mixtools")
    (version "1.2.0")
    (source
     (origin
       (method url-fetch)
       (uri (cran-uri "mixtools" version))
       (sha256
        (base32
         "08whic8hmmzi55b7azwj11l2x5r9s5qbyrv7s9jr08156vqkw0zg"))))
    (build-system r-build-system)
    (propagated-inputs
     `(("r-mass" ,r-mass)
       ("r-kernlab" ,r-kernlab)
       ("r-segmented" ,r-segmented)
       ("r-survival" ,r-survival)))
    (home-page "https://cran.r-project.org/web/packages/mixtools")
    (synopsis "Tools for analyzing finite mixture models")
    (description
     "This package provides a collection of R functions for analyzing finite
mixture models.")
    (license license:gpl2+)))

(define-public r-lars
  (package
    (name "r-lars")
    (version "1.2")
    (source
     (origin
       (method url-fetch)
       (uri (cran-uri "lars" version))
       (sha256
        (base32
         "0blj44wqrx6lmym1m9v6wkz8zxzbjax2zl6swgdczci0ixb5nx34"))))
    (build-system r-build-system)
    (inputs
     `(("gfortran" ,gfortran)))
    (home-page "https://web.stanford.edu/~hastie/Papers/LARS/")
    (synopsis "Least angle regression software")
    (description
     "Least Angle Regression (\"LAR\") is a model selection algorithm; a
useful and less greedy version of traditional forward selection methods.  A
simple modification of the LAR algorithm implements Tibshirani's Lasso; the
Lasso modification of LARS calculates the entire Lasso path of coefficients
for a given problem at the cost of a single least squares fit.  Another LARS
modification efficiently implements epsilon Forward Stagewise linear
regression.")
    (license license:gpl2)))

(define-public r-fastica
  (package
    (name "r-fastica")
    (version "1.2-2")
    (source
     (origin
       (method url-fetch)
       (uri (cran-uri "fastICA" version))
       (sha256
        (base32
         "1zpijqcipm0aa3rxj0mys06lskqy4dbppjpxr1aby0j16y9ka8ij"))))
    (properties `((upstream-name . "fastICA")))
    (build-system r-build-system)
    (home-page "https://cran.r-project.org/web/packages/fastICA")
    (synopsis "FastICA algorithms to perform ICA and projection pursuit")
    (description
     "This package provides an implementation of the FastICA algorithm to
perform @dfn{independent component analysis} (ICA) and projection pursuit.")
    ;; Any GPL version.
    (license license:gpl3+)))

(define-public r-randomforest
  (package
    (name "r-randomforest")
    (version "4.6-14")
    (source
     (origin
       (method url-fetch)
       (uri (cran-uri "randomForest" version))
       (sha256
        (base32
         "0kbmm0l42fc2d1rdq0l7k09d34kd87q4lx651ffsic4y84h8kf7l"))))
    (properties `((upstream-name . "randomForest")))
    (build-system r-build-system)
    (home-page "https://www.stat.berkeley.edu/~breiman/RandomForests/")
    (native-inputs
     `(("gfortran" ,gfortran)))
    (synopsis "Breiman and Cutler's random forests for classification and regression")
    (description
"This package provides the Breiman and Cutler's random forests algorithm, based on a
forest of trees using random inputs, for classification and regression.")
    (license license:gpl2+)))

(define-public r-diptest
  (package
    (name "r-diptest")
    (version "0.76-0")
    (source
     (origin
       (method url-fetch)
       (uri (cran-uri "diptest" version))
       (sha256
        (base32
         "10629vwn6r2949jjrmj5slbb5v0vnm3w0v8mrl7ws68m2sxmx2jh"))))
    (build-system r-build-system)
    (home-page "https://cran.r-project.org/web/packages/diptest")
    (synopsis "Hartigan's dip test statistic for unimodality")
    (description
     "This package computes Hartigan's dip test statistic for unimodality,
multimodality and provides a test with simulation based p-values, where the
original public code has been corrected.")
    (license license:gpl2+)))

(define-public r-modeltools
  (package
    (name "r-modeltools")
    (version "0.2-23")
    (source
     (origin
       (method url-fetch)
       (uri (cran-uri "modeltools" version))
       (sha256
        (base32
         "1vqh69256h344sbj5affm0kmc77dakrxp6442xfdnfd0y5d8sgkb"))))
    (build-system r-build-system)
    (home-page "https://cran.r-project.org/web/packages/modeltools")
    (synopsis "Tools and classes for statistical models")
    (description
     "This package provides a collection of tools to deal with statistical
models.  The functionality is experimental and the user interface is likely
to change in the future.")
    (license license:gpl2)))

(define-public r-flexmix
  (package
    (name "r-flexmix")
    (version "2.3-17")
    (source
     (origin
       (method url-fetch)
       (uri (cran-uri "flexmix" version))
       (sha256
        (base32
         "0jangf89174p0idh9afbicfiln2sz8jxc3bjc6n0j9036dw9n09n"))))
    (build-system r-build-system)
    (propagated-inputs
     `(("r-lattice" ,r-lattice)
       ("r-modeltools" ,r-modeltools)
       ("r-nnet" ,r-nnet)))
    (home-page "https://cran.r-project.org/web/packages/flexmix")
    (synopsis "Flexible mixture modeling")
    (description
     "This package implements a general framework for finite mixtures of
regression models using the EM algorithm.  FlexMix provides the E-step and
all data handling, while the M-step can be supplied by the user to easily
define new models.  Existing drivers implement mixtures of standard linear
models, generalized linear models and model-based clustering.")
    (license license:gpl2+)))

(define-public r-mclust
  (package
    (name "r-mclust")
    (version "5.4.7")
    (source
     (origin
       (method url-fetch)
       (uri (cran-uri "mclust" version))
       (sha256
        (base32
         "08scl72llpinfijiyx14yqvmx8lma9jvh8h92v9ynnzfr9kadxa5"))))
    (build-system r-build-system)
    (native-inputs
     `(("gfortran" ,gfortran)
       ("r-knitr" ,r-knitr)))
    (home-page "https://www.stat.washington.edu/mclust/")
    (synopsis "Gaussian mixture modelling for model-based clustering etc.")
    (description
     "This package provides Gaussian finite mixture models fitted via EM
algorithm for model-based clustering, classification, and density estimation,
including Bayesian regularization, dimension reduction for visualisation,
and resampling-based inference.")
    (license license:gpl2+)))

(define-public r-prabclus
  (package
    (name "r-prabclus")
    (version "2.3-2")
    (source
     (origin
       (method url-fetch)
       (uri (cran-uri "prabclus" version))
       (sha256
        (base32
         "0hg4d7y1w18jpgvw10z8833bbbcnlkwiasx0wh6iwa2pnnybq8gl"))))
    (build-system r-build-system)
    (propagated-inputs
     `(("r-mass" ,r-mass)
       ("r-mclust" ,r-mclust)))
    (home-page "https://cran.r-project.org/web/packages/prabclus")
    (synopsis "Parametric bootstrap tests for spatial neighborhood clustering")
    (description
     "This package provides distance-based parametric bootstrap tests for
clustering with spatial neighborhood information.  It implements some distance
measures, clustering of presence-absence, abundance and multilocus genetical
data for species delimitation, nearest neighbor based noise detection.")
    (license license:gpl2+)))

(define-public r-deoptimr
  (package
    (name "r-deoptimr")
    (version "1.0-9")
    (source
     (origin
       (method url-fetch)
       (uri (cran-uri "DEoptimR" version))
       (sha256
        (base32
         "04k5gi0a5hbm6znzvjaipbmkacp694krkqs38dkbxx1gymsallb1"))))
    (properties `((upstream-name . "DEoptimR")))
    (build-system r-build-system)
    (home-page "https://cran.r-project.org/web/packages/DEoptimR")
    (synopsis "Differential evolution optimization in pure R")
    (description
     "This package provides a differential evolution (DE) stochastic
algorithms for global optimization of problems with and without constraints.
The aim is to curate a collection of its state-of-the-art variants that (1) do
not sacrifice simplicity of design, (2) are essentially tuning-free, and (3)
can be efficiently implemented directly in the R language.")
    (license license:gpl2+)))

(define-public r-robustbase
  (package
    (name "r-robustbase")
    (version "0.93-8")
    (source
     (origin
       (method url-fetch)
       (uri (cran-uri "robustbase" version))
       (sha256
        (base32
         "16fmnk3p32mi70rkx89l1v4pry3gnrpy9jicnlfnk6lg1pwz5j8w"))))
    (build-system r-build-system)
    (native-inputs
     `(("gfortran" ,gfortran)))
    (propagated-inputs
     `(("r-deoptimr" ,r-deoptimr)))
    (home-page "http://robustbase.r-forge.r-project.org/")
    (synopsis "Basic robust statistics")
    (description
     "This package analyzes data with robust methods such as
regression methodology including model selections and multivariate statistics.")
    (license license:gpl2+)))

(define-public r-pcapp
  (package
    (name "r-pcapp")
    (version "1.9-74")
    (source
     (origin
       (method url-fetch)
       (uri (cran-uri "pcaPP" version))
       (sha256
        (base32
         "1dlrz5plb8b89vr3j6sn9jwryyhcwflqkiilxkybbr379m1pp0sh"))))
    (properties `((upstream-name . "pcaPP")))
    (build-system r-build-system)
    (propagated-inputs
     `(("r-mvtnorm" ,r-mvtnorm)))
    (home-page "https://cran.r-project.org/web/packages/pcaPP")
    (synopsis "Robust PCA by projection pursuit")
    (description
     "This package provides functions for robust @dfn{principal component
analysis} (PCA) by projection pursuit.")
    (license license:gpl3+)))

(define-public r-rrcov
  (package
    (name "r-rrcov")
    (version "1.5-5")
    (source
     (origin
       (method url-fetch)
       (uri (cran-uri "rrcov" version))
       (sha256
        (base32
         "0ag6q16ajkqwj28dk9vp4xkvqw26fqqqdxnz38gpszilirahfzqz"))))
    (build-system r-build-system)
    (propagated-inputs
     `(("r-lattice" ,r-lattice)
       ("r-mvtnorm" ,r-mvtnorm)
       ("r-pcapp" ,r-pcapp)
       ("r-robustbase" ,r-robustbase)))
    (native-inputs
     `(("gfortran" ,gfortran)))
    (home-page "https://cran.r-project.org/web/packages/rrcov")
    (synopsis "Scalable robust estimators with high breakdown Point")
    (description
     "This package provides an implementation of robust location and scatter
estimation and robust multivariate analysis with high breakdown point.")
    (license license:gpl2+)))

(define-public r-fit-models
  (package
    (name "r-fit-models")
    (version "0.64")
    (source
     (origin
       (method url-fetch)
       (uri (cran-uri "fit.models" version))
       (sha256
        (base32
         "1nk4x2q8cv79zcls61saf627ac0fci6jcrd6lmzk61asm2zhc27p"))))
    (properties `((upstream-name . "fit.models")))
    (build-system r-build-system)
    (propagated-inputs
     `(("r-lattice" ,r-lattice)))
    (home-page "https://cran.r-project.org/web/packages/fit.models")
    (synopsis "Compare fitted models")
    (description
     "The @code{fit.models} function and its associated methods (coefficients, print,
summary, plot, etc.) were originally provided in the @code{robust} package to
compare robustly and classically fitted model objects.  The aim of the
@code{fit.models} package is to separate this fitted model object comparison
functionality from the robust package and to extend it to support fitting
methods (e.g., classical, robust, Bayesian, regularized, etc.) more
generally.")
    ;; Any version of the GPL
    (license (list license:gpl2+ license:gpl3+))))

(define-public r-robust
  (package
    (name "r-robust")
    (version "0.5-0.0")
    (source
     (origin
       (method url-fetch)
       (uri (cran-uri "robust" version))
       (sha256
        (base32
         "1ks5scp8bnicl9j1r8yrmz668fjs6ifdmi540zw6d2ck500bbw42"))))
    (build-system r-build-system)
    (propagated-inputs
     `(("r-fit-models" ,r-fit-models)
       ("r-lattice" ,r-lattice)
       ("r-mass" ,r-mass)
       ("r-robustbase" ,r-robustbase)
       ("r-rrcov" ,r-rrcov)))
    (native-inputs
     `(("gfortran" ,gfortran)))
    (home-page "https://cran.r-project.org/web/packages/robust")
    (synopsis "Port of the S+ \"Robust Library\"")
    (description
     "This package is a port of the S+ \"Robust Library\".  It provides
methods for robust statistics, notably for robust regression and robust
multivariate analysis.")
    (license license:gpl2)))

(define-public r-trimcluster
  (package
    (name "r-trimcluster")
    (version "0.1-5")
    (source
     (origin
       (method url-fetch)
       (uri (cran-uri "trimcluster" version))
       (sha256
        (base32
         "12siv8yx8dcavsz8jk96lwscbj257ar8jpaxksl2zb06987g4fcj"))))
    (build-system r-build-system)
    (home-page "https://cran.r-project.org/web/packages/trimcluster")
    (synopsis "Cluster analysis with trimming")
    (description
     "The trimmed k-means clustering method by Cuesta-Albertos, Gordaliza and
Matran (1997).  This optimizes the k-means criterion under trimming a portion
of the points.")
    ;; Any GPL version
    (license (list license:gpl2+ license:gpl3+))))

(define-public r-fpc
  (package
    (name "r-fpc")
    (version "2.2-9")
    (source
     (origin
       (method url-fetch)
       (uri (cran-uri "fpc" version))
       (sha256
        (base32
         "0f7sfmpcycr9y7cy5gasyjm2ardxa62kglqms92mcr68jrp01c19"))))
    (build-system r-build-system)
    (propagated-inputs
     `(("r-class" ,r-class)
       ("r-cluster" ,r-cluster)
       ("r-diptest" ,r-diptest)
       ("r-flexmix" ,r-flexmix)
       ("r-kernlab" ,r-kernlab)
       ("r-mass" ,r-mass)
       ("r-mclust" ,r-mclust)
       ("r-prabclus" ,r-prabclus)
       ("r-robustbase" ,r-robustbase)))
    (home-page "https://cran.r-project.org/web/packages/fpc")
    (synopsis "Flexible procedures for clustering")
    (description
     "This package provides various methods for clustering and cluster validation.
For example, it provides fixed point clustering, linear regression clustering,
clustering by merging Gaussian mixture components, as well as symmetric and
asymmetric discriminant projections for visualisation of the separation of
groupings.")
  (license license:gpl2+)))

(define-public r-vgam
  (package
    (name "r-vgam")
    (version "1.1-5")
    (source
     (origin
       (method url-fetch)
       (uri (cran-uri "VGAM" version))
       (sha256
        (base32 "1fx123h4x5awzshv0m4jqbbllrdjfpslb2i8gl9phm1y1wahn69h"))))
    (properties `((upstream-name . "VGAM")))
    (build-system r-build-system)
    (native-inputs
     `(("gfortran" ,gfortran)))
    (home-page "https://www.stat.auckland.ac.nz/~yee/VGAM")
    (synopsis "Vector generalized linear and additive models")
    (description
    "This package is an implementation of about 6 major classes of statistical
regression models.  Currently only fixed-effects models are implemented, i.e.,
no random-effects models.  Many (150+) models and distributions are estimated
by maximum likelihood estimation (MLE) or penalized MLE, using Fisher scoring.
VGLMs can be loosely thought of as multivariate generalised linear models.")
    (license license:gpl2+)))

(define-public r-pbapply
  (package
    (name "r-pbapply")
    (version "1.4-3")
    (source
     (origin
       (method url-fetch)
       (uri (cran-uri "pbapply" version))
       (sha256
        (base32
         "08gb6c8p1r9z8wrfidj2dfn6irm43k6f4448d1d6nxmy6msjirlg"))))
    (build-system r-build-system)
    (home-page "https://github.com/psolymos/pbapply")
    (synopsis "Adding progress bar to apply functions")
    (description
     "This lightweight package that adds progress bar to vectorized R
functions apply.  The implementation can easily be added to functions where
showing the progress is useful e.g. bootstrap.")
    (license license:gpl2)))

(define-public r-minqa
  (package
    (name "r-minqa")
    (version "1.2.4")
    (source
     (origin
       (method url-fetch)
       (uri (cran-uri "minqa" version))
       (sha256
        (base32
         "036drja6xz7awja9iwb76x91415p26fb0jmg7y7v0p65m6j978fg"))))
    (build-system r-build-system)
    (propagated-inputs
     `(("r-rcpp" ,r-rcpp)))
    (inputs
     `(("gfortran" ,gfortran)))
    (home-page "http://optimizer.r-forge.r-project.org")
    (synopsis "Derivative-free optimization algorithms by quadratic approximation")
    (description
      "This package provides a derivative-free optimization by quadratic approximation
based on an interface to Fortran implementations by M. J. D. Powell.")
    (license license:gpl2)))

(define-public r-rcppeigen
  (package
    (name "r-rcppeigen")
    (version "0.3.3.9.1")
    (source
     (origin
       (method url-fetch)
       (uri (cran-uri "RcppEigen" version))
       (sha256
        (base32
         "0qp9gypar280lm84pc8w0fxw4jgwqygwi3qnl5sl52kpkcj8c14a"))))
    (properties `((upstream-name . "RcppEigen")))
    (build-system r-build-system)
    (propagated-inputs
     `(("r-rcpp" ,r-rcpp)
       ("r-matrix" ,r-matrix)))
    (home-page "http://eigen.tuxfamily.org")
    (synopsis "Rcpp integration for the Eigen templated linear algebra library")
    (description
      "This package provides an integration of Eigen in R using a C++ template
library for linear algebra: matrices, vectors, numerical solvers and related algorithms.
It supports dense and sparse matrices on integer, floating point and complex numbers,
decompositions of such matrices, and solutions of linear systems.")
    (license license:gpl2+)))

(define-public r-modelmetrics
  (package
    (name "r-modelmetrics")
    (version "1.2.2.2")
    (source
     (origin
       (method url-fetch)
        (uri (cran-uri "ModelMetrics" version))
        (sha256
         (base32
          "0mrlsw4c5y1vdsqynxr2dcvmhh5h37pnd71jw5a5djpbda9g21jy"))))
    (properties `((upstream-name . "ModelMetrics")))
    (build-system r-build-system)
    (propagated-inputs
     `(("r-rcpp" ,r-rcpp)
       ("r-data-table" ,r-data-table)))
    (home-page "https://cran.r-project.org/web/packages/ModelMetrics")
    (synopsis "Rapid calculation of model metrics")
    (description
     "Written in C++ using @code{Rcpp}, this package provides a collection of
metrics for evaluating models.")
    (license license:gpl2+)))

(define-public r-matrixmodels
  (package
    (name "r-matrixmodels")
    (version "0.5-0")
    (source
     (origin
       (method url-fetch)
       (uri (cran-uri "MatrixModels" version))
       (sha256
        (base32
         "1va6i6bpkq71rzl9i4xgyc5x7qcksa3nfzihlaggf6aj30dayzx8"))))
    (properties `((upstream-name . "MatrixModels")))
    (build-system r-build-system)
    (propagated-inputs
     `(("r-matrix" ,r-matrix)))
    (home-page "https://cran.r-project.org/web/packages/MatrixModels")
    (synopsis "Modelling with sparse and dense matrices")
    (description
     "This package models with sparse and dense matrix matrices,
using modular prediction and response module classes.")
    (license license:gpl2+)))

(define-public r-quantreg
  (package
    (name "r-quantreg")
    (version "5.86")
    (source
     (origin
       (method url-fetch)
       (uri (cran-uri "quantreg" version))
       (sha256
        (base32 "01fnp6ndh7npxj76xlynndacsgmcfr9kgh2waw0clx3mmwlwilbi"))))
    (build-system r-build-system)
    (native-inputs
     `(("gfortran" ,gfortran)))
    (propagated-inputs
     `(("r-conquer" ,r-conquer)
       ("r-matrix" ,r-matrix)
       ("r-matrixmodels" ,r-matrixmodels)
       ("r-sparsem" ,r-sparsem)))
    (home-page "https://www.r-project.org")
    (synopsis "Quantile regression")
    (description
     "This package provides an estimation and inference methods for models
of conditional quantiles: linear and nonlinear parametric and non-parametric
models for conditional quantiles of a univariate response and several methods
for handling censored survival data.  Portfolio selection methods based on
expected shortfall risk are also included.")
    (license license:gpl2+)))

(define-public r-nloptr
  (package
    (name "r-nloptr")
    (version "1.2.2.2")
    (source
     (origin
       (method url-fetch)
       (uri (cran-uri "nloptr" version))
       (sha256
        (base32
         "0whkilb85k4wixvr3k7rygfw1rcs1fs9h8c18kz4p3y1k9hsj3p8"))))
    (build-system r-build-system)
    (native-inputs
     `(("r-knitr" ,r-knitr) ; for building vignettes
       ("pkg-config" ,pkg-config)
       ("gfortran" ,gfortran)))
    (inputs
     `(("nlopt" ,nlopt)))
    (home-page "https://cran.r-project.org/web/packages/nloptr")
    (synopsis "R interface to NLopt")
    (description
     "This package is interface to NLopt, a library for nonlinear
optimization.  NLopt is a library for nonlinear optimization, providing a
common interface for a number of different free optimization routines
available online as well as original implementations of various other
algorithms.")
    (license license:lgpl3)))

(define-public r-lme4
  (package
    (name "r-lme4")
    (version "1.1-27.1")
    (source
     (origin
       (method url-fetch)
       (uri (cran-uri "lme4" version))
       (sha256
        (base32
         "1i9f8kl2qj48j75dbn1vmwxz1xlbikdr7v2yq542w6dq74z8gyi5"))))
    (build-system r-build-system)
    (propagated-inputs
     `(("r-boot" ,r-boot)
       ("r-lattice" ,r-lattice)
       ("r-mass" ,r-mass)
       ("r-matrix" ,r-matrix)
       ("r-minqa" ,r-minqa)
       ("r-nloptr" ,r-nloptr)
       ("r-nlme" ,r-nlme)
       ("r-rcpp" ,r-rcpp)
       ("r-rcppeigen" ,r-rcppeigen)))
    (native-inputs
     `(("r-knitr" ,r-knitr)))
    (home-page "https://cran.r-project.org/web/packages/lme4")
    (synopsis "Linear mixed-effects models using eigen and S4")
    (description
      "This package provides fit linear and generalized linear mixed-effects
models.  The models and their components are represented using S4 classes and
methods.  The core computational algorithms are implemented using the Eigen
C++ library for numerical linear algebra and RcppEigen glue.")
    (license license:gpl2+)))

(define-public r-pbkrtest
  (package
    (name "r-pbkrtest")
    (version "0.5.1")
    (source
     (origin
       (method url-fetch)
       (uri (cran-uri "pbkrtest" version))
       (sha256
        (base32
         "1if7msv9i7jhg1as1f7m81a95dnwhwj3yfs24bqr0f6r0ch4b8xj"))))
    (build-system r-build-system)
    (propagated-inputs
     `(("r-broom" ,r-broom)
       ("r-dplyr" ,r-dplyr)
       ("r-lme4" ,r-lme4)
       ("r-magrittr" ,r-magrittr)
       ("r-mass" ,r-mass)
       ("r-matrix" ,r-matrix)
       ("r-numderiv" ,r-numderiv)))
    (native-inputs
     `(("r-knitr" ,r-knitr)))
    (home-page "https://people.math.aau.dk/~sorenh/software/pbkrtest/")
    (synopsis "Methods for linear mixed model comparison")
    (description
     "This package implements a parametric bootstrap test and a Kenward Roger
modification of F-tests for linear mixed effects models and a parametric
bootstrap test for generalized linear mixed models.")
    (license license:gpl2+)))

(define-public r-cardata
  (package
    (name "r-cardata")
    (version "3.0-4")
    (source
     (origin
       (method url-fetch)
       (uri (cran-uri "carData" version))
       (sha256
        (base32 "09270j39n4jpswxqps20b12zaj8dz4rrqpk2l2j5bnf1xzizb9nd"))))
    (properties `((upstream-name . "carData")))
    (build-system r-build-system)
    (home-page "https://r-forge.r-project.org/projects/car/")
    (synopsis "Data Sets for the book Companion to Applied Regression")
    (description
     "This package provides datasets to accompany J. Fox and S. Weisberg, An R
Companion to Applied Regression, Third Edition, Sage.")
    (license license:gpl2+)))

(define-public r-car
  (package
    (name "r-car")
    (version "3.0-11")
    (source
     (origin
       (method url-fetch)
       (uri (cran-uri "car" version))
       (sha256
        (base32 "0b2l35656bi75hfvnjhzhlnrnbpjn0vv7nvny8gn65gm0rr94b5k"))))
    (build-system r-build-system)
    (propagated-inputs
     `(("r-abind" ,r-abind)
       ("r-cardata" ,r-cardata)
       ("r-lme4" ,r-lme4)
       ("r-maptools" ,r-maptools)
       ("r-mass" ,r-mass)
       ("r-mgcv" ,r-mgcv)
       ("r-nlme" ,r-nlme)
       ("r-nnet" ,r-nnet)
       ("r-pbkrtest" ,r-pbkrtest)
       ("r-quantreg" ,r-quantreg)
       ("r-rio" ,r-rio)))
    (native-inputs
     `(("r-knitr" ,r-knitr)))
    (home-page "https://r-forge.r-project.org/projects/car/")
    (synopsis "Companion to applied regression")
    (description
      "This package provides functions and datasets from book Companion
to Applied regression, Second Edition, Sage, 2011.")
    (license license:gpl2+)))

(define-public r-rcppprogress
  (package
    (name "r-rcppprogress")
    (version "0.4.2")
    (source
     (origin
       (method url-fetch)
       (uri (cran-uri "RcppProgress" version))
       (sha256
        (base32
         "0j2b37gwjpgmrnr00srdzm751hzlpsjb54ph63xxmcdfnwhlnqmi"))))
    (properties `((upstream-name . "RcppProgress")))
    (build-system r-build-system)
    (home-page "https://github.com/kforner/rcpp_progress")
    (synopsis "Interruptible progress bar for C++ in R packages")
    (description
     "This package displays a progress bar in the R console for long running
computations taking place in C++ code, and support for interrupting those computations
even in multithreaded code, typically using OpenMP.")
    (license license:gpl3+)))

(define-public r-tmvnsim
  (package
    (name "r-tmvnsim")
    (version "1.0-2")
    (source
     (origin
       (method url-fetch)
       (uri (cran-uri "tmvnsim" version))
       (sha256
        (base32
         "03xsvsg9bqvgl98ywid3h91mmlhax5s6wvmypp3hq91vmc5kvxlp"))))
    (properties `((upstream-name . "tmvnsim")))
    (build-system r-build-system)
    (native-inputs `(("gfortran" ,gfortran)))
    (home-page "https://www.r-project.org")
    (synopsis "Truncated multivariate normal simulation")
    (description
     "This package implements importance sampling from the truncated
multivariate normal using the @dfn{Geweke-Hajivassiliou-Keane} (GHK)
simulator.  Unlike Gibbs sampling which can get stuck in one truncation
sub-region depending on initial values, this package allows truncation based
on disjoint regions that are created by truncation of absolute values.  The
GHK algorithm uses simple Cholesky transformation followed by recursive
simulation of univariate truncated normals hence there are also no convergence
issues.  Importance sample is returned along with sampling weights, based on
which, one can calculate integrals over truncated regions for multivariate
normals.")
    (license license:gpl2)))

(define-public r-mnormt
  (package
    (name "r-mnormt")
    (version "2.0.2")
    (source
     (origin
       (method url-fetch)
        (uri (cran-uri "mnormt" version))
        (sha256
          (base32
           "0d7ka4l4fl1wi77r2r81dc91n6cbj2xrb3lsizz5y0ziscva0sjw"))))
    (build-system r-build-system)
    (propagated-inputs
     `(("r-tmvnsim" ,r-tmvnsim)))
    (native-inputs
     `(("gfortran" ,gfortran)))
    (home-page "http://azzalini.stat.unipd.it/SW/Pkg-mnormt")
    (synopsis "Multivariate normal and \"t\" distributions")
    (description
     "This package provides functions for computing the density and the
distribution function of multivariate normal and \"t\" random variables, and
for generating random vectors sampled from these distributions.  Probabilities
are computed via non-Monte Carlo methods.")
    (license license:gpl2+)))

(define-public r-numderiv
  (package
    (name "r-numderiv")
    (version "2016.8-1.1")
    (source
     (origin
       (method url-fetch)
       (uri (cran-uri "numDeriv" version))
       (sha256
        (base32
         "0idk02pqkziik932bd8k72d1q775g1is3m4bc861pcxfz6gx3i6q"))))
    (properties `((upstream-name . "numDeriv")))
    (build-system r-build-system)
    (home-page "https://cran.r-project.org/web/packages/numDeriv")
    (synopsis "Accurate numerical derivatives")
    (description
     "This package provides methods for calculating accurate numerical
first and second order derivatives.")
    (license license:gpl2)))

(define-public r-sn
  (package
    (name "r-sn")
    (version "2.0.0")
    (source
     (origin
       (method url-fetch)
       (uri (cran-uri "sn" version))
       (sha256
        (base32
         "0sl8qzy9isy5fq8qxh1fg5285jzgy895nbgz8gdq5d0r6zdwrmmb"))))
    (build-system r-build-system)
    (propagated-inputs
     `(("r-mnormt" ,r-mnormt)
       ("r-numderiv" ,r-numderiv)
       ("r-quantreg" ,r-quantreg)))
    (home-page "http://azzalini.stat.unipd.it/SN")
    (synopsis "The skew-normal and skew-t distributions")
    (description
     "This package provides functionalities to build and manipulate
probability distributions of the skew-normal family and some related
ones, notably the skew-t family, and provides related statistical
methods for data fitting and diagnostics, in the univariate and the
multivariate case.")
    (license license:gpl2+)))

(define-public r-tclust
  (package
    (name "r-tclust")
    (version "1.4-2")
    (source
     (origin
       (method url-fetch)
       (uri (cran-uri "tclust" version))
       (sha256
        (base32
         "1nb5iky4kc832627jf28lzj19wrvgwg5da6fyl3kyf0npmyx1p4m"))))
    (build-system r-build-system)
    ;; These are all suggested packages, not build dependencies.
    (propagated-inputs
     `(("r-cluster" ,r-cluster)
       ("r-mclust" ,r-mclust)
       ("r-mvtnorm" ,r-mvtnorm)
       ("r-sn" ,r-sn)))
    (home-page "https://cran.r-project.org/web/packages/tclust")
    (synopsis "Robust trimmed clustering")
    (description
     "This package implements different robust clustering
algorithms (@code{tclust}) based on trimming and including some graphical
diagnostic tools (@code{ctlcurves} and @code{DiscrFact}).")
    (license license:gpl3)))

(define-public r-ranger
  (package
    (name "r-ranger")
    (version "0.13.1")
    (source
     (origin
       (method url-fetch)
       (uri (cran-uri "ranger" version))
       (sha256
        (base32
         "02idcc6zbdz4wsi1mcwh7qyhmlbwvnzxwkdvvppxw7n2rh54z4v0"))))
    (build-system r-build-system)
    (propagated-inputs
     `(("r-rcpp" ,r-rcpp)
       ("r-matrix" ,r-matrix)
       ("r-rcppeigen" ,r-rcppeigen)))
    (home-page "https://github.com/imbs-hl/ranger")
    (synopsis "Fast implementation of random forests")
    (description
     "This package provides a fast implementation of Random Forests,
particularly suited for high dimensional data.  Ensembles of classification,
regression, survival and probability prediction trees are supported.  Data from
genome-wide association studies can be analyzed efficiently.")
    (license license:gpl3)))

(define-public r-tsne
  (package
    (name "r-tsne")
    (version "0.1-3")
    (source
     (origin
       (method url-fetch)
       (uri (cran-uri "tsne" version))
       (sha256
        (base32
         "0s8cv2pndkddq62rzlgzgfdjp1vjv5hz5i5957sllnb97vbzbzb6"))))
    (build-system r-build-system)
    (home-page "https://github.com/jdonaldson/rtsne/")
    (synopsis "t-Distributed Stochastic Neighbor Embedding for R")
    (description
     "This package provides a pure R implementation of the t-SNE algorithm.")
    (license license:gpl2+)))

(define-public r-cairo
  (package
    (name "r-cairo")
    (version "1.5-12.2")
    (source
     (origin
       (method url-fetch)
       (uri (cran-uri "Cairo" version))
       (sha256
        (base32
         "14hgz5wmnhlbqkd1g662n1agmjnlj3pq69gfng1vb0ivr02l2lnx"))))
    (properties `((upstream-name . "Cairo")))
    (build-system r-build-system)
    (inputs
     `(("cairo" ,cairo)
       ("libxt" ,libxt)
       ("zlib" ,zlib)))
    (native-inputs
     `(("pkg-config" ,pkg-config)))
    (home-page "https://www.rforge.net/Cairo/")
    (synopsis "R graphics device using Cairo graphics library")
    (description
     "This package provides a Cairo graphics device that can be use to
create high-quality vector (PDF, PostScript and SVG) and bitmap
output (PNG,JPEG,TIFF), and high-quality rendering in displays (X11
and Win32).  Since it uses the same back-end for all output, copying
across formats is WYSIWYG.  Files are created without the dependence
on X11 or other external programs.  This device supports alpha
channel (semi-transparent drawing) and resulting images can contain
transparent and semi-transparent regions.  It is ideal for use in
server environments (file output) and as a replacement for other
devices that don't have Cairo's capabilities such as alpha support or
anti-aliasing.  Backends are modular such that any subset of backends
is supported.")
    (license license:gpl2)))

(define-public r-lubridate
  (package
    (name "r-lubridate")
    (version "1.7.10")
    (source
     (origin
       (method url-fetch)
       (uri (cran-uri "lubridate" version))
       (sha256
        (base32
         "1s653d6rnpf9bkynxmbq4fdjdcz7r9ma19aph8f5y9ck70his4hm"))))
    (build-system r-build-system)
    (propagated-inputs
     `(("r-generics" ,r-generics)
       ("r-rcpp" ,r-rcpp)))
    (native-inputs
     `(("r-knitr" ,r-knitr)))
    (home-page "https://cran.r-project.org/web/packages/lubridate/")
    (synopsis "Make dealing with dates a little easier")
    (description
     "This package provides functions to work with date-times and time-spans:
fast and user friendly parsing of date-time data, extraction and updating of
components of a date-time (years, months, days, hours, minutes, and seconds),
algebraic manipulation on date-time and time-span objects.  The @code{lubridate}
package has a consistent and memorable syntax that makes working with dates
easy and fun.")
    (license license:gpl2)))

(define-public r-fdrtool
  (package
    (name "r-fdrtool")
    (version "1.2.16")
    (source
     (origin
       (method url-fetch)
       (uri (cran-uri "fdrtool" version))
       (sha256
        (base32
         "1aap4k1l3a9m43374xq688mqnzkgqx8l021li262r3h1xr4adpp7"))))
    (build-system r-build-system)
    (home-page "http://strimmerlab.org/software/fdrtool/")
    (synopsis "Estimation of false discovery rates and higher criticism")
    (description
     "This package provides tools to estimate tail area-based false discovery
rates as well as local false discovery rates for a variety of null
models (p-values, z-scores, correlation coefficients, t-scores).  The
proportion of null values and the parameters of the null distribution are
adaptively estimated from the data.  In addition, the package contains
functions for non-parametric density estimation (Grenander estimator), for
monotone regression (isotonic regression and antitonic regression with
weights), for computing the @dfn{greatest convex minorant} (GCM) and the
@dfn{least concave majorant} (LCM), for the half-normal and correlation
distributions, and for computing empirical @dfn{higher criticism} (HC) scores
and the corresponding decision threshold.")
    (license license:gpl3+)))

(define-public r-forcats
  (package
    (name "r-forcats")
    (version "0.5.1")
    (source
     (origin
       (method url-fetch)
       (uri (cran-uri "forcats" version))
       (sha256
        (base32
         "12d2nv2w15085jscgidmjdnr1ryymciflcmal6ldmgp2fkl9dyy4"))))
    (build-system r-build-system)
    (propagated-inputs
     `(("r-ellipsis" ,r-ellipsis)
       ("r-magrittr" ,r-magrittr)
       ("r-tibble" ,r-tibble)
       ("r-rlang" ,r-rlang)))
    (native-inputs
     `(("r-knitr" ,r-knitr)))
    (home-page "https://forcats.tidyverse.org")
    (synopsis "Tools for working with factors")
    (description "This package provides helpers for reordering factor
levels (including moving specified levels to front, ordering by first
appearance, reversing, and randomly shuffling), and tools for modifying factor
levels (including collapsing rare levels into other, \"anonymizing\", and
manually \"recoding\").")
    (license license:gpl3)))

(define-public r-tgstat
  (let ((changeset "4f8e60c03598f49aff6f5beeab40f2b995377e9f")
        (revision "1"))
    (package
      (name "r-tgstat")
      (version (string-append "1.0.2-" revision "." (string-take changeset 7)))
      (source
       (origin
         (method hg-fetch)
         (uri (hg-reference
               (url "https://bitbucket.org/tanaylab/tgstat")
               (changeset changeset)))
         (file-name (string-append name "-" version "-checkout"))
         (sha256
          (base32
           "0ilkkyximy77zbncm91kdfqbxf0qyndg16pd3q3p6a3xc9qcmxvn"))))
      (build-system r-build-system)
      (arguments
       `(#:phases
         (modify-phases %standard-phases
           (add-after 'unpack 'fix-isnan
             (lambda _
               (substitute* "src/tgstat.h"
                 (("#define isnan ::isnan")
                  "#define isnan std::isnan"))
               #t)))))
      (propagated-inputs
       `(("r-rcpp" ,r-rcpp)))
      (home-page "https://bitbucket.org/tanaylab/tgstat/")
      (synopsis "Tanay's group statistical utilities")
      (description
       "The goal of tgstat is to provide fast and efficient statistical
tools.")
      (license license:gpl2))))

(define-public r-tgconfig
  (let ((changeset "1e02c7614713bd0866c46f0c679a058f8c6d627e")
        (revision "1"))
    (package
      (name "r-tgconfig")
      (version (string-append "0.0.0.9000-" revision "." (string-take changeset 7)))
      (source
       (origin
         (method hg-fetch)
         (uri (hg-reference
               (url "https://bitbucket.org/tanaylab/tgconfig")
               (changeset changeset)))
         (file-name (string-append name "-" version "-checkout"))
         (sha256
          (base32
           "0xy6c7s7mn1yx191154bwbv1bl424bnvc80syqpl1vdl28ba46rj"))))
      (build-system r-build-system)
      (propagated-inputs
       `(("r-yaml" ,r-yaml)))
      (home-page "https://bitbucket.org/tanaylab/tgconfig/")
      (synopsis "Infrastructure for managing package parameters")
      (description
       "The goal of tgconfig is to provide infrastructure for managing package
parameters.")
      (license license:gpl3))))

(define-public r-catterplots
  (let ((commit "ae17cd5e49ddda4ecfe0eba8a4c21df8c88e72c4")
        (revision "3"))
    (package
      (name "r-catterplots")
      (version (git-version "0" revision commit))
      (source (origin
                (method git-fetch)
                (uri (git-reference
                      (url "https://github.com/Gibbsdavidl/CatterPlots")
                      (commit commit)))
                (file-name (git-file-name name version))
                (sha256
                 (base32
                  "0qa8liylffpxgdg8xcgjar5dsvczqhn3akd4w35113hnyg1m4xyg"))))
      (build-system r-build-system)
      (propagated-inputs
       `(("r-png" ,r-png)))
      (home-page "https://github.com/Gibbsdavidl/CatterPlots")
      (synopsis "Scatter plots with cat shaped points")
      (description "Did you ever wish you could make scatter plots with cat
shaped points?  Now you can!")
      (license license:asl2.0))))

(define-public r-colorout
  (package
    (name "r-colorout")
    (version "1.2-2")
    (source
     (origin
       (method git-fetch)
       (uri (git-reference
             (url "https://github.com/jalvesaq/colorout")
             (commit (string-append "v" version))))
       (file-name (git-file-name name version))
       (sha256
        (base32 "1rsx69wjpa73c6x2hacvvvbzdzxn7wg06gizf97kasjdlb7azmp3"))))
    (build-system r-build-system)
    (home-page "https://github.com/jalvesaq/colorout")
    (synopsis "Colorize output in the R REPL")
    (description "@code{colorout} is an R package that colorizes R output when
running in terminal emulator.

R STDOUT is parsed and numbers, negative numbers, dates in the standard
format, strings, and R constants are identified and wrapped by special ANSI
scape codes that are interpreted by terminal emulators as commands to colorize
the output.  R STDERR is also parsed to identify the expressions warning and
error and their translations to many languages.  If these expressions are
found, the output is colorized accordingly; otherwise, it is colorized as
STDERROR (blue, by default).

You can customize the colors according to your taste, guided by the color
table made by the command @code{show256Colors()}.  You can also set the colors
to any arbitrary string.  In this case, it is up to you to set valid values.")
    (license license:gpl3+)))

(define-public python-rpy2
  (package
    (name "python-rpy2")
    (version "3.4.5")
    (source
      (origin
        (method url-fetch)
        (uri (pypi-uri "rpy2" version))
        (sha256
         (base32
          "1cysswxr5glrdblyl2zsmywcj7xhxn3wmyihxinrz9gm8gmaacax"))))
    (build-system python-build-system)
    (arguments
     '(#:phases
       (modify-phases %standard-phases
         (replace 'check
           (lambda* (#:key outputs inputs #:allow-other-keys)
             (let ((cwd (getcwd)))
               (setenv "TZ" "UTC"))
             ;; test_vector_complex has issues when run in our environment.
             (invoke "pytest" "-v" "rpy2/tests/"
                     "-k" "not test_vector_complex"))))))
    (propagated-inputs
     `(("python-cffi" ,python-cffi)
       ("python-six" ,python-six)
       ("python-jinja2" ,python-jinja2)
       ("python-numpy" ,python-numpy)
       ("python-pandas" ,python-pandas)
       ("python-pytz" ,python-pytz)
       ("python-ipython" ,python-ipython)
       ("python-tzlocal" ,python-tzlocal)))
    (inputs
     `(("readline" ,readline)
       ("icu4c" ,icu4c)
       ("pcre" ,pcre)
       ("r-minimal" ,r-minimal)
       ("r-survival" ,r-survival)
       ("r-ggplot2" ,r-ggplot2)
       ("r-rsqlite" ,r-rsqlite)
       ("r-dplyr" ,r-dplyr)
       ("r-dbplyr" ,r-dbplyr)
       ("python-numpy" ,python-numpy)))
    (native-inputs
     `(("zlib" ,zlib)
       ("python-pytest" ,python-pytest)))
    (home-page "https://rpy2.github.io")
    (synopsis "Python interface to the R language")
    (description "rpy2 is a redesign and rewrite of rpy.  It is providing a
low-level interface to R from Python, a proposed high-level interface,
including wrappers to graphical libraries, as well as R-like structures and
functions.")
    ;; Any of these licenses can be picked for the R interface.  The whole
    ;; project is released under GPLv2+ according to the license declaration
    ;; in "setup.py".
    (license (list license:mpl2.0 license:gpl2+ license:lgpl2.1+))))

(define-public java-jdistlib
  (package
    (name "java-jdistlib")
    (version "0.4.5")
    (source (origin
              (method url-fetch)
              (uri (string-append "mirror://sourceforge/jdistlib/jdistlib-"
                                  version "-src.jar"))
              (sha256
               (base32
                "1pkj8aahw9ydr1isbaqrkd05nvq98ik5jwwhf3yf3rky3z869v11"))))
    (build-system ant-build-system)
    (arguments
     `(#:jar-name "jdistlib.jar"
       #:jdk ,icedtea-8
       #:tests? #f ; no dedicated test directory
       #:phases
       (modify-phases %standard-phases
         (add-after 'unpack 'fix-broken-encoding
           (lambda _
             (with-fluids ((%default-port-encoding "ISO-8859-1"))
               (substitute* "src/jdistlib/Beta.java"
                 (("Scheff.+-Tukey") "Scheffe-Tukey")))
             #t)))))
    (propagated-inputs
     `(("java-jtransforms" ,java-jtransforms)))
    (native-inputs
     `(("java-junit" ,java-junit)))
    (home-page "http://jdistlib.sourceforge.net/")
    (synopsis "Java library of statistical distributions")
    (description "JDistlib is the Java Statistical Distribution Library, a
Java package that provides routines for various statistical distributions.")
    ;; The files that were translated from R code are under GPLv2+; some files
    ;; are under the GPLv3, which is a mistake.  The author confirmed in an
    ;; email that this whole project should be under GPLv2+.
    (license license:gpl2+)))

(define-public emacs-ess
  ;; Latest release is old.  This is not the latest commit either due to bug
  ;; reported here: <https://github.com/emacs-ess/ESS/issues/987>.
  (let ((commit "24da603184ce39246611dd5b8602e769d7ebd5bf")
        (version "18.10.2")
        (revision "0"))
    (package
      (name "emacs-ess")
      (version (git-version version revision commit))
      (source
       (origin
         (method git-fetch)
         (uri (git-reference
               (url "https://github.com/emacs-ess/ESS")
               (commit commit)))
         (sha256
          (base32 "0j98lv07nzwzd54d4dgcfz01wy5gj48m0mnirxzh5r45ik2myh1r"))
         (file-name (git-file-name name version))
         (modules '((guix build utils)))
         (snippet
          '(begin
             ;; Stop ESS from trying to bundle an external julia-mode.el.
             (substitute* "lisp/Makefile"
               ((" \\$\\(JULIAS)") "")
               (("\ttest.*julia-mode.*\\.el") ""))
             ;; Only build docs in info format.
             (substitute* "doc/Makefile"
               (("all  : info text")
                "all  : info")
               (("install: install-info install-other-docs")
                "install: install-info"))
             ;; Stop install-info from trying to update the info directory.
             (substitute* "doc/Makefile"
               ((".*/dir.*") ""))
             ;; Fix r-help-mode test.
             (substitute* "test/ess-test-r.el"
               (("\\(equal ess-help-object \"plot.default\")") "t"))
             ;; Avoid generating ess-autoloads.el twice.
             (substitute* "Makefile"
               (("all: lisp doc etc autoloads")
                "all: lisp doc etc"))
             ;; Install to correct directories.
             (substitute* "Makefile"
               (("mkdir -p \\$\\(ESSDESTDIR)")
                "$(MAKE) -C lisp install; $(MAKE) -C doc install")
               (("\\$\\(INSTALL) -R \\./\\* \\$\\(ESSDESTDIR)/")
                "$(MAKE) -C etc install"))
             #t))))
      (build-system gnu-build-system)
      (arguments
       (let ((base-directory "/share/emacs/site-lisp"))
         `(#:make-flags (list (string-append "PREFIX=" %output)
                              (string-append "ETCDIR=" %output
                                             ,base-directory "/etc")
                              (string-append "LISPDIR=" %output
                                             ,base-directory)
                              (string-append "INFODIR=" %output
                                             "/share/info"))
           #:phases
           (modify-phases %standard-phases
             (delete 'configure)
             (replace 'check
               (lambda _ (invoke "make" "test")))))))
      (native-inputs
       `(("perl" ,perl)
         ("r-roxygen2" ,r-roxygen2)
         ("texinfo" ,texinfo)))
      (inputs
       `(("emacs" ,emacs-minimal)
         ("r-minimal" ,r-minimal)))
      (propagated-inputs
       `(("emacs-julia-mode" ,emacs-julia-mode)))
      (home-page "https://ess.r-project.org/")
      (synopsis "Emacs mode for statistical analysis programs")
      (description
       "Emacs Speaks Statistics (ESS) is an add-on package for GNU Emacs.  It
is designed to support editing of scripts and interaction with various
statistical analysis programs such as R, Julia, and JAGS.")
      (license license:gpl3+))))

(define-public emacs-poly-r
  (package
    (name "emacs-poly-r")
    (version "0.2.2")
    (source
     (origin
       (method git-fetch)
       (uri (git-reference
             (url "https://github.com/polymode/poly-R")
             (commit (string-append "v" version))))
       (file-name (git-file-name name version))
       (sha256
        (base32 "0a4wx73jkngw5nbq1fa4jfhba6bsmyn6vnsf887x3xhb5v3ykhsg"))))
    (build-system emacs-build-system)
    (propagated-inputs
     `(("emacs-ess" ,emacs-ess)
       ("emacs-poly-noweb" ,emacs-poly-noweb)
       ("emacs-polymode-markdown" ,emacs-polymode-markdown)
       ("emacs-polymode" ,emacs-polymode)))
    (properties '((upstream-name . "poly-R")))
    (home-page "https://github.com/polymode/poly-markdown")
    (synopsis "Polymodes for the R language")
    (description
     "This package provides a number of polymodes for working with mixed R
files, including Rmarkdown files.")
    (license license:gpl3+)))

(define-public readstat
  (package
    (name "readstat")
    (version "1.1.5")
    (source
     (origin
       (method git-fetch)
       (uri (git-reference
             (url "https://github.com/WizardMac/ReadStat")
             (commit (string-append "v" version))))
       (file-name (git-file-name name version))
       (sha256
        (base32 "00sdmaq0qzp6kyv53fpfi6jf3iv4pd0ap0gmw3mbfip52bbnl55w"))))
    (build-system gnu-build-system)
    (native-inputs
     `(("autoconf" ,autoconf)
       ("automake" ,automake)
       ("gettext" ,gnu-gettext)
       ("libtool" ,libtool)))
    (inputs
     `(("zlib" ,zlib)))                 ; libz
    (synopsis "Convert SAS, Stata, and SPSS files")
    (description "Command-line tool and C library for reading files from
popular stats packages like SAS, Stata and SPSS.")
    (home-page "https://github.com/WizardMac/ReadStat")
    (license license:expat)))

(define-public r-quantpsyc
  (package
    (name "r-quantpsyc")
    (version "1.5")
    (source
      (origin
        (method url-fetch)
        (uri (cran-uri "QuantPsyc" version))
        (sha256
          (base32
            "1i9bh88r8zxndzjqsj14qw64gnvm5a9kvhjhzk3qsrvl3qzjgh93"))))
    (properties `((upstream-name . "QuantPsyc")))
    (build-system r-build-system)
    (propagated-inputs
      `(("r-boot" ,r-boot) ("r-mass" ,r-mass)))
    (home-page "https://cran.r-project.org/web/packages/QuantPsyc/")
    (synopsis "Quantitative Psychology Tools")
    (description
      "Contains functions useful for data screening, testing moderation,
mediation and estimating power.")
    (license license:gpl2+)))

(define-public r-clubsandwich
  (package
    (name "r-clubsandwich")
    (version "0.5.3")
    (source
     (origin
       (method url-fetch)
       (uri (cran-uri "clubSandwich" version))
       (sha256
        (base32
         "0jazgka18bb5n58d5sn94q7rc9sac82qrpl2i5b4rkx9q2pb39cn"))))
    (properties `((upstream-name . "clubSandwich")))
    (build-system r-build-system)
    (propagated-inputs
     `(("r-sandwich" ,r-sandwich)))
    (native-inputs `(("r-knitr" ,r-knitr)))
    (home-page "https://github.com/jepusto/clubSandwich")
    (synopsis "Cluster-Robust (Sandwich) Variance Estimators with Small-Sample
Corrections")
    (description
     "Provides several cluster-robust variance estimators (i.e.,
sandwich estimators) for ordinary and weighted least squares linear regression
models, including the bias-reduced linearization estimator introduced by Bell
and McCaffrey (2002)
@url{http://www.statcan.gc.ca/pub/12-001-x/2002002/article/9058-eng.pdf} and
developed further by Pustejovsky and Tipton (2017)
@url{doi:10.1080/07350015.2016.1247004}.  The package includes functions for estimating
the variance- covariance matrix and for testing single- and multiple-
contrast hypotheses based on Wald test statistics.  Tests of single regression
coefficients use Satterthwaite or saddle-point corrections.  Tests of multiple-
contrast hypotheses use an approximation to Hotelling's T-squared distribution.
Methods are provided for a variety of fitted models, including @code{lm()} and
@code{mlm} objects, @code{glm()}, ivreg (from package @code{AER}), @code{plm()}
(from package @code{plm}), @code{gls()} and @code{lme()} (from @code{nlme}),
@code{robu()} (from @code{robumeta}), and @code{rma.uni()} and @code{rma.mv()}
(from @code{metafor}).")
    (license license:gpl3)))

(define-public r-puniform
  (package
    (name "r-puniform")
    (version "0.2.4")
    (source
     (origin
       (method url-fetch)
       (uri (cran-uri "puniform" version))
       (sha256
        (base32
         "0v2977y9cwjx74xk0ig745g09wn7nrcsrg4f6v315sglsm18iaa8"))))
    (properties `((upstream-name . "puniform")))
    (build-system r-build-system)
    (propagated-inputs
     `(("r-adgoftest" ,r-adgoftest)
       ("r-metafor" ,r-metafor)
       ("r-rcpp" ,r-rcpp)
       ("r-rcpparmadillo" ,r-rcpparmadillo)))
    (home-page
     "https://github.com/RobbievanAert/puniform")
    (synopsis
     "Meta-Analysis Methods Correcting for Publication Bias")
    (description
     "This package provides meta-analysis methods that correct for publication
bias and outcome reporting bias.  Four methods and a visual tool are currently
included in the package.

@enumerate
@item The p-uniform method as described in van Assen, van Aert, and Wicherts
(2015) @url{doi:10.1037/met0000025} can be used for estimating the average
effect size, testing the null hypothesis of no effect, and testing for
publication bias using only the statistically significant effect sizes of
primary studies.

@item The p-uniform* method as described in van Aert and van Assen (2019)
@url{doi:10.31222/osf.io/zqjr9}.  This method is an extension of the p-uniform
method that allows for estimation of the average effect size and the
between-study variance in a meta-analysis, and uses both the statistically
significant and nonsignificant effect sizes.

@item The hybrid method as described in van Aert and van Assen (2017)
@url{doi:10.3758/s13428-017-0967-6}.  The hybrid method is a meta-analysis
method for combining an original study and replication and while taking into
account statistical significance of the  original study.  The p-uniform and
hybrid method are based on the statistical theory that the distribution of
p-values is uniform conditional on the population effect size.

@item
The fourth method in the package is the Snapshot Bayesian Hybrid Meta-Analysis
Method as described in van Aert and van Assen (2018)
@url{doi:10.1371/journal.pone.0175302}.  This method computes posterior
probabilities for four true effect sizes (no, small, medium, and large) based
on an original study and replication while taking into account publication bias
in the original study.  The method can also be used for computing the required
sample size of the replication akin to power analysis in null hypothesis
significance testing.
@end enumerate

The meta-plot is a visual tool for meta-analysis that
provides information on the primary studies in the meta-analysis, the results
of the meta-analysis, and characteristics of the research on the effect under
study (van Assen and others, 2020).

Helper functions to apply the Correcting for Outcome Reporting Bias (CORB)
method to correct for outcome reporting bias in a meta-analysis (van Aert &
Wicherts, 2020).")
    (license license:gpl2+)))

(define-public r-esc
  (package
    (name "r-esc")
    (version "0.5.1")
    (source
      (origin
        (method url-fetch)
        (uri (cran-uri "esc" version))
        (sha256
          (base32
            "0gns7gz55p6pha05413r3hlvd7f2v1amxkg13d197mab1ypqic7q"))))
    (properties `((upstream-name . "esc")))
    (build-system r-build-system)
    (home-page "https://strengejacke.github.io/esc/")
    (synopsis
      "Effect Size Computation for Meta Analysis")
    (description
      "Implementation of the web-based
@url{http://www.campbellcollaboration.org/escalc/html/EffectSizeCalculator-Home.php,'Practical
Meta-Analysis Effect Size Calculator'} from David B. Wilson in R.  Based on the
input, the effect size can be returned as standardized mean difference, Cohen's
f, Hedges' g, Pearson's r or Fisher's transformation z, odds ratio or log odds,
or eta squared effect size.")
    (license license:gpl3)))

(define-public r-kknn
  (package
    (name "r-kknn")
    (version "1.3.1")
    (source
      (origin
        (method url-fetch)
        (uri (cran-uri "kknn" version))
        (sha256
          (base32
            "1nzkg3dxaiqp87p56wm895qx5xn86hv5hjr73qvl1yiaxiq0x112"))))
    (properties `((upstream-name . "kknn")))
    (build-system r-build-system)
    (propagated-inputs
      `(("r-igraph" ,r-igraph) ("r-matrix" ,r-matrix)))
    (home-page "https://github.com/KlausVigo/kknn")
    (synopsis "Weighted k-Nearest Neighbors")
    (description
      "Weighted k-Nearest Neighbors for Classification, Regression and Clustering.")
    (license license:gpl2+)))

(define-public r-logspline
  (package
    (name "r-logspline")
    (version "2.1.16")
    (source
      (origin
        (method url-fetch)
        (uri (cran-uri "logspline" version))
        (sha256
          (base32
            "12hkdi77vkic05p2vhap025xdcg1n53ywm239v18713pihdlj63l"))))
    (properties `((upstream-name . "logspline")))
    (build-system r-build-system)
    (native-inputs `(("gfortran" ,gfortran)))
    (home-page
      "https://cran.r-project.org/web/packages/logspline/")
    (synopsis
      "Routines for Logspline Density Estimation")
    (description
      "Contains routines for logspline density estimation.  The function
@code{oldlogspline()} uses the same algorithm as the logspline package version
1.0.x; i.e.  the Kooperberg and Stone (1992) algorithm (with an improved
interface).  The recommended routine @code{logspline()} uses an algorithm from
@url{doi:10.1214/aos/1031594728,Stone et al (1997)}.")
    (license license:asl2.0)))

(define-public r-effects
  (package
    (name "r-effects")
    (version "4.2-0")
    (source
      (origin
        (method url-fetch)
        (uri (cran-uri "effects" version))
        (sha256
          (base32
            "0iks79rd4knrd81x4kvcpgpclr69l0m0v6sfla8k3wzkcnydycv8"))))
    (properties `((upstream-name . "effects")))
    (build-system r-build-system)
    (propagated-inputs
      `(("r-cardata" ,r-cardata)
        ("r-colorspace" ,r-colorspace)
        ("r-estimability" ,r-estimability)
        ("r-insight" ,r-insight)
        ("r-lattice" ,r-lattice)
        ("r-lme4" ,r-lme4)
        ("r-nnet" ,r-nnet)
        ("r-survey" ,r-survey)))
    (native-inputs
      `(("r-knitr" ,r-knitr)
        ("r-car", r-car)))
    (home-page "https://www.r-project.org")
    (synopsis
      "Effect Displays for Linear, Generalized Linear, and Other Models")
    (description
      "Graphical and tabular effect displays, e.g., of interactions, for
various statistical models with linear predictors.")
    (license license:gpl2+)))

(define-public r-bayesfactor
  (package
    (name "r-bayesfactor")
    (version "0.9.12-4.2")
    (source
      (origin
        (method url-fetch)
        (uri (cran-uri "BayesFactor" version))
        (sha256
          (base32
            "1z083v7is21gm0a458jm5ph3xfdm7mh29a6sg2r1njq82f8x3s3g"))))
    (properties `((upstream-name . "BayesFactor")))
    (build-system r-build-system)
    (propagated-inputs
      `(("r-coda" ,r-coda)
        ("r-gtools" ,r-gtools)
        ("r-hypergeo" ,r-hypergeo)
        ("r-matrix" ,r-matrix)
        ("r-matrixmodels" ,r-matrixmodels)
        ("r-mvtnorm" ,r-mvtnorm)
        ("r-pbapply" ,r-pbapply)
        ("r-rcpp" ,r-rcpp)
        ("r-rcppeigen" ,r-rcppeigen)
        ("r-stringr" ,r-stringr)))
    (native-inputs `(("r-knitr" ,r-knitr)))
    (home-page
      "https://richarddmorey.github.io/BayesFactor/")
    (synopsis
      "Computation of Bayes Factors for Common Designs")
    (description
      "This package provides a suite of functions for computing various Bayes
factors for simple designs, including contingency tables, one- and two-sample
designs, one-way designs, general ANOVA designs, and linear regression.")
    (license license:gpl2)))

(define-public r-norm
  (package
    (name "r-norm")
    (version "1.0-9.5")
    (source (origin
              (method url-fetch)
              (uri (cran-uri "norm" version))
              (sha256
               (base32
                "01j1h412yfjx5r4dd0w8rhlf55997spgb6zd6pawy19rgw0byp1h"))))
    (build-system r-build-system)
    (native-inputs
     `(("gfortran" ,gfortran)))
    (home-page "https://cran.r-project.org/web/packages/norm/")
    (synopsis "Analysis of multivariate normal datasets with missing values")
    (description "Multiple imputation of multivariate continuous data under a
normal model.")
    ;; Custom license, see https://cran.r-project.org/web/packages/norm/LICENSE.
    (license (license:non-copyleft "file://LICENSE"))))

(define-public r-naniar
  (package
    (name "r-naniar")
    (version "0.6.1")
    (source (origin
              (method url-fetch)
              (uri (cran-uri "naniar" version))
              (sha256
               (base32
                "0l3l2x85v3srilww483kpgp4zlwixyml257b0cqly8kcpwawlinm"))))
    (build-system r-build-system)
    (propagated-inputs
     `(("r-dplyr" ,r-dplyr)
       ("r-norm" ,r-norm)
       ("r-forcats" ,r-forcats)
       ("r-ggplot2" ,r-ggplot2)
       ("r-glue" ,r-glue)
       ("r-magrittr" ,r-magrittr)
       ("r-purrr" ,r-purrr)
       ("r-rlang" ,r-rlang)
       ("r-tibble" ,r-tibble)
       ("r-tidyr" ,r-tidyr)
       ("r-upsetr" ,r-upsetr)
       ("r-viridis" ,r-viridis)
       ("r-visdat" ,r-visdat)))
    (native-inputs
     `(("r-knitr" ,r-knitr)))
    (home-page "https://github.com/njtierney/naniar")
    (synopsis
     "Data structures, summaries, and visualisations for missing data")
    (description
     "Missing values are ubiquitous in data and need to be explored and
handled in the initial stages of analysis.  The package provides data structures
and functions that facilitate the plotting of missing values and examination of
imputations.  This allows missing data dependencies to be explored with minimal
deviation from the common work patterns of @code{ggplot2} and tidy data.")
    (license license:expat)))

(define-public r-glinternet
  (package
    (name "r-glinternet")
    (version "1.0.11")
    (source
     (origin
       (method url-fetch)
       (uri (cran-uri "glinternet" version))
       (sha256
        (base32
         "1lqph2hj0h826gcfyk290ahkfalpnrd6jzymm60xi2qxia14lzk5"))))
    (build-system r-build-system)
    (home-page "http://web.stanford.edu/~hastie/Papers/glinternet_jcgs.pdf")
    (synopsis "Learning interactions via hierarchical group-lasso regularization")
    (description "Group-Lasso INTERaction-NET.  Fits linear pairwise-interaction
models that satisfy strong hierarchy: if an interaction coefficient is estimated
to be nonzero, then its two associated main effects also have nonzero estimated
coefficients.  Accommodates categorical variables (factors) with arbitrary
numbers of levels, continuous variables, and combinations thereof.  Implements
the machinery described in the paper \"Learning interactions via hierarchical
group-lasso regularization\" (JCGS 2015, Volume 24, Issue 3).
Michael Lim & Trevor Hastie (2015)")
    (license license:gpl2)))<|MERGE_RESOLUTION|>--- conflicted
+++ resolved
@@ -216,13 +216,8 @@
              #t))
          (add-before 'configure 'patch-coreutils-paths
            (lambda* (#:key inputs #:allow-other-keys)
-<<<<<<< HEAD
-             (let ((uname-bin (search-input-file inputs "/bin/uname")))
-=======
-             (let* ((coreutils (assoc-ref inputs "coreutils"))
-                   (uname-bin (string-append coreutils "/bin/uname"))
-                   (rm-bin (string-append coreutils "/bin/rm")))
->>>>>>> ffb38185
+             (let ((uname-bin (search-input-file inputs "/bin/uname"))
+                   (rm-bin (search-input-file inputs "/bin/rm")))
                (substitute* "src/scripts/R.sh.in"
                  (("uname") uname-bin))
                (substitute* "src/unix/sys-std.c"
