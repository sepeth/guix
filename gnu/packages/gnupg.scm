--- conflicted
+++ resolved
@@ -18,11 +18,8 @@
 ;;; Copyright © 2018 Björn Höfling <bjoern.hoefling@bjoernhoefling.de>
 ;;; Copyright © 2019 Mathieu Othacehe <m.othacehe@gmail.com>
 ;;; Copyright © 2020 Fredrik Salomonsson <plattfot@posteo.net>
-<<<<<<< HEAD
 ;;; Copyright © 2021 Maxime Devos <maximedevos@telenet.be>
-=======
 ;;; Copyright © 2021 Nikita Domnitskii <nikita@domnitskii.me>
->>>>>>> 8b1bde7b
 ;;;
 ;;; This file is part of GNU Guix.
 ;;;
@@ -84,11 +81,8 @@
   #:use-module (guix build-system gnu)
   #:use-module (guix build-system perl)
   #:use-module (guix build-system python)
-<<<<<<< HEAD
   #:use-module (ice-9 match)
-=======
   #:use-module (guix build-system meson)
->>>>>>> 8b1bde7b
   #:use-module (srfi srfi-1))
 
 (define-public libgpg-error
