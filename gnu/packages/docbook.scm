--- conflicted
+++ resolved
@@ -483,15 +483,7 @@
                                         texlive-latex-footmisc
                                         texlive-hyperref
                                         texlive-latex-jknapltx
-<<<<<<< HEAD
                                         texlive-listings
-=======
-
-                                        ;; TODO: Use non-deprecated name on
-                                        ;; next rebuild cycle.
-                                        texlive-latex-listings
-
->>>>>>> 49b350fa
                                         texlive-latex-multirow
                                         texlive-latex-overpic
                                         texlive-pdfpages
