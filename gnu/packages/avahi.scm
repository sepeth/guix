--- conflicted
+++ resolved
@@ -35,12 +35,7 @@
   (package
     (name "avahi")
     (version "0.7")
-<<<<<<< HEAD
-    (home-page "http://avahi.org")
-=======
-    (replacement avahi/fixed)
     (home-page "https://avahi.org")
->>>>>>> 715110a8
     (source (origin
              (method url-fetch)
              (uri (string-append home-page "/download/avahi-"
