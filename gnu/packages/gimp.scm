--- conflicted
+++ resolved
@@ -190,13 +190,9 @@
                 "0fbh2ss1dy3sba4xjmfm4vxxjmx9a6rzgba9ycjygchbm957y3ag"))))
     (build-system meson-build-system)
     (arguments
-<<<<<<< HEAD
      `(#:configure-flags
        (list "-Denable-gir=false"
              "-Dwith-docs=false")))
-=======
-     `(#:meson ,meson-0.55))
->>>>>>> 371aa577
     (native-inputs
      `(("gobject-introspection" ,gobject-introspection)
        ("pkg-config" ,pkg-config)
@@ -236,12 +232,8 @@
                 "18cg566lplw7y7dn5v05pal24vxbfiic6097a40gnxdgkxmkr3k6"))))
     (build-system meson-build-system)
     (arguments
-<<<<<<< HEAD
      `(#:configure-flags
        (list "-Dintrospection=false")
-=======
-     `(#:meson ,meson-0.55
->>>>>>> 371aa577
        #:phases
        (modify-phases %standard-phases
          (add-after 'unpack 'extend-test-time-outs
@@ -270,10 +262,6 @@
        ("libjpeg" ,libjpeg-turbo)
        ("libnsgif" ,libnsgif)
        ("libpng" ,libpng)
-<<<<<<< HEAD
-       ("libjpeg" ,libjpeg-turbo)
-       ("libraw" ,libraw)))
-=======
        ("libraw" ,libraw)
        ("librsvg" ,librsvg)
        ("libspiro" ,libspiro)
@@ -284,7 +272,6 @@
        ("pango" ,pango)
        ("poppler" ,poppler)
        ("sdl2" ,sdl2)))
->>>>>>> 371aa577
     (native-inputs
      `(("glib" ,glib "bin")             ; for gtester
        ("gobject-introspection" ,gobject-introspection)
