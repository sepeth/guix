--- conflicted
+++ resolved
@@ -74,19 +74,8 @@
         `(cons ,(string-append "--target=" target)
                ,flags))))))
 
-<<<<<<< HEAD
-(define (package-with-patch original patch)
-  "Return package ORIGINAL with PATCH applied."
-  (package (inherit original)
-    (source (origin (inherit (package-source original))
-              (patches (list patch))))))
-
 (define* (cross-binutils target #:optional (binutils binutils))
   "Return a cross-Binutils for TARGET using BINUTILS."
-=======
-(define (cross-binutils target)
-  "Return a cross-Binutils for TARGET."
->>>>>>> ba6f2bda
   (let ((binutils (package (inherit binutils)
                     (arguments
                      (substitute-keyword-arguments (package-arguments
