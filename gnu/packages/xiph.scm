--- conflicted
+++ resolved
@@ -11,11 +11,8 @@
 ;;; Copyright © 2018 Leo Famulari <leo@famulari.name>
 ;;; Copyright © 2020 Vincent Legoll <vincent.legoll@gmail.com>
 ;;; Copyright © 2021 Brendan Tildesley <mail@brendan.scot>
-<<<<<<< HEAD
 ;;; Copyright © 2021 Matthew James Kraai <kraai@ftbfs.org>
-=======
 ;;; Copyright © 2021 Vinicius Monego <monego@posteo.net>
->>>>>>> 88badc07
 ;;;
 ;;; This file is part of GNU Guix.
 ;;;
